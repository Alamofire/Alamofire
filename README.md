--- conflicted
+++ resolved
@@ -82,60 +82,18 @@
 
 ### CocoaPods
 
-<<<<<<< HEAD
-[CocoaPods](https://cocoapods.org) is a dependency manager for Cocoa projects. You can install it with the following command:
-
-```bash
-$ gem install cocoapods
-```
-
-> CocoaPods 1.7+ is required to build Alamofire 4.9+.
-
-To integrate Alamofire into your Xcode project using CocoaPods, specify it in your `Podfile`:
-
-```ruby
-source 'https://github.com/CocoaPods/Specs.git'
-platform :ios, '10.0'
-use_frameworks!
-
-target '<Your Target Name>' do
-  pod 'Alamofire', '~> 4.9'
-end
-```
-
-Then, run the following command:
-
-```bash
-$ pod install
-=======
 [CocoaPods](https://cocoapods.org) is a dependency manager for Cocoa projects. For usage and installation instructions, visit their website. To integrate Alamofire into your Xcode project using CocoaPods, specify it in your `Podfile`:
 
 ```ruby
 pod 'Alamofire', '~> 5.2'
->>>>>>> 4afe548d
 ```
 
 ### Carthage
 
-<<<<<<< HEAD
-[Carthage](https://github.com/Carthage/Carthage) is a decentralized dependency manager that builds your dependencies and provides you with binary frameworks.
-
-You can install Carthage with [Homebrew](https://brew.sh/) using the following command:
-
-```bash
-$ brew install carthage
-```
-
-To integrate Alamofire into your Xcode project using Carthage, specify it in your `Cartfile`:
-
-```ogdl
-github "Alamofire/Alamofire" ~> 4.9
-=======
 [Carthage](https://github.com/Carthage/Carthage) is a decentralized dependency manager that builds your dependencies and provides you with binary frameworks. To integrate Alamofire into your Xcode project using Carthage, specify it in your `Cartfile`:
 
 ```ogdl
 github "Alamofire/Alamofire" ~> 5.2
->>>>>>> 4afe548d
 ```
 
 ### Swift Package Manager
@@ -146,19 +104,7 @@
 
 ```swift
 dependencies: [
-<<<<<<< HEAD
-    .Package(url: "https://github.com/Alamofire/Alamofire.git", majorVersion: 4)
-]
-```
-
-#### Swift 4
-
-```swift
-dependencies: [
-    .package(url: "https://github.com/Alamofire/Alamofire.git", from: "4.9.0")
-=======
     .package(url: "https://github.com/Alamofire/Alamofire.git", .upToNextMajor(from: "5.2.0"))
->>>>>>> 4afe548d
 ]
 ```
 
