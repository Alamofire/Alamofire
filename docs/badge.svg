<svg xmlns="http://www.w3.org/2000/svg" xmlns:xlink="http://www.w3.org/1999/xlink" width="128" height="20">
  <linearGradient id="b" x2="0" y2="100%">
    <stop offset="0" stop-color="#bbb" stop-opacity=".1"/>
    <stop offset="1" stop-opacity=".1"/>
  </linearGradient>
  <clipPath id="a">
    <rect width="128" height="20" rx="3" fill="#fff"/>
  </clipPath>
  <g clip-path="url(#a)">
    <path fill="#555" d="M0 0h93v20H0z"/>
    <path fill="#4c1" d="M93 0h35v20H93z"/>
    <path fill="url(#b)" d="M0 0h128v20H0z"/>
  </g>
  <g fill="#fff" text-anchor="middle" font-family="DejaVu Sans,Verdana,Geneva,sans-serif" font-size="110">
    <text x="475" y="150" fill="#010101" fill-opacity=".3" transform="scale(.1)" textLength="830">
      documentation
    </text>
    <text x="475" y="140" transform="scale(.1)" textLength="830">
      documentation
    </text>
    <text x="1095" y="150" fill="#010101" fill-opacity=".3" transform="scale(.1)" textLength="250">
<<<<<<< HEAD
      85%
    </text>
    <text x="1095" y="140" transform="scale(.1)" textLength="250">
      85%
=======
      97%
    </text>
    <text x="1095" y="140" transform="scale(.1)" textLength="250">
      97%
>>>>>>> 4afe548d
    </text>
  </g>
</svg><|MERGE_RESOLUTION|>--- conflicted
+++ resolved
@@ -19,17 +19,10 @@
       documentation
     </text>
     <text x="1095" y="150" fill="#010101" fill-opacity=".3" transform="scale(.1)" textLength="250">
-<<<<<<< HEAD
-      85%
-    </text>
-    <text x="1095" y="140" transform="scale(.1)" textLength="250">
-      85%
-=======
       97%
     </text>
     <text x="1095" y="140" transform="scale(.1)" textLength="250">
       97%
->>>>>>> 4afe548d
     </text>
   </g>
 </svg>