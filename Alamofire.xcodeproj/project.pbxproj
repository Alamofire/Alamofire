// !$*UTF8*$!
{
	archiveVersion = 1;
	classes = {
	};
	objectVersion = 51;
	objects = {

/* Begin PBXBuildFile section */
<<<<<<< HEAD
		1F630B2C2412E8A400ECC9DE /* StringEncoding+Alamofire.swift in Sources */ = {isa = PBXBuildFile; fileRef = 1F630B2B2412E8A400ECC9DE /* StringEncoding+Alamofire.swift */; };
		1F630B2D2412E8A400ECC9DE /* StringEncoding+Alamofire.swift in Sources */ = {isa = PBXBuildFile; fileRef = 1F630B2B2412E8A400ECC9DE /* StringEncoding+Alamofire.swift */; };
		1F630B2E2412E8A400ECC9DE /* StringEncoding+Alamofire.swift in Sources */ = {isa = PBXBuildFile; fileRef = 1F630B2B2412E8A400ECC9DE /* StringEncoding+Alamofire.swift */; };
		1F630B2F2412E8A400ECC9DE /* StringEncoding+Alamofire.swift in Sources */ = {isa = PBXBuildFile; fileRef = 1F630B2B2412E8A400ECC9DE /* StringEncoding+Alamofire.swift */; };
=======
		3106FB6123F8C53A007FAB43 /* ProtectedTests.swift in Sources */ = {isa = PBXBuildFile; fileRef = 3106FB6023F8C53A007FAB43 /* ProtectedTests.swift */; };
		3106FB6223F8C53A007FAB43 /* ProtectedTests.swift in Sources */ = {isa = PBXBuildFile; fileRef = 3106FB6023F8C53A007FAB43 /* ProtectedTests.swift */; };
		3106FB6323F8C53A007FAB43 /* ProtectedTests.swift in Sources */ = {isa = PBXBuildFile; fileRef = 3106FB6023F8C53A007FAB43 /* ProtectedTests.swift */; };
		3106FB6523F8D9E0007FAB43 /* DataStreamTests.swift in Sources */ = {isa = PBXBuildFile; fileRef = 3106FB6423F8D9E0007FAB43 /* DataStreamTests.swift */; };
		3106FB6623F8D9E0007FAB43 /* DataStreamTests.swift in Sources */ = {isa = PBXBuildFile; fileRef = 3106FB6423F8D9E0007FAB43 /* DataStreamTests.swift */; };
		3106FB6723F8D9E0007FAB43 /* DataStreamTests.swift in Sources */ = {isa = PBXBuildFile; fileRef = 3106FB6423F8D9E0007FAB43 /* DataStreamTests.swift */; };
>>>>>>> 508b96ea
		3107EA3520A11AE100445260 /* AuthenticationTests.swift in Sources */ = {isa = PBXBuildFile; fileRef = F8E6024419CB46A800A3E7F1 /* AuthenticationTests.swift */; };
		3107EA3620A11AE100445260 /* AuthenticationTests.swift in Sources */ = {isa = PBXBuildFile; fileRef = F8E6024419CB46A800A3E7F1 /* AuthenticationTests.swift */; };
		3107EA3720A11AE200445260 /* AuthenticationTests.swift in Sources */ = {isa = PBXBuildFile; fileRef = F8E6024419CB46A800A3E7F1 /* AuthenticationTests.swift */; };
		3107EA3820A11F9600445260 /* ResponseTests.swift in Sources */ = {isa = PBXBuildFile; fileRef = F8111E5E19A9674D0040E7D1 /* ResponseTests.swift */; };
		3107EA3920A11F9600445260 /* ResponseTests.swift in Sources */ = {isa = PBXBuildFile; fileRef = F8111E5E19A9674D0040E7D1 /* ResponseTests.swift */; };
		3107EA3A20A11F9700445260 /* ResponseTests.swift in Sources */ = {isa = PBXBuildFile; fileRef = F8111E5E19A9674D0040E7D1 /* ResponseTests.swift */; };
		3107EA3F20A1267C00445260 /* SessionDelegateTests.swift in Sources */ = {isa = PBXBuildFile; fileRef = 4C9DCE771CB1BCE2003E6463 /* SessionDelegateTests.swift */; };
		3107EA4020A1267C00445260 /* SessionDelegateTests.swift in Sources */ = {isa = PBXBuildFile; fileRef = 4C9DCE771CB1BCE2003E6463 /* SessionDelegateTests.swift */; };
		3107EA4120A1267D00445260 /* SessionDelegateTests.swift in Sources */ = {isa = PBXBuildFile; fileRef = 4C9DCE771CB1BCE2003E6463 /* SessionDelegateTests.swift */; };
		3111CE8420A7636E008315E2 /* SessionTests.swift in Sources */ = {isa = PBXBuildFile; fileRef = F8D1C6F419D52968002E74FE /* SessionTests.swift */; };
		3111CE8520A7636F008315E2 /* SessionTests.swift in Sources */ = {isa = PBXBuildFile; fileRef = F8D1C6F419D52968002E74FE /* SessionTests.swift */; };
		3111CE8620A76370008315E2 /* SessionTests.swift in Sources */ = {isa = PBXBuildFile; fileRef = F8D1C6F419D52968002E74FE /* SessionTests.swift */; };
		3111CE8820A77843008315E2 /* EventMonitor.swift in Sources */ = {isa = PBXBuildFile; fileRef = 3111CE8720A77843008315E2 /* EventMonitor.swift */; };
		3111CE8920A77944008315E2 /* EventMonitor.swift in Sources */ = {isa = PBXBuildFile; fileRef = 3111CE8720A77843008315E2 /* EventMonitor.swift */; };
		3111CE8A20A77945008315E2 /* EventMonitor.swift in Sources */ = {isa = PBXBuildFile; fileRef = 3111CE8720A77843008315E2 /* EventMonitor.swift */; };
		3111CE8B20A77945008315E2 /* EventMonitor.swift in Sources */ = {isa = PBXBuildFile; fileRef = 3111CE8720A77843008315E2 /* EventMonitor.swift */; };
		3111CE8C20A7EBE6008315E2 /* MultipartFormDataTests.swift in Sources */ = {isa = PBXBuildFile; fileRef = 4C3238E61B3604DB00FE04AE /* MultipartFormDataTests.swift */; };
		3111CE8D20A7EBE7008315E2 /* MultipartFormDataTests.swift in Sources */ = {isa = PBXBuildFile; fileRef = 4C3238E61B3604DB00FE04AE /* MultipartFormDataTests.swift */; };
		3111CE8E20A7EBE7008315E2 /* MultipartFormDataTests.swift in Sources */ = {isa = PBXBuildFile; fileRef = 4C3238E61B3604DB00FE04AE /* MultipartFormDataTests.swift */; };
		3111CE8F20A7EC26008315E2 /* NetworkReachabilityManagerTests.swift in Sources */ = {isa = PBXBuildFile; fileRef = 4C3D00571C66A8B900D1F709 /* NetworkReachabilityManagerTests.swift */; };
		3111CE9020A7EC27008315E2 /* NetworkReachabilityManagerTests.swift in Sources */ = {isa = PBXBuildFile; fileRef = 4C3D00571C66A8B900D1F709 /* NetworkReachabilityManagerTests.swift */; };
		3111CE9120A7EC27008315E2 /* NetworkReachabilityManagerTests.swift in Sources */ = {isa = PBXBuildFile; fileRef = 4C3D00571C66A8B900D1F709 /* NetworkReachabilityManagerTests.swift */; };
		3111CE9220A7EC30008315E2 /* ResponseSerializationTests.swift in Sources */ = {isa = PBXBuildFile; fileRef = 4C0B58381B747A4400C0B99C /* ResponseSerializationTests.swift */; };
		3111CE9320A7EC31008315E2 /* ResponseSerializationTests.swift in Sources */ = {isa = PBXBuildFile; fileRef = 4C0B58381B747A4400C0B99C /* ResponseSerializationTests.swift */; };
		3111CE9420A7EC32008315E2 /* ResponseSerializationTests.swift in Sources */ = {isa = PBXBuildFile; fileRef = 4C0B58381B747A4400C0B99C /* ResponseSerializationTests.swift */; };
		3111CE9520A7EC39008315E2 /* ServerTrustEvaluatorTests.swift in Sources */ = {isa = PBXBuildFile; fileRef = 4C33A1421B52089C00873DFF /* ServerTrustEvaluatorTests.swift */; };
		3111CE9620A7EC3A008315E2 /* ServerTrustEvaluatorTests.swift in Sources */ = {isa = PBXBuildFile; fileRef = 4C33A1421B52089C00873DFF /* ServerTrustEvaluatorTests.swift */; };
		3111CE9720A7EC3A008315E2 /* ServerTrustEvaluatorTests.swift in Sources */ = {isa = PBXBuildFile; fileRef = 4C33A1421B52089C00873DFF /* ServerTrustEvaluatorTests.swift */; };
		3111CE9B20A7EC57008315E2 /* URLProtocolTests.swift in Sources */ = {isa = PBXBuildFile; fileRef = 4CCFA7991B2BE71600B6F460 /* URLProtocolTests.swift */; };
		3111CE9C20A7EC58008315E2 /* URLProtocolTests.swift in Sources */ = {isa = PBXBuildFile; fileRef = 4CCFA7991B2BE71600B6F460 /* URLProtocolTests.swift */; };
		3111CE9D20A7EC58008315E2 /* URLProtocolTests.swift in Sources */ = {isa = PBXBuildFile; fileRef = 4CCFA7991B2BE71600B6F460 /* URLProtocolTests.swift */; };
		3113D46B21878227001CCD21 /* HTTPHeadersTests.swift in Sources */ = {isa = PBXBuildFile; fileRef = 3113D46A21878227001CCD21 /* HTTPHeadersTests.swift */; };
		3113D46C21878227001CCD21 /* HTTPHeadersTests.swift in Sources */ = {isa = PBXBuildFile; fileRef = 3113D46A21878227001CCD21 /* HTTPHeadersTests.swift */; };
		3113D46D21878227001CCD21 /* HTTPHeadersTests.swift in Sources */ = {isa = PBXBuildFile; fileRef = 3113D46A21878227001CCD21 /* HTTPHeadersTests.swift */; };
		311A89BF23185BBF003BB714 /* CachedResponseHandlerTests.swift in Sources */ = {isa = PBXBuildFile; fileRef = 4CFD6B132201338E00FFB5E3 /* CachedResponseHandlerTests.swift */; };
		311A89C023185BBF003BB714 /* CachedResponseHandlerTests.swift in Sources */ = {isa = PBXBuildFile; fileRef = 4CFD6B132201338E00FFB5E3 /* CachedResponseHandlerTests.swift */; };
		311A89C123185BC0003BB714 /* CachedResponseHandlerTests.swift in Sources */ = {isa = PBXBuildFile; fileRef = 4CFD6B132201338E00FFB5E3 /* CachedResponseHandlerTests.swift */; };
		311B199020B0D3B40036823B /* MultipartUpload.swift in Sources */ = {isa = PBXBuildFile; fileRef = 311B198F20B0D3B40036823B /* MultipartUpload.swift */; };
		311B199120B0E3470036823B /* MultipartUpload.swift in Sources */ = {isa = PBXBuildFile; fileRef = 311B198F20B0D3B40036823B /* MultipartUpload.swift */; };
		311B199220B0E3480036823B /* MultipartUpload.swift in Sources */ = {isa = PBXBuildFile; fileRef = 311B198F20B0D3B40036823B /* MultipartUpload.swift */; };
		311B199320B0E3480036823B /* MultipartUpload.swift in Sources */ = {isa = PBXBuildFile; fileRef = 311B198F20B0D3B40036823B /* MultipartUpload.swift */; };
		311B199420B0ED980036823B /* UploadTests.swift in Sources */ = {isa = PBXBuildFile; fileRef = F8111E5F19A9674D0040E7D1 /* UploadTests.swift */; };
		311B199520B0ED980036823B /* UploadTests.swift in Sources */ = {isa = PBXBuildFile; fileRef = F8111E5F19A9674D0040E7D1 /* UploadTests.swift */; };
		311B199620B0ED990036823B /* UploadTests.swift in Sources */ = {isa = PBXBuildFile; fileRef = F8111E5F19A9674D0040E7D1 /* UploadTests.swift */; };
		31425AC1241F098000EE3CCC /* InternalRequestTests.swift in Sources */ = {isa = PBXBuildFile; fileRef = 31425AC0241F098000EE3CCC /* InternalRequestTests.swift */; };
		31425AC2241F098000EE3CCC /* InternalRequestTests.swift in Sources */ = {isa = PBXBuildFile; fileRef = 31425AC0241F098000EE3CCC /* InternalRequestTests.swift */; };
		31425AC3241F098000EE3CCC /* InternalRequestTests.swift in Sources */ = {isa = PBXBuildFile; fileRef = 31425AC0241F098000EE3CCC /* InternalRequestTests.swift */; };
		31501E882196962A005829F2 /* ParameterEncoderTests.swift in Sources */ = {isa = PBXBuildFile; fileRef = 31501E872196962A005829F2 /* ParameterEncoderTests.swift */; };
		31501E892196962A005829F2 /* ParameterEncoderTests.swift in Sources */ = {isa = PBXBuildFile; fileRef = 31501E872196962A005829F2 /* ParameterEncoderTests.swift */; };
		31501E8A2196962A005829F2 /* ParameterEncoderTests.swift in Sources */ = {isa = PBXBuildFile; fileRef = 31501E872196962A005829F2 /* ParameterEncoderTests.swift */; };
		315A4C56241EF28B00D57C7A /* StringEncoding+Alamofire.swift in Sources */ = {isa = PBXBuildFile; fileRef = 315A4C55241EF28B00D57C7A /* StringEncoding+Alamofire.swift */; };
		315A4C57241EF28B00D57C7A /* StringEncoding+Alamofire.swift in Sources */ = {isa = PBXBuildFile; fileRef = 315A4C55241EF28B00D57C7A /* StringEncoding+Alamofire.swift */; };
		315A4C58241EF28B00D57C7A /* StringEncoding+Alamofire.swift in Sources */ = {isa = PBXBuildFile; fileRef = 315A4C55241EF28B00D57C7A /* StringEncoding+Alamofire.swift */; };
		315A4C59241EF28B00D57C7A /* StringEncoding+Alamofire.swift in Sources */ = {isa = PBXBuildFile; fileRef = 315A4C55241EF28B00D57C7A /* StringEncoding+Alamofire.swift */; };
		31727418218BAEC90039FFCC /* HTTPMethod.swift in Sources */ = {isa = PBXBuildFile; fileRef = 31727417218BAEC90039FFCC /* HTTPMethod.swift */; };
		31727419218BAEC90039FFCC /* HTTPMethod.swift in Sources */ = {isa = PBXBuildFile; fileRef = 31727417218BAEC90039FFCC /* HTTPMethod.swift */; };
		3172741A218BAEC90039FFCC /* HTTPMethod.swift in Sources */ = {isa = PBXBuildFile; fileRef = 31727417218BAEC90039FFCC /* HTTPMethod.swift */; };
		3172741B218BAEC90039FFCC /* HTTPMethod.swift in Sources */ = {isa = PBXBuildFile; fileRef = 31727417218BAEC90039FFCC /* HTTPMethod.swift */; };
		3172741D218BB1790039FFCC /* ParameterEncoder.swift in Sources */ = {isa = PBXBuildFile; fileRef = 3172741C218BB1790039FFCC /* ParameterEncoder.swift */; };
		3172741E218BB1790039FFCC /* ParameterEncoder.swift in Sources */ = {isa = PBXBuildFile; fileRef = 3172741C218BB1790039FFCC /* ParameterEncoder.swift */; };
		3172741F218BB1790039FFCC /* ParameterEncoder.swift in Sources */ = {isa = PBXBuildFile; fileRef = 3172741C218BB1790039FFCC /* ParameterEncoder.swift */; };
		31727420218BB1790039FFCC /* ParameterEncoder.swift in Sources */ = {isa = PBXBuildFile; fileRef = 3172741C218BB1790039FFCC /* ParameterEncoder.swift */; };
		31727422218BB9A50039FFCC /* HTTPBin.swift in Sources */ = {isa = PBXBuildFile; fileRef = 31727421218BB9A50039FFCC /* HTTPBin.swift */; };
		31727423218BB9A50039FFCC /* HTTPBin.swift in Sources */ = {isa = PBXBuildFile; fileRef = 31727421218BB9A50039FFCC /* HTTPBin.swift */; };
		31727424218BB9A50039FFCC /* HTTPBin.swift in Sources */ = {isa = PBXBuildFile; fileRef = 31727421218BB9A50039FFCC /* HTTPBin.swift */; };
		317A6A7620B2207F00A9FEC5 /* DownloadTests.swift in Sources */ = {isa = PBXBuildFile; fileRef = F8111E5B19A9674D0040E7D1 /* DownloadTests.swift */; };
		317A6A7720B2208000A9FEC5 /* DownloadTests.swift in Sources */ = {isa = PBXBuildFile; fileRef = F8111E5B19A9674D0040E7D1 /* DownloadTests.swift */; };
		317A6A7820B2208000A9FEC5 /* DownloadTests.swift in Sources */ = {isa = PBXBuildFile; fileRef = F8111E5B19A9674D0040E7D1 /* DownloadTests.swift */; };
		3191B5751F5F53A6003960A8 /* Protected.swift in Sources */ = {isa = PBXBuildFile; fileRef = 3191B5741F5F53A6003960A8 /* Protected.swift */; };
		3191B5761F5F53A6003960A8 /* Protected.swift in Sources */ = {isa = PBXBuildFile; fileRef = 3191B5741F5F53A6003960A8 /* Protected.swift */; };
		3191B5771F5F53A6003960A8 /* Protected.swift in Sources */ = {isa = PBXBuildFile; fileRef = 3191B5741F5F53A6003960A8 /* Protected.swift */; };
		3191B5781F5F53A6003960A8 /* Protected.swift in Sources */ = {isa = PBXBuildFile; fileRef = 3191B5741F5F53A6003960A8 /* Protected.swift */; };
		31991794209CDA7F00103A19 /* Request.swift in Sources */ = {isa = PBXBuildFile; fileRef = 31991790209CDA7F00103A19 /* Request.swift */; };
		31991795209CDA7F00103A19 /* Request.swift in Sources */ = {isa = PBXBuildFile; fileRef = 31991790209CDA7F00103A19 /* Request.swift */; };
		31991796209CDA7F00103A19 /* Request.swift in Sources */ = {isa = PBXBuildFile; fileRef = 31991790209CDA7F00103A19 /* Request.swift */; };
		31991797209CDA7F00103A19 /* Request.swift in Sources */ = {isa = PBXBuildFile; fileRef = 31991790209CDA7F00103A19 /* Request.swift */; };
		31991798209CDA7F00103A19 /* Response.swift in Sources */ = {isa = PBXBuildFile; fileRef = 31991791209CDA7F00103A19 /* Response.swift */; };
		31991799209CDA7F00103A19 /* Response.swift in Sources */ = {isa = PBXBuildFile; fileRef = 31991791209CDA7F00103A19 /* Response.swift */; };
		3199179A209CDA7F00103A19 /* Response.swift in Sources */ = {isa = PBXBuildFile; fileRef = 31991791209CDA7F00103A19 /* Response.swift */; };
		3199179B209CDA7F00103A19 /* Response.swift in Sources */ = {isa = PBXBuildFile; fileRef = 31991791209CDA7F00103A19 /* Response.swift */; };
		3199179C209CDA7F00103A19 /* Session.swift in Sources */ = {isa = PBXBuildFile; fileRef = 31991792209CDA7F00103A19 /* Session.swift */; };
		3199179D209CDA7F00103A19 /* Session.swift in Sources */ = {isa = PBXBuildFile; fileRef = 31991792209CDA7F00103A19 /* Session.swift */; };
		3199179E209CDA7F00103A19 /* Session.swift in Sources */ = {isa = PBXBuildFile; fileRef = 31991792209CDA7F00103A19 /* Session.swift */; };
		3199179F209CDA7F00103A19 /* Session.swift in Sources */ = {isa = PBXBuildFile; fileRef = 31991792209CDA7F00103A19 /* Session.swift */; };
		319917A0209CDA7F00103A19 /* SessionDelegate.swift in Sources */ = {isa = PBXBuildFile; fileRef = 31991793209CDA7F00103A19 /* SessionDelegate.swift */; };
		319917A1209CDA7F00103A19 /* SessionDelegate.swift in Sources */ = {isa = PBXBuildFile; fileRef = 31991793209CDA7F00103A19 /* SessionDelegate.swift */; };
		319917A2209CDA7F00103A19 /* SessionDelegate.swift in Sources */ = {isa = PBXBuildFile; fileRef = 31991793209CDA7F00103A19 /* SessionDelegate.swift */; };
		319917A3209CDA7F00103A19 /* SessionDelegate.swift in Sources */ = {isa = PBXBuildFile; fileRef = 31991793209CDA7F00103A19 /* SessionDelegate.swift */; };
		319917A5209CDAC400103A19 /* RequestTaskMap.swift in Sources */ = {isa = PBXBuildFile; fileRef = 319917A4209CDAC400103A19 /* RequestTaskMap.swift */; };
		319917A6209CDAC400103A19 /* RequestTaskMap.swift in Sources */ = {isa = PBXBuildFile; fileRef = 319917A4209CDAC400103A19 /* RequestTaskMap.swift */; };
		319917A7209CDAC400103A19 /* RequestTaskMap.swift in Sources */ = {isa = PBXBuildFile; fileRef = 319917A4209CDAC400103A19 /* RequestTaskMap.swift */; };
		319917A8209CDAC400103A19 /* RequestTaskMap.swift in Sources */ = {isa = PBXBuildFile; fileRef = 319917A4209CDAC400103A19 /* RequestTaskMap.swift */; };
		319917AA209CDCB000103A19 /* HTTPHeaders.swift in Sources */ = {isa = PBXBuildFile; fileRef = 319917A9209CDCB000103A19 /* HTTPHeaders.swift */; };
		319917AB209CDCB000103A19 /* HTTPHeaders.swift in Sources */ = {isa = PBXBuildFile; fileRef = 319917A9209CDCB000103A19 /* HTTPHeaders.swift */; };
		319917AC209CDCB000103A19 /* HTTPHeaders.swift in Sources */ = {isa = PBXBuildFile; fileRef = 319917A9209CDCB000103A19 /* HTTPHeaders.swift */; };
		319917AD209CDCB000103A19 /* HTTPHeaders.swift in Sources */ = {isa = PBXBuildFile; fileRef = 319917A9209CDCB000103A19 /* HTTPHeaders.swift */; };
		319917B9209CE53A00103A19 /* OperationQueue+Alamofire.swift in Sources */ = {isa = PBXBuildFile; fileRef = 319917B8209CE53A00103A19 /* OperationQueue+Alamofire.swift */; };
		319917BA209CE53A00103A19 /* OperationQueue+Alamofire.swift in Sources */ = {isa = PBXBuildFile; fileRef = 319917B8209CE53A00103A19 /* OperationQueue+Alamofire.swift */; };
		319917BB209CE53A00103A19 /* OperationQueue+Alamofire.swift in Sources */ = {isa = PBXBuildFile; fileRef = 319917B8209CE53A00103A19 /* OperationQueue+Alamofire.swift */; };
		319917BC209CE53A00103A19 /* OperationQueue+Alamofire.swift in Sources */ = {isa = PBXBuildFile; fileRef = 319917B8209CE53A00103A19 /* OperationQueue+Alamofire.swift */; };
		31C2B0EA20B271040089BA7C /* CacheTests.swift in Sources */ = {isa = PBXBuildFile; fileRef = 4C341BB91B1A865A00C1B34D /* CacheTests.swift */; };
		31C2B0EB20B271050089BA7C /* CacheTests.swift in Sources */ = {isa = PBXBuildFile; fileRef = 4C341BB91B1A865A00C1B34D /* CacheTests.swift */; };
		31C2B0EC20B271060089BA7C /* CacheTests.swift in Sources */ = {isa = PBXBuildFile; fileRef = 4C341BB91B1A865A00C1B34D /* CacheTests.swift */; };
		31C2B0F020B271370089BA7C /* TLSEvaluationTests.swift in Sources */ = {isa = PBXBuildFile; fileRef = F86AEFE51AE6A282007D9C76 /* TLSEvaluationTests.swift */; };
		31C2B0F120B271370089BA7C /* TLSEvaluationTests.swift in Sources */ = {isa = PBXBuildFile; fileRef = F86AEFE51AE6A282007D9C76 /* TLSEvaluationTests.swift */; };
		31C2B0F220B271380089BA7C /* TLSEvaluationTests.swift in Sources */ = {isa = PBXBuildFile; fileRef = F86AEFE51AE6A282007D9C76 /* TLSEvaluationTests.swift */; };
		31D83FCE20D5C29300D93E47 /* URLConvertible+URLRequestConvertible.swift in Sources */ = {isa = PBXBuildFile; fileRef = 31D83FCD20D5C29300D93E47 /* URLConvertible+URLRequestConvertible.swift */; };
		31D83FCF20D5C29300D93E47 /* URLConvertible+URLRequestConvertible.swift in Sources */ = {isa = PBXBuildFile; fileRef = 31D83FCD20D5C29300D93E47 /* URLConvertible+URLRequestConvertible.swift */; };
		31D83FD020D5C29300D93E47 /* URLConvertible+URLRequestConvertible.swift in Sources */ = {isa = PBXBuildFile; fileRef = 31D83FCD20D5C29300D93E47 /* URLConvertible+URLRequestConvertible.swift */; };
		31D83FD120D5C29300D93E47 /* URLConvertible+URLRequestConvertible.swift in Sources */ = {isa = PBXBuildFile; fileRef = 31D83FCD20D5C29300D93E47 /* URLConvertible+URLRequestConvertible.swift */; };
		31DADDFB224811ED0051390F /* AlamofireExtended.swift in Sources */ = {isa = PBXBuildFile; fileRef = 31DADDFA224811ED0051390F /* AlamofireExtended.swift */; };
		31DADDFC224811ED0051390F /* AlamofireExtended.swift in Sources */ = {isa = PBXBuildFile; fileRef = 31DADDFA224811ED0051390F /* AlamofireExtended.swift */; };
		31DADDFD224811ED0051390F /* AlamofireExtended.swift in Sources */ = {isa = PBXBuildFile; fileRef = 31DADDFA224811ED0051390F /* AlamofireExtended.swift */; };
		31DADDFE224811ED0051390F /* AlamofireExtended.swift in Sources */ = {isa = PBXBuildFile; fileRef = 31DADDFA224811ED0051390F /* AlamofireExtended.swift */; };
		31EBD9C120D1D89C00D1FF34 /* ValidationTests.swift in Sources */ = {isa = PBXBuildFile; fileRef = F8AE910119D28DCC0078C7B2 /* ValidationTests.swift */; };
		31EBD9C220D1D89C00D1FF34 /* ValidationTests.swift in Sources */ = {isa = PBXBuildFile; fileRef = F8AE910119D28DCC0078C7B2 /* ValidationTests.swift */; };
		31EBD9C320D1D89D00D1FF34 /* ValidationTests.swift in Sources */ = {isa = PBXBuildFile; fileRef = F8AE910119D28DCC0078C7B2 /* ValidationTests.swift */; };
		31ED52E81D73891B00199085 /* AFError+AlamofireTests.swift in Sources */ = {isa = PBXBuildFile; fileRef = 31ED52E61D73889D00199085 /* AFError+AlamofireTests.swift */; };
		31ED52E91D73891C00199085 /* AFError+AlamofireTests.swift in Sources */ = {isa = PBXBuildFile; fileRef = 31ED52E61D73889D00199085 /* AFError+AlamofireTests.swift */; };
		31ED52EA1D73891C00199085 /* AFError+AlamofireTests.swift in Sources */ = {isa = PBXBuildFile; fileRef = 31ED52E61D73889D00199085 /* AFError+AlamofireTests.swift */; };
		31F5085D20B50DC400FE2A0C /* URLSessionConfiguration+Alamofire.swift in Sources */ = {isa = PBXBuildFile; fileRef = 31F5085C20B50DC400FE2A0C /* URLSessionConfiguration+Alamofire.swift */; };
		31F5085E20B50DC400FE2A0C /* URLSessionConfiguration+Alamofire.swift in Sources */ = {isa = PBXBuildFile; fileRef = 31F5085C20B50DC400FE2A0C /* URLSessionConfiguration+Alamofire.swift */; };
		31F5085F20B50DC400FE2A0C /* URLSessionConfiguration+Alamofire.swift in Sources */ = {isa = PBXBuildFile; fileRef = 31F5085C20B50DC400FE2A0C /* URLSessionConfiguration+Alamofire.swift */; };
		31F5086020B50DC400FE2A0C /* URLSessionConfiguration+Alamofire.swift in Sources */ = {isa = PBXBuildFile; fileRef = 31F5085C20B50DC400FE2A0C /* URLSessionConfiguration+Alamofire.swift */; };
		31F9683C20BB70290009606F /* NSLoggingEventMonitor.swift in Sources */ = {isa = PBXBuildFile; fileRef = 31F9683B20BB70290009606F /* NSLoggingEventMonitor.swift */; };
		31F9683D20BB70290009606F /* NSLoggingEventMonitor.swift in Sources */ = {isa = PBXBuildFile; fileRef = 31F9683B20BB70290009606F /* NSLoggingEventMonitor.swift */; };
		31F9683E20BB70290009606F /* NSLoggingEventMonitor.swift in Sources */ = {isa = PBXBuildFile; fileRef = 31F9683B20BB70290009606F /* NSLoggingEventMonitor.swift */; };
		31FB2F8722C828D8007FD6D5 /* URLEncodedFormEncoder.swift in Sources */ = {isa = PBXBuildFile; fileRef = 31FB2F8622C828D8007FD6D5 /* URLEncodedFormEncoder.swift */; };
		31FB2F8822C828D8007FD6D5 /* URLEncodedFormEncoder.swift in Sources */ = {isa = PBXBuildFile; fileRef = 31FB2F8622C828D8007FD6D5 /* URLEncodedFormEncoder.swift */; };
		31FB2F8922C828D8007FD6D5 /* URLEncodedFormEncoder.swift in Sources */ = {isa = PBXBuildFile; fileRef = 31FB2F8622C828D8007FD6D5 /* URLEncodedFormEncoder.swift */; };
		31FB2F8A22C828D8007FD6D5 /* URLEncodedFormEncoder.swift in Sources */ = {isa = PBXBuildFile; fileRef = 31FB2F8622C828D8007FD6D5 /* URLEncodedFormEncoder.swift */; };
		4196936222FA1E05001EA5D5 /* Result+Alamofire.swift in Sources */ = {isa = PBXBuildFile; fileRef = 4196936122FA1E05001EA5D5 /* Result+Alamofire.swift */; };
		4196936322FA1E05001EA5D5 /* Result+Alamofire.swift in Sources */ = {isa = PBXBuildFile; fileRef = 4196936122FA1E05001EA5D5 /* Result+Alamofire.swift */; };
		4196936422FA1E05001EA5D5 /* Result+Alamofire.swift in Sources */ = {isa = PBXBuildFile; fileRef = 4196936122FA1E05001EA5D5 /* Result+Alamofire.swift */; };
		4196936522FA1EAD001EA5D5 /* Result+Alamofire.swift in Sources */ = {isa = PBXBuildFile; fileRef = 4196936122FA1E05001EA5D5 /* Result+Alamofire.swift */; };
		4C0CB631220BC70300604EDC /* RequestInterceptorTests.swift in Sources */ = {isa = PBXBuildFile; fileRef = 4C0CB630220BC70300604EDC /* RequestInterceptorTests.swift */; };
		4C0CB632220BC70300604EDC /* RequestInterceptorTests.swift in Sources */ = {isa = PBXBuildFile; fileRef = 4C0CB630220BC70300604EDC /* RequestInterceptorTests.swift */; };
		4C0CB633220BC70300604EDC /* RequestInterceptorTests.swift in Sources */ = {isa = PBXBuildFile; fileRef = 4C0CB630220BC70300604EDC /* RequestInterceptorTests.swift */; };
		4C0CB641220CA89400604EDC /* URLRequest+Alamofire.swift in Sources */ = {isa = PBXBuildFile; fileRef = 4C0CB640220CA89400604EDC /* URLRequest+Alamofire.swift */; };
		4C0CB642220CA89400604EDC /* URLRequest+Alamofire.swift in Sources */ = {isa = PBXBuildFile; fileRef = 4C0CB640220CA89400604EDC /* URLRequest+Alamofire.swift */; };
		4C0CB643220CA89400604EDC /* URLRequest+Alamofire.swift in Sources */ = {isa = PBXBuildFile; fileRef = 4C0CB640220CA89400604EDC /* URLRequest+Alamofire.swift */; };
		4C0CB644220CA89400604EDC /* URLRequest+Alamofire.swift in Sources */ = {isa = PBXBuildFile; fileRef = 4C0CB640220CA89400604EDC /* URLRequest+Alamofire.swift */; };
		4C0CB646220CA8A400604EDC /* RedirectHandler.swift in Sources */ = {isa = PBXBuildFile; fileRef = 4C0CB645220CA8A400604EDC /* RedirectHandler.swift */; };
		4C0CB647220CA8A400604EDC /* RedirectHandler.swift in Sources */ = {isa = PBXBuildFile; fileRef = 4C0CB645220CA8A400604EDC /* RedirectHandler.swift */; };
		4C0CB648220CA8A400604EDC /* RedirectHandler.swift in Sources */ = {isa = PBXBuildFile; fileRef = 4C0CB645220CA8A400604EDC /* RedirectHandler.swift */; };
		4C0CB649220CA8A400604EDC /* RedirectHandler.swift in Sources */ = {isa = PBXBuildFile; fileRef = 4C0CB645220CA8A400604EDC /* RedirectHandler.swift */; };
		4C0CB64B220CA8D600604EDC /* RedirectHandlerTests.swift in Sources */ = {isa = PBXBuildFile; fileRef = 4C0CB64A220CA8D600604EDC /* RedirectHandlerTests.swift */; };
		4C0CB64C220CA8D600604EDC /* RedirectHandlerTests.swift in Sources */ = {isa = PBXBuildFile; fileRef = 4C0CB64A220CA8D600604EDC /* RedirectHandlerTests.swift */; };
		4C0CB64D220CA8D600604EDC /* RedirectHandlerTests.swift in Sources */ = {isa = PBXBuildFile; fileRef = 4C0CB64A220CA8D600604EDC /* RedirectHandlerTests.swift */; };
		4C1DC8541B68908E00476DE3 /* AFError.swift in Sources */ = {isa = PBXBuildFile; fileRef = 4C1DC8531B68908E00476DE3 /* AFError.swift */; };
		4C1DC8551B68908E00476DE3 /* AFError.swift in Sources */ = {isa = PBXBuildFile; fileRef = 4C1DC8531B68908E00476DE3 /* AFError.swift */; };
		4C23EB431B327C5B0090E0BC /* MultipartFormData.swift in Sources */ = {isa = PBXBuildFile; fileRef = 4C23EB421B327C5B0090E0BC /* MultipartFormData.swift */; };
		4C23EB441B327C5B0090E0BC /* MultipartFormData.swift in Sources */ = {isa = PBXBuildFile; fileRef = 4C23EB421B327C5B0090E0BC /* MultipartFormData.swift */; };
		4C256A0621EEB69000AD5D87 /* RequestInterceptor.swift in Sources */ = {isa = PBXBuildFile; fileRef = 4C256A0521EEB69000AD5D87 /* RequestInterceptor.swift */; };
		4C256A0721EEB69000AD5D87 /* RequestInterceptor.swift in Sources */ = {isa = PBXBuildFile; fileRef = 4C256A0521EEB69000AD5D87 /* RequestInterceptor.swift */; };
		4C256A0821EEB69000AD5D87 /* RequestInterceptor.swift in Sources */ = {isa = PBXBuildFile; fileRef = 4C256A0521EEB69000AD5D87 /* RequestInterceptor.swift */; };
		4C256A0921EEB69000AD5D87 /* RequestInterceptor.swift in Sources */ = {isa = PBXBuildFile; fileRef = 4C256A0521EEB69000AD5D87 /* RequestInterceptor.swift */; };
		4C256A1A21F1449C00AD5D87 /* RetryPolicy.swift in Sources */ = {isa = PBXBuildFile; fileRef = 4C256A1921F1449C00AD5D87 /* RetryPolicy.swift */; };
		4C256A1B21F1449C00AD5D87 /* RetryPolicy.swift in Sources */ = {isa = PBXBuildFile; fileRef = 4C256A1921F1449C00AD5D87 /* RetryPolicy.swift */; };
		4C256A1C21F1449C00AD5D87 /* RetryPolicy.swift in Sources */ = {isa = PBXBuildFile; fileRef = 4C256A1921F1449C00AD5D87 /* RetryPolicy.swift */; };
		4C256A1D21F1449C00AD5D87 /* RetryPolicy.swift in Sources */ = {isa = PBXBuildFile; fileRef = 4C256A1921F1449C00AD5D87 /* RetryPolicy.swift */; };
		4C256A531B096C770065714F /* BaseTestCase.swift in Sources */ = {isa = PBXBuildFile; fileRef = 4C256A501B096C2C0065714F /* BaseTestCase.swift */; };
		4C256A541B096C770065714F /* BaseTestCase.swift in Sources */ = {isa = PBXBuildFile; fileRef = 4C256A501B096C2C0065714F /* BaseTestCase.swift */; };
		4C33A1391B5207DB00873DFF /* rainbow.jpg in Resources */ = {isa = PBXBuildFile; fileRef = 4C33A1231B5207DB00873DFF /* rainbow.jpg */; };
		4C33A13A1B5207DB00873DFF /* rainbow.jpg in Resources */ = {isa = PBXBuildFile; fileRef = 4C33A1231B5207DB00873DFF /* rainbow.jpg */; };
		4C33A13B1B5207DB00873DFF /* unicorn.png in Resources */ = {isa = PBXBuildFile; fileRef = 4C33A1241B5207DB00873DFF /* unicorn.png */; };
		4C33A13C1B5207DB00873DFF /* unicorn.png in Resources */ = {isa = PBXBuildFile; fileRef = 4C33A1241B5207DB00873DFF /* unicorn.png */; };
		4C3D00541C66A63000D1F709 /* NetworkReachabilityManager.swift in Sources */ = {isa = PBXBuildFile; fileRef = 4C3D00531C66A63000D1F709 /* NetworkReachabilityManager.swift */; };
		4C3D00551C66A63000D1F709 /* NetworkReachabilityManager.swift in Sources */ = {isa = PBXBuildFile; fileRef = 4C3D00531C66A63000D1F709 /* NetworkReachabilityManager.swift */; };
		4C3D00561C66A63000D1F709 /* NetworkReachabilityManager.swift in Sources */ = {isa = PBXBuildFile; fileRef = 4C3D00531C66A63000D1F709 /* NetworkReachabilityManager.swift */; };
		4C43669B1D7BB93D00C38AAD /* DispatchQueue+Alamofire.swift in Sources */ = {isa = PBXBuildFile; fileRef = 4C43669A1D7BB93D00C38AAD /* DispatchQueue+Alamofire.swift */; };
		4C43669C1D7BB93D00C38AAD /* DispatchQueue+Alamofire.swift in Sources */ = {isa = PBXBuildFile; fileRef = 4C43669A1D7BB93D00C38AAD /* DispatchQueue+Alamofire.swift */; };
		4C43669D1D7BB93D00C38AAD /* DispatchQueue+Alamofire.swift in Sources */ = {isa = PBXBuildFile; fileRef = 4C43669A1D7BB93D00C38AAD /* DispatchQueue+Alamofire.swift */; };
		4C43669E1D7BB93D00C38AAD /* DispatchQueue+Alamofire.swift in Sources */ = {isa = PBXBuildFile; fileRef = 4C43669A1D7BB93D00C38AAD /* DispatchQueue+Alamofire.swift */; };
		4C4466EB21F8F5D800AC9703 /* CachedResponseHandler.swift in Sources */ = {isa = PBXBuildFile; fileRef = 4C4466EA21F8F5D800AC9703 /* CachedResponseHandler.swift */; };
		4C4466EC21F8F5D800AC9703 /* CachedResponseHandler.swift in Sources */ = {isa = PBXBuildFile; fileRef = 4C4466EA21F8F5D800AC9703 /* CachedResponseHandler.swift */; };
		4C4466ED21F8F5D800AC9703 /* CachedResponseHandler.swift in Sources */ = {isa = PBXBuildFile; fileRef = 4C4466EA21F8F5D800AC9703 /* CachedResponseHandler.swift */; };
		4C4466EE21F8F5D800AC9703 /* CachedResponseHandler.swift in Sources */ = {isa = PBXBuildFile; fileRef = 4C4466EA21F8F5D800AC9703 /* CachedResponseHandler.swift */; };
		4C743CF61C22772D00BCB23E /* certDER.cer in Resources */ = {isa = PBXBuildFile; fileRef = B39E2F831C1A72F8002DA1A9 /* certDER.cer */; };
		4C743CF71C22772D00BCB23E /* certDER.crt in Resources */ = {isa = PBXBuildFile; fileRef = B39E2F841C1A72F8002DA1A9 /* certDER.crt */; };
		4C743CF81C22772D00BCB23E /* certDER.der in Resources */ = {isa = PBXBuildFile; fileRef = B39E2F851C1A72F8002DA1A9 /* certDER.der */; };
		4C743CF91C22772D00BCB23E /* certPEM.cer in Resources */ = {isa = PBXBuildFile; fileRef = B39E2F861C1A72F8002DA1A9 /* certPEM.cer */; };
		4C743CFA1C22772D00BCB23E /* certPEM.crt in Resources */ = {isa = PBXBuildFile; fileRef = B39E2F871C1A72F8002DA1A9 /* certPEM.crt */; };
		4C743CFB1C22772D00BCB23E /* randomGibberish.crt in Resources */ = {isa = PBXBuildFile; fileRef = B39E2F891C1A72F8002DA1A9 /* randomGibberish.crt */; };
		4C743CFC1C22772D00BCB23E /* keyDER.der in Resources */ = {isa = PBXBuildFile; fileRef = B39E2F8A1C1A72F8002DA1A9 /* keyDER.der */; };
		4C743CFD1C22772D00BCB23E /* alamofire-root-ca.cer in Resources */ = {isa = PBXBuildFile; fileRef = 4C812C3A1B535F220017E0BF /* alamofire-root-ca.cer */; };
		4C743CFE1C22772D00BCB23E /* alamofire-signing-ca1.cer in Resources */ = {isa = PBXBuildFile; fileRef = 4C812C3D1B535F2E0017E0BF /* alamofire-signing-ca1.cer */; };
		4C743CFF1C22772D00BCB23E /* alamofire-signing-ca2.cer in Resources */ = {isa = PBXBuildFile; fileRef = 4C812C3E1B535F2E0017E0BF /* alamofire-signing-ca2.cer */; };
		4C743D001C22772D00BCB23E /* multiple-dns-names.cer in Resources */ = {isa = PBXBuildFile; fileRef = 4C812C441B535F400017E0BF /* multiple-dns-names.cer */; };
		4C743D011C22772D00BCB23E /* signed-by-ca1.cer in Resources */ = {isa = PBXBuildFile; fileRef = 4C812C451B535F400017E0BF /* signed-by-ca1.cer */; };
		4C743D021C22772D00BCB23E /* test.alamofire.org.cer in Resources */ = {isa = PBXBuildFile; fileRef = 4C812C461B535F400017E0BF /* test.alamofire.org.cer */; };
		4C743D031C22772D00BCB23E /* wildcard.alamofire.org.cer in Resources */ = {isa = PBXBuildFile; fileRef = 4C812C431B535F400017E0BF /* wildcard.alamofire.org.cer */; };
		4C743D041C22772D00BCB23E /* expired.cer in Resources */ = {isa = PBXBuildFile; fileRef = 4C812C4F1B535F540017E0BF /* expired.cer */; };
		4C743D051C22772D00BCB23E /* missing-dns-name-and-uri.cer in Resources */ = {isa = PBXBuildFile; fileRef = 4C812C501B535F540017E0BF /* missing-dns-name-and-uri.cer */; };
		4C743D061C22772D00BCB23E /* signed-by-ca2.cer in Resources */ = {isa = PBXBuildFile; fileRef = 4C812C511B535F540017E0BF /* signed-by-ca2.cer */; };
		4C743D071C22772D00BCB23E /* valid-dns-name.cer in Resources */ = {isa = PBXBuildFile; fileRef = 4C812C521B535F540017E0BF /* valid-dns-name.cer */; };
		4C743D081C22772D00BCB23E /* valid-uri.cer in Resources */ = {isa = PBXBuildFile; fileRef = 4C812C531B535F540017E0BF /* valid-uri.cer */; };
		4C743D0C1C22772E00BCB23E /* certDER.cer in Resources */ = {isa = PBXBuildFile; fileRef = B39E2F831C1A72F8002DA1A9 /* certDER.cer */; };
		4C743D0D1C22772E00BCB23E /* certDER.crt in Resources */ = {isa = PBXBuildFile; fileRef = B39E2F841C1A72F8002DA1A9 /* certDER.crt */; };
		4C743D0E1C22772E00BCB23E /* certDER.der in Resources */ = {isa = PBXBuildFile; fileRef = B39E2F851C1A72F8002DA1A9 /* certDER.der */; };
		4C743D0F1C22772E00BCB23E /* certPEM.cer in Resources */ = {isa = PBXBuildFile; fileRef = B39E2F861C1A72F8002DA1A9 /* certPEM.cer */; };
		4C743D101C22772E00BCB23E /* certPEM.crt in Resources */ = {isa = PBXBuildFile; fileRef = B39E2F871C1A72F8002DA1A9 /* certPEM.crt */; };
		4C743D111C22772E00BCB23E /* randomGibberish.crt in Resources */ = {isa = PBXBuildFile; fileRef = B39E2F891C1A72F8002DA1A9 /* randomGibberish.crt */; };
		4C743D121C22772E00BCB23E /* keyDER.der in Resources */ = {isa = PBXBuildFile; fileRef = B39E2F8A1C1A72F8002DA1A9 /* keyDER.der */; };
		4C743D131C22772E00BCB23E /* alamofire-root-ca.cer in Resources */ = {isa = PBXBuildFile; fileRef = 4C812C3A1B535F220017E0BF /* alamofire-root-ca.cer */; };
		4C743D141C22772E00BCB23E /* alamofire-signing-ca1.cer in Resources */ = {isa = PBXBuildFile; fileRef = 4C812C3D1B535F2E0017E0BF /* alamofire-signing-ca1.cer */; };
		4C743D151C22772E00BCB23E /* alamofire-signing-ca2.cer in Resources */ = {isa = PBXBuildFile; fileRef = 4C812C3E1B535F2E0017E0BF /* alamofire-signing-ca2.cer */; };
		4C743D161C22772E00BCB23E /* multiple-dns-names.cer in Resources */ = {isa = PBXBuildFile; fileRef = 4C812C441B535F400017E0BF /* multiple-dns-names.cer */; };
		4C743D171C22772E00BCB23E /* signed-by-ca1.cer in Resources */ = {isa = PBXBuildFile; fileRef = 4C812C451B535F400017E0BF /* signed-by-ca1.cer */; };
		4C743D181C22772E00BCB23E /* test.alamofire.org.cer in Resources */ = {isa = PBXBuildFile; fileRef = 4C812C461B535F400017E0BF /* test.alamofire.org.cer */; };
		4C743D191C22772E00BCB23E /* wildcard.alamofire.org.cer in Resources */ = {isa = PBXBuildFile; fileRef = 4C812C431B535F400017E0BF /* wildcard.alamofire.org.cer */; };
		4C743D1A1C22772E00BCB23E /* expired.cer in Resources */ = {isa = PBXBuildFile; fileRef = 4C812C4F1B535F540017E0BF /* expired.cer */; };
		4C743D1B1C22772E00BCB23E /* missing-dns-name-and-uri.cer in Resources */ = {isa = PBXBuildFile; fileRef = 4C812C501B535F540017E0BF /* missing-dns-name-and-uri.cer */; };
		4C743D1C1C22772E00BCB23E /* signed-by-ca2.cer in Resources */ = {isa = PBXBuildFile; fileRef = 4C812C511B535F540017E0BF /* signed-by-ca2.cer */; };
		4C743D1D1C22772E00BCB23E /* valid-dns-name.cer in Resources */ = {isa = PBXBuildFile; fileRef = 4C812C521B535F540017E0BF /* valid-dns-name.cer */; };
		4C743D1E1C22772E00BCB23E /* valid-uri.cer in Resources */ = {isa = PBXBuildFile; fileRef = 4C812C531B535F540017E0BF /* valid-uri.cer */; };
		4C743D221C22772F00BCB23E /* certDER.cer in Resources */ = {isa = PBXBuildFile; fileRef = B39E2F831C1A72F8002DA1A9 /* certDER.cer */; };
		4C743D231C22772F00BCB23E /* certDER.crt in Resources */ = {isa = PBXBuildFile; fileRef = B39E2F841C1A72F8002DA1A9 /* certDER.crt */; };
		4C743D241C22772F00BCB23E /* certDER.der in Resources */ = {isa = PBXBuildFile; fileRef = B39E2F851C1A72F8002DA1A9 /* certDER.der */; };
		4C743D251C22772F00BCB23E /* certPEM.cer in Resources */ = {isa = PBXBuildFile; fileRef = B39E2F861C1A72F8002DA1A9 /* certPEM.cer */; };
		4C743D261C22772F00BCB23E /* certPEM.crt in Resources */ = {isa = PBXBuildFile; fileRef = B39E2F871C1A72F8002DA1A9 /* certPEM.crt */; };
		4C743D271C22772F00BCB23E /* randomGibberish.crt in Resources */ = {isa = PBXBuildFile; fileRef = B39E2F891C1A72F8002DA1A9 /* randomGibberish.crt */; };
		4C743D281C22772F00BCB23E /* keyDER.der in Resources */ = {isa = PBXBuildFile; fileRef = B39E2F8A1C1A72F8002DA1A9 /* keyDER.der */; };
		4C743D291C22772F00BCB23E /* alamofire-root-ca.cer in Resources */ = {isa = PBXBuildFile; fileRef = 4C812C3A1B535F220017E0BF /* alamofire-root-ca.cer */; };
		4C743D2A1C22772F00BCB23E /* alamofire-signing-ca1.cer in Resources */ = {isa = PBXBuildFile; fileRef = 4C812C3D1B535F2E0017E0BF /* alamofire-signing-ca1.cer */; };
		4C743D2B1C22772F00BCB23E /* alamofire-signing-ca2.cer in Resources */ = {isa = PBXBuildFile; fileRef = 4C812C3E1B535F2E0017E0BF /* alamofire-signing-ca2.cer */; };
		4C743D2C1C22772F00BCB23E /* multiple-dns-names.cer in Resources */ = {isa = PBXBuildFile; fileRef = 4C812C441B535F400017E0BF /* multiple-dns-names.cer */; };
		4C743D2D1C22772F00BCB23E /* signed-by-ca1.cer in Resources */ = {isa = PBXBuildFile; fileRef = 4C812C451B535F400017E0BF /* signed-by-ca1.cer */; };
		4C743D2E1C22772F00BCB23E /* test.alamofire.org.cer in Resources */ = {isa = PBXBuildFile; fileRef = 4C812C461B535F400017E0BF /* test.alamofire.org.cer */; };
		4C743D2F1C22772F00BCB23E /* wildcard.alamofire.org.cer in Resources */ = {isa = PBXBuildFile; fileRef = 4C812C431B535F400017E0BF /* wildcard.alamofire.org.cer */; };
		4C743D301C22772F00BCB23E /* expired.cer in Resources */ = {isa = PBXBuildFile; fileRef = 4C812C4F1B535F540017E0BF /* expired.cer */; };
		4C743D311C22772F00BCB23E /* missing-dns-name-and-uri.cer in Resources */ = {isa = PBXBuildFile; fileRef = 4C812C501B535F540017E0BF /* missing-dns-name-and-uri.cer */; };
		4C743D321C22772F00BCB23E /* signed-by-ca2.cer in Resources */ = {isa = PBXBuildFile; fileRef = 4C812C511B535F540017E0BF /* signed-by-ca2.cer */; };
		4C743D331C22772F00BCB23E /* valid-dns-name.cer in Resources */ = {isa = PBXBuildFile; fileRef = 4C812C521B535F540017E0BF /* valid-dns-name.cer */; };
		4C743D341C22772F00BCB23E /* valid-uri.cer in Resources */ = {isa = PBXBuildFile; fileRef = 4C812C531B535F540017E0BF /* valid-uri.cer */; };
		4C7DD7EB224C627300249836 /* Result+Alamofire.swift in Sources */ = {isa = PBXBuildFile; fileRef = 4C7DD7EA224C627300249836 /* Result+Alamofire.swift */; };
		4C7DD7EC224C627300249836 /* Result+Alamofire.swift in Sources */ = {isa = PBXBuildFile; fileRef = 4C7DD7EA224C627300249836 /* Result+Alamofire.swift */; };
		4C7DD7ED224C627300249836 /* Result+Alamofire.swift in Sources */ = {isa = PBXBuildFile; fileRef = 4C7DD7EA224C627300249836 /* Result+Alamofire.swift */; };
		4C811F8D1B51856D00E0F59A /* ServerTrustEvaluation.swift in Sources */ = {isa = PBXBuildFile; fileRef = 4C811F8C1B51856D00E0F59A /* ServerTrustEvaluation.swift */; };
		4C811F8E1B51856D00E0F59A /* ServerTrustEvaluation.swift in Sources */ = {isa = PBXBuildFile; fileRef = 4C811F8C1B51856D00E0F59A /* ServerTrustEvaluation.swift */; };
		4CB928291C66BFBC00CE5F08 /* Notifications.swift in Sources */ = {isa = PBXBuildFile; fileRef = 4CB928281C66BFBC00CE5F08 /* Notifications.swift */; };
		4CB9282A1C66BFBC00CE5F08 /* Notifications.swift in Sources */ = {isa = PBXBuildFile; fileRef = 4CB928281C66BFBC00CE5F08 /* Notifications.swift */; };
		4CB9282B1C66BFBC00CE5F08 /* Notifications.swift in Sources */ = {isa = PBXBuildFile; fileRef = 4CB928281C66BFBC00CE5F08 /* Notifications.swift */; };
		4CB9282C1C66BFBC00CE5F08 /* Notifications.swift in Sources */ = {isa = PBXBuildFile; fileRef = 4CB928281C66BFBC00CE5F08 /* Notifications.swift */; };
		4CBD2180220B48AE008F1C59 /* RetryPolicyTests.swift in Sources */ = {isa = PBXBuildFile; fileRef = 4CBD217F220B48AE008F1C59 /* RetryPolicyTests.swift */; };
		4CBD2181220B48AE008F1C59 /* RetryPolicyTests.swift in Sources */ = {isa = PBXBuildFile; fileRef = 4CBD217F220B48AE008F1C59 /* RetryPolicyTests.swift */; };
		4CBD2182220B48AE008F1C59 /* RetryPolicyTests.swift in Sources */ = {isa = PBXBuildFile; fileRef = 4CBD217F220B48AE008F1C59 /* RetryPolicyTests.swift */; };
		4CCB206C1D4549E000C64D5B /* expired.badssl.com-leaf.cer in Resources */ = {isa = PBXBuildFile; fileRef = 4CCB20681D4549E000C64D5B /* expired.badssl.com-leaf.cer */; };
		4CCB206D1D4549E000C64D5B /* expired.badssl.com-leaf.cer in Resources */ = {isa = PBXBuildFile; fileRef = 4CCB20681D4549E000C64D5B /* expired.badssl.com-leaf.cer */; };
		4CCB206E1D4549E000C64D5B /* expired.badssl.com-leaf.cer in Resources */ = {isa = PBXBuildFile; fileRef = 4CCB20681D4549E000C64D5B /* expired.badssl.com-leaf.cer */; };
		4CCB206F1D4549E000C64D5B /* expired.badssl.com-root-ca.cer in Resources */ = {isa = PBXBuildFile; fileRef = 4CCB20691D4549E000C64D5B /* expired.badssl.com-root-ca.cer */; };
		4CCB20701D4549E000C64D5B /* expired.badssl.com-root-ca.cer in Resources */ = {isa = PBXBuildFile; fileRef = 4CCB20691D4549E000C64D5B /* expired.badssl.com-root-ca.cer */; };
		4CCB20711D4549E000C64D5B /* expired.badssl.com-root-ca.cer in Resources */ = {isa = PBXBuildFile; fileRef = 4CCB20691D4549E000C64D5B /* expired.badssl.com-root-ca.cer */; };
		4CCB20721D4549E000C64D5B /* expired.badssl.com-intermediate-ca-1.cer in Resources */ = {isa = PBXBuildFile; fileRef = 4CCB206A1D4549E000C64D5B /* expired.badssl.com-intermediate-ca-1.cer */; };
		4CCB20731D4549E000C64D5B /* expired.badssl.com-intermediate-ca-1.cer in Resources */ = {isa = PBXBuildFile; fileRef = 4CCB206A1D4549E000C64D5B /* expired.badssl.com-intermediate-ca-1.cer */; };
		4CCB20741D4549E000C64D5B /* expired.badssl.com-intermediate-ca-1.cer in Resources */ = {isa = PBXBuildFile; fileRef = 4CCB206A1D4549E000C64D5B /* expired.badssl.com-intermediate-ca-1.cer */; };
		4CCB20751D4549E000C64D5B /* expired.badssl.com-intermediate-ca-2.cer in Resources */ = {isa = PBXBuildFile; fileRef = 4CCB206B1D4549E000C64D5B /* expired.badssl.com-intermediate-ca-2.cer */; };
		4CCB20761D4549E000C64D5B /* expired.badssl.com-intermediate-ca-2.cer in Resources */ = {isa = PBXBuildFile; fileRef = 4CCB206B1D4549E000C64D5B /* expired.badssl.com-intermediate-ca-2.cer */; };
		4CCB20771D4549E000C64D5B /* expired.badssl.com-intermediate-ca-2.cer in Resources */ = {isa = PBXBuildFile; fileRef = 4CCB206B1D4549E000C64D5B /* expired.badssl.com-intermediate-ca-2.cer */; };
		4CDE2C431AF89F0900BABAE5 /* Validation.swift in Sources */ = {isa = PBXBuildFile; fileRef = 4CDE2C421AF89F0900BABAE5 /* Validation.swift */; };
		4CDE2C441AF89F0900BABAE5 /* Validation.swift in Sources */ = {isa = PBXBuildFile; fileRef = 4CDE2C421AF89F0900BABAE5 /* Validation.swift */; };
		4CDE2C461AF89FF300BABAE5 /* ResponseSerialization.swift in Sources */ = {isa = PBXBuildFile; fileRef = 4CDE2C451AF89FF300BABAE5 /* ResponseSerialization.swift */; };
		4CDE2C471AF89FF300BABAE5 /* ResponseSerialization.swift in Sources */ = {isa = PBXBuildFile; fileRef = 4CDE2C451AF89FF300BABAE5 /* ResponseSerialization.swift */; };
		4CE2724F1AF88FB500F1D59A /* ParameterEncoding.swift in Sources */ = {isa = PBXBuildFile; fileRef = 4CE2724E1AF88FB500F1D59A /* ParameterEncoding.swift */; };
		4CE272501AF88FB500F1D59A /* ParameterEncoding.swift in Sources */ = {isa = PBXBuildFile; fileRef = 4CE2724E1AF88FB500F1D59A /* ParameterEncoding.swift */; };
		4CEC605A1B745C9100E684F4 /* AFError.swift in Sources */ = {isa = PBXBuildFile; fileRef = 4C1DC8531B68908E00476DE3 /* AFError.swift */; };
		4CEC605C1B745C9B00E684F4 /* Alamofire.h in Headers */ = {isa = PBXBuildFile; fileRef = F8111E3819A95C8B0040E7D1 /* Alamofire.h */; settings = {ATTRIBUTES = (Public, ); }; };
		4CEE82AD1C6813CF00E9C9F0 /* NetworkReachabilityManager.swift in Sources */ = {isa = PBXBuildFile; fileRef = 4C3D00531C66A63000D1F709 /* NetworkReachabilityManager.swift */; };
		4CF626F91BA7CB3E0011A099 /* Alamofire.framework in Frameworks */ = {isa = PBXBuildFile; fileRef = 4CF626EF1BA7CB3E0011A099 /* Alamofire.framework */; };
		4CF627061BA7CBE30011A099 /* Alamofire.h in Headers */ = {isa = PBXBuildFile; fileRef = F8111E3819A95C8B0040E7D1 /* Alamofire.h */; settings = {ATTRIBUTES = (Public, ); }; };
		4CF627071BA7CBF60011A099 /* Alamofire.swift in Sources */ = {isa = PBXBuildFile; fileRef = F897FF4019AA800700AB5182 /* Alamofire.swift */; };
		4CF627081BA7CBF60011A099 /* AFError.swift in Sources */ = {isa = PBXBuildFile; fileRef = 4C1DC8531B68908E00476DE3 /* AFError.swift */; };
		4CF6270A1BA7CBF60011A099 /* ParameterEncoding.swift in Sources */ = {isa = PBXBuildFile; fileRef = 4CE2724E1AF88FB500F1D59A /* ParameterEncoding.swift */; };
		4CF6270E1BA7CBF60011A099 /* MultipartFormData.swift in Sources */ = {isa = PBXBuildFile; fileRef = 4C23EB421B327C5B0090E0BC /* MultipartFormData.swift */; };
		4CF6270F1BA7CBF60011A099 /* ResponseSerialization.swift in Sources */ = {isa = PBXBuildFile; fileRef = 4CDE2C451AF89FF300BABAE5 /* ResponseSerialization.swift */; };
		4CF627101BA7CBF60011A099 /* ServerTrustEvaluation.swift in Sources */ = {isa = PBXBuildFile; fileRef = 4C811F8C1B51856D00E0F59A /* ServerTrustEvaluation.swift */; };
		4CF627131BA7CBF60011A099 /* Validation.swift in Sources */ = {isa = PBXBuildFile; fileRef = 4CDE2C421AF89F0900BABAE5 /* Validation.swift */; };
		4CF627141BA7CC240011A099 /* BaseTestCase.swift in Sources */ = {isa = PBXBuildFile; fileRef = 4C256A501B096C2C0065714F /* BaseTestCase.swift */; };
		4CF627171BA7CC240011A099 /* ParameterEncodingTests.swift in Sources */ = {isa = PBXBuildFile; fileRef = F8111E5C19A9674D0040E7D1 /* ParameterEncodingTests.swift */; };
		4CF627181BA7CC240011A099 /* RequestTests.swift in Sources */ = {isa = PBXBuildFile; fileRef = F8111E5D19A9674D0040E7D1 /* RequestTests.swift */; };
		4CF627341BA7CC300011A099 /* rainbow.jpg in Resources */ = {isa = PBXBuildFile; fileRef = 4C33A1231B5207DB00873DFF /* rainbow.jpg */; };
		4CF627351BA7CC300011A099 /* unicorn.png in Resources */ = {isa = PBXBuildFile; fileRef = 4C33A1241B5207DB00873DFF /* unicorn.png */; };
		4CFB02901D7CF28F0056F249 /* FileManager+AlamofireTests.swift in Sources */ = {isa = PBXBuildFile; fileRef = 4CFB028F1D7CF28F0056F249 /* FileManager+AlamofireTests.swift */; };
		4CFB02911D7CF28F0056F249 /* FileManager+AlamofireTests.swift in Sources */ = {isa = PBXBuildFile; fileRef = 4CFB028F1D7CF28F0056F249 /* FileManager+AlamofireTests.swift */; };
		4CFB02921D7CF28F0056F249 /* FileManager+AlamofireTests.swift in Sources */ = {isa = PBXBuildFile; fileRef = 4CFB028F1D7CF28F0056F249 /* FileManager+AlamofireTests.swift */; };
		4CFB02F51D7D2FA20056F249 /* empty_data.json in Resources */ = {isa = PBXBuildFile; fileRef = 4CFB02EA1D7D2FA20056F249 /* empty_data.json */; };
		4CFB02F61D7D2FA20056F249 /* empty_data.json in Resources */ = {isa = PBXBuildFile; fileRef = 4CFB02EA1D7D2FA20056F249 /* empty_data.json */; };
		4CFB02F71D7D2FA20056F249 /* empty_data.json in Resources */ = {isa = PBXBuildFile; fileRef = 4CFB02EA1D7D2FA20056F249 /* empty_data.json */; };
		4CFB02F81D7D2FA20056F249 /* invalid_data.json in Resources */ = {isa = PBXBuildFile; fileRef = 4CFB02EB1D7D2FA20056F249 /* invalid_data.json */; };
		4CFB02F91D7D2FA20056F249 /* invalid_data.json in Resources */ = {isa = PBXBuildFile; fileRef = 4CFB02EB1D7D2FA20056F249 /* invalid_data.json */; };
		4CFB02FA1D7D2FA20056F249 /* invalid_data.json in Resources */ = {isa = PBXBuildFile; fileRef = 4CFB02EB1D7D2FA20056F249 /* invalid_data.json */; };
		4CFB02FB1D7D2FA20056F249 /* valid_data.json in Resources */ = {isa = PBXBuildFile; fileRef = 4CFB02EC1D7D2FA20056F249 /* valid_data.json */; };
		4CFB02FC1D7D2FA20056F249 /* valid_data.json in Resources */ = {isa = PBXBuildFile; fileRef = 4CFB02EC1D7D2FA20056F249 /* valid_data.json */; };
		4CFB02FD1D7D2FA20056F249 /* valid_data.json in Resources */ = {isa = PBXBuildFile; fileRef = 4CFB02EC1D7D2FA20056F249 /* valid_data.json */; };
		4CFB03071D7D2FA20056F249 /* empty_string.txt in Resources */ = {isa = PBXBuildFile; fileRef = 4CFB02F21D7D2FA20056F249 /* empty_string.txt */; };
		4CFB03081D7D2FA20056F249 /* empty_string.txt in Resources */ = {isa = PBXBuildFile; fileRef = 4CFB02F21D7D2FA20056F249 /* empty_string.txt */; };
		4CFB03091D7D2FA20056F249 /* empty_string.txt in Resources */ = {isa = PBXBuildFile; fileRef = 4CFB02F21D7D2FA20056F249 /* empty_string.txt */; };
		4CFB030A1D7D2FA20056F249 /* utf32_string.txt in Resources */ = {isa = PBXBuildFile; fileRef = 4CFB02F31D7D2FA20056F249 /* utf32_string.txt */; };
		4CFB030B1D7D2FA20056F249 /* utf32_string.txt in Resources */ = {isa = PBXBuildFile; fileRef = 4CFB02F31D7D2FA20056F249 /* utf32_string.txt */; };
		4CFB030C1D7D2FA20056F249 /* utf32_string.txt in Resources */ = {isa = PBXBuildFile; fileRef = 4CFB02F31D7D2FA20056F249 /* utf32_string.txt */; };
		4CFB030D1D7D2FA20056F249 /* utf8_string.txt in Resources */ = {isa = PBXBuildFile; fileRef = 4CFB02F41D7D2FA20056F249 /* utf8_string.txt */; };
		4CFB030E1D7D2FA20056F249 /* utf8_string.txt in Resources */ = {isa = PBXBuildFile; fileRef = 4CFB02F41D7D2FA20056F249 /* utf8_string.txt */; };
		4CFB030F1D7D2FA20056F249 /* utf8_string.txt in Resources */ = {isa = PBXBuildFile; fileRef = 4CFB02F41D7D2FA20056F249 /* utf8_string.txt */; };
		4DD67C241A5C58FB00ED2280 /* Alamofire.h in Headers */ = {isa = PBXBuildFile; fileRef = F8111E3819A95C8B0040E7D1 /* Alamofire.h */; settings = {ATTRIBUTES = (Public, ); }; };
		4DD67C251A5C590000ED2280 /* Alamofire.swift in Sources */ = {isa = PBXBuildFile; fileRef = F897FF4019AA800700AB5182 /* Alamofire.swift */; };
		8035DB621BAB492500466CB3 /* Alamofire.framework in Frameworks */ = {isa = PBXBuildFile; fileRef = F8111E3319A95C8B0040E7D1 /* Alamofire.framework */; };
		E4202FD01B667AA100C997FB /* ParameterEncoding.swift in Sources */ = {isa = PBXBuildFile; fileRef = 4CE2724E1AF88FB500F1D59A /* ParameterEncoding.swift */; };
		E4202FD21B667AA100C997FB /* ResponseSerialization.swift in Sources */ = {isa = PBXBuildFile; fileRef = 4CDE2C451AF89FF300BABAE5 /* ResponseSerialization.swift */; };
		E4202FD41B667AA100C997FB /* Alamofire.swift in Sources */ = {isa = PBXBuildFile; fileRef = F897FF4019AA800700AB5182 /* Alamofire.swift */; };
		E4202FD51B667AA100C997FB /* MultipartFormData.swift in Sources */ = {isa = PBXBuildFile; fileRef = 4C23EB421B327C5B0090E0BC /* MultipartFormData.swift */; };
		E4202FD61B667AA100C997FB /* ServerTrustEvaluation.swift in Sources */ = {isa = PBXBuildFile; fileRef = 4C811F8C1B51856D00E0F59A /* ServerTrustEvaluation.swift */; };
		E4202FD81B667AA100C997FB /* Validation.swift in Sources */ = {isa = PBXBuildFile; fileRef = 4CDE2C421AF89F0900BABAE5 /* Validation.swift */; };
		F8111E3919A95C8B0040E7D1 /* Alamofire.h in Headers */ = {isa = PBXBuildFile; fileRef = F8111E3819A95C8B0040E7D1 /* Alamofire.h */; settings = {ATTRIBUTES = (Public, ); }; };
		F8111E6119A9674D0040E7D1 /* ParameterEncodingTests.swift in Sources */ = {isa = PBXBuildFile; fileRef = F8111E5C19A9674D0040E7D1 /* ParameterEncodingTests.swift */; };
		F829C6B81A7A94F100A2CD59 /* Alamofire.framework in Frameworks */ = {isa = PBXBuildFile; fileRef = 4DD67C0B1A5C55C900ED2280 /* Alamofire.framework */; };
		F829C6BE1A7A950600A2CD59 /* ParameterEncodingTests.swift in Sources */ = {isa = PBXBuildFile; fileRef = F8111E5C19A9674D0040E7D1 /* ParameterEncodingTests.swift */; };
		F829C6BF1A7A950600A2CD59 /* RequestTests.swift in Sources */ = {isa = PBXBuildFile; fileRef = F8111E5D19A9674D0040E7D1 /* RequestTests.swift */; };
		F8858DDD19A96B4300F55F93 /* RequestTests.swift in Sources */ = {isa = PBXBuildFile; fileRef = F8111E5D19A9674D0040E7D1 /* RequestTests.swift */; };
		F897FF4119AA800700AB5182 /* Alamofire.swift in Sources */ = {isa = PBXBuildFile; fileRef = F897FF4019AA800700AB5182 /* Alamofire.swift */; };
/* End PBXBuildFile section */

/* Begin PBXContainerItemProxy section */
		4CF626FA1BA7CB3E0011A099 /* PBXContainerItemProxy */ = {
			isa = PBXContainerItemProxy;
			containerPortal = F8111E2A19A95C8B0040E7D1 /* Project object */;
			proxyType = 1;
			remoteGlobalIDString = 4CF626EE1BA7CB3E0011A099;
			remoteInfo = "Alamofire tvOS";
		};
		F8111E6519A967880040E7D1 /* PBXContainerItemProxy */ = {
			isa = PBXContainerItemProxy;
			containerPortal = F8111E2A19A95C8B0040E7D1 /* Project object */;
			proxyType = 1;
			remoteGlobalIDString = F8111E3219A95C8B0040E7D1;
			remoteInfo = Alamofire;
		};
		F829C6B91A7A94F100A2CD59 /* PBXContainerItemProxy */ = {
			isa = PBXContainerItemProxy;
			containerPortal = F8111E2A19A95C8B0040E7D1 /* Project object */;
			proxyType = 1;
			remoteGlobalIDString = 4DD67C0A1A5C55C900ED2280;
			remoteInfo = "Alamofire OSX";
		};
/* End PBXContainerItemProxy section */

/* Begin PBXFileReference section */
<<<<<<< HEAD
		1F630B2B2412E8A400ECC9DE /* StringEncoding+Alamofire.swift */ = {isa = PBXFileReference; lastKnownFileType = sourcecode.swift; path = "StringEncoding+Alamofire.swift"; sourceTree = "<group>"; };
=======
		3106FB6023F8C53A007FAB43 /* ProtectedTests.swift */ = {isa = PBXFileReference; lastKnownFileType = sourcecode.swift; path = ProtectedTests.swift; sourceTree = "<group>"; };
		3106FB6423F8D9E0007FAB43 /* DataStreamTests.swift */ = {isa = PBXFileReference; lastKnownFileType = sourcecode.swift; path = DataStreamTests.swift; sourceTree = "<group>"; };
>>>>>>> 508b96ea
		3111CE8720A77843008315E2 /* EventMonitor.swift */ = {isa = PBXFileReference; lastKnownFileType = sourcecode.swift; path = EventMonitor.swift; sourceTree = "<group>"; };
		3113D46A21878227001CCD21 /* HTTPHeadersTests.swift */ = {isa = PBXFileReference; lastKnownFileType = sourcecode.swift; path = HTTPHeadersTests.swift; sourceTree = "<group>"; };
		311B198F20B0D3B40036823B /* MultipartUpload.swift */ = {isa = PBXFileReference; lastKnownFileType = sourcecode.swift; path = MultipartUpload.swift; sourceTree = "<group>"; };
		312D1E0B1FC2551400E51FF1 /* Usage.md */ = {isa = PBXFileReference; lastKnownFileType = net.daringfireball.markdown; name = Usage.md; path = Documentation/Usage.md; sourceTree = "<group>"; };
		312D1E0C1FC2551400E51FF1 /* AdvancedUsage.md */ = {isa = PBXFileReference; lastKnownFileType = net.daringfireball.markdown; name = AdvancedUsage.md; path = Documentation/AdvancedUsage.md; sourceTree = "<group>"; };
		31425AC0241F098000EE3CCC /* InternalRequestTests.swift */ = {isa = PBXFileReference; lastKnownFileType = sourcecode.swift; path = InternalRequestTests.swift; sourceTree = "<group>"; };
		31501E872196962A005829F2 /* ParameterEncoderTests.swift */ = {isa = PBXFileReference; lastKnownFileType = sourcecode.swift; path = ParameterEncoderTests.swift; sourceTree = "<group>"; };
		315A4C55241EF28B00D57C7A /* StringEncoding+Alamofire.swift */ = {isa = PBXFileReference; lastKnownFileType = sourcecode.swift; path = "StringEncoding+Alamofire.swift"; sourceTree = "<group>"; };
		316250E41F00ABE900E207A6 /* ISSUE_TEMPLATE.md */ = {isa = PBXFileReference; lastKnownFileType = net.daringfireball.markdown; name = ISSUE_TEMPLATE.md; path = .github/ISSUE_TEMPLATE.md; sourceTree = "<group>"; };
		316250E51F00ACD000E207A6 /* PULL_REQUEST_TEMPLATE.md */ = {isa = PBXFileReference; lastKnownFileType = net.daringfireball.markdown; name = PULL_REQUEST_TEMPLATE.md; path = .github/PULL_REQUEST_TEMPLATE.md; sourceTree = "<group>"; };
		31727417218BAEC90039FFCC /* HTTPMethod.swift */ = {isa = PBXFileReference; lastKnownFileType = sourcecode.swift; path = HTTPMethod.swift; sourceTree = "<group>"; };
		3172741C218BB1790039FFCC /* ParameterEncoder.swift */ = {isa = PBXFileReference; lastKnownFileType = sourcecode.swift; path = ParameterEncoder.swift; sourceTree = "<group>"; };
		31727421218BB9A50039FFCC /* HTTPBin.swift */ = {isa = PBXFileReference; lastKnownFileType = sourcecode.swift; path = HTTPBin.swift; sourceTree = "<group>"; };
		3191B5741F5F53A6003960A8 /* Protected.swift */ = {isa = PBXFileReference; lastKnownFileType = sourcecode.swift; path = Protected.swift; sourceTree = "<group>"; };
		31991790209CDA7F00103A19 /* Request.swift */ = {isa = PBXFileReference; fileEncoding = 4; lastKnownFileType = sourcecode.swift; path = Request.swift; sourceTree = "<group>"; };
		31991791209CDA7F00103A19 /* Response.swift */ = {isa = PBXFileReference; fileEncoding = 4; lastKnownFileType = sourcecode.swift; path = Response.swift; sourceTree = "<group>"; };
		31991792209CDA7F00103A19 /* Session.swift */ = {isa = PBXFileReference; fileEncoding = 4; lastKnownFileType = sourcecode.swift; path = Session.swift; sourceTree = "<group>"; };
		31991793209CDA7F00103A19 /* SessionDelegate.swift */ = {isa = PBXFileReference; fileEncoding = 4; lastKnownFileType = sourcecode.swift; path = SessionDelegate.swift; sourceTree = "<group>"; };
		319917A4209CDAC400103A19 /* RequestTaskMap.swift */ = {isa = PBXFileReference; fileEncoding = 4; lastKnownFileType = sourcecode.swift; path = RequestTaskMap.swift; sourceTree = "<group>"; };
		319917A9209CDCB000103A19 /* HTTPHeaders.swift */ = {isa = PBXFileReference; lastKnownFileType = sourcecode.swift; path = HTTPHeaders.swift; sourceTree = "<group>"; };
		319917B8209CE53A00103A19 /* OperationQueue+Alamofire.swift */ = {isa = PBXFileReference; lastKnownFileType = sourcecode.swift; path = "OperationQueue+Alamofire.swift"; sourceTree = "<group>"; };
		31B2CA9521AA25CD005B371A /* Package.swift */ = {isa = PBXFileReference; lastKnownFileType = sourcecode.swift; path = Package.swift; sourceTree = "<group>"; };
		31D83FCD20D5C29300D93E47 /* URLConvertible+URLRequestConvertible.swift */ = {isa = PBXFileReference; lastKnownFileType = sourcecode.swift; path = "URLConvertible+URLRequestConvertible.swift"; sourceTree = "<group>"; };
		31DADDFA224811ED0051390F /* AlamofireExtended.swift */ = {isa = PBXFileReference; lastKnownFileType = sourcecode.swift; path = AlamofireExtended.swift; sourceTree = "<group>"; };
		31ED52E61D73889D00199085 /* AFError+AlamofireTests.swift */ = {isa = PBXFileReference; fileEncoding = 4; lastKnownFileType = sourcecode.swift; path = "AFError+AlamofireTests.swift"; sourceTree = "<group>"; };
		31F1AA4123F75AEE00C2BB80 /* Alamofire 5.0 Migration Guide.md */ = {isa = PBXFileReference; lastKnownFileType = net.daringfireball.markdown; name = "Alamofire 5.0 Migration Guide.md"; path = "Documentation/Alamofire 5.0 Migration Guide.md"; sourceTree = "<group>"; };
		31F5085C20B50DC400FE2A0C /* URLSessionConfiguration+Alamofire.swift */ = {isa = PBXFileReference; lastKnownFileType = sourcecode.swift; path = "URLSessionConfiguration+Alamofire.swift"; sourceTree = "<group>"; };
		31F9683B20BB70290009606F /* NSLoggingEventMonitor.swift */ = {isa = PBXFileReference; lastKnownFileType = sourcecode.swift; path = NSLoggingEventMonitor.swift; sourceTree = "<group>"; };
		31FB2F8622C828D8007FD6D5 /* URLEncodedFormEncoder.swift */ = {isa = PBXFileReference; lastKnownFileType = sourcecode.swift; path = URLEncodedFormEncoder.swift; sourceTree = "<group>"; };
		4196936122FA1E05001EA5D5 /* Result+Alamofire.swift */ = {isa = PBXFileReference; lastKnownFileType = sourcecode.swift; path = "Result+Alamofire.swift"; sourceTree = "<group>"; };
		4C0B58381B747A4400C0B99C /* ResponseSerializationTests.swift */ = {isa = PBXFileReference; fileEncoding = 4; lastKnownFileType = sourcecode.swift; path = ResponseSerializationTests.swift; sourceTree = "<group>"; };
		4C0CB630220BC70300604EDC /* RequestInterceptorTests.swift */ = {isa = PBXFileReference; lastKnownFileType = sourcecode.swift; path = RequestInterceptorTests.swift; sourceTree = "<group>"; };
		4C0CB640220CA89400604EDC /* URLRequest+Alamofire.swift */ = {isa = PBXFileReference; fileEncoding = 4; lastKnownFileType = sourcecode.swift; path = "URLRequest+Alamofire.swift"; sourceTree = "<group>"; };
		4C0CB645220CA8A400604EDC /* RedirectHandler.swift */ = {isa = PBXFileReference; fileEncoding = 4; lastKnownFileType = sourcecode.swift; path = RedirectHandler.swift; sourceTree = "<group>"; };
		4C0CB64A220CA8D600604EDC /* RedirectHandlerTests.swift */ = {isa = PBXFileReference; fileEncoding = 4; lastKnownFileType = sourcecode.swift; path = RedirectHandlerTests.swift; sourceTree = "<group>"; };
		4C1DC8531B68908E00476DE3 /* AFError.swift */ = {isa = PBXFileReference; fileEncoding = 4; lastKnownFileType = sourcecode.swift; path = AFError.swift; sourceTree = "<group>"; };
		4C23EB421B327C5B0090E0BC /* MultipartFormData.swift */ = {isa = PBXFileReference; fileEncoding = 4; lastKnownFileType = sourcecode.swift; path = MultipartFormData.swift; sourceTree = "<group>"; };
		4C256A0521EEB69000AD5D87 /* RequestInterceptor.swift */ = {isa = PBXFileReference; lastKnownFileType = sourcecode.swift; path = RequestInterceptor.swift; sourceTree = "<group>"; };
		4C256A1921F1449C00AD5D87 /* RetryPolicy.swift */ = {isa = PBXFileReference; lastKnownFileType = sourcecode.swift; path = RetryPolicy.swift; sourceTree = "<group>"; };
		4C256A501B096C2C0065714F /* BaseTestCase.swift */ = {isa = PBXFileReference; fileEncoding = 4; lastKnownFileType = sourcecode.swift; path = BaseTestCase.swift; sourceTree = "<group>"; };
		4C3238E61B3604DB00FE04AE /* MultipartFormDataTests.swift */ = {isa = PBXFileReference; fileEncoding = 4; lastKnownFileType = sourcecode.swift; path = MultipartFormDataTests.swift; sourceTree = "<group>"; };
		4C33A1231B5207DB00873DFF /* rainbow.jpg */ = {isa = PBXFileReference; lastKnownFileType = image.jpeg; path = rainbow.jpg; sourceTree = "<group>"; };
		4C33A1241B5207DB00873DFF /* unicorn.png */ = {isa = PBXFileReference; lastKnownFileType = image.png; path = unicorn.png; sourceTree = "<group>"; };
		4C33A1421B52089C00873DFF /* ServerTrustEvaluatorTests.swift */ = {isa = PBXFileReference; fileEncoding = 4; lastKnownFileType = sourcecode.swift; path = ServerTrustEvaluatorTests.swift; sourceTree = "<group>"; };
		4C341BB91B1A865A00C1B34D /* CacheTests.swift */ = {isa = PBXFileReference; fileEncoding = 4; lastKnownFileType = sourcecode.swift; path = CacheTests.swift; sourceTree = "<group>"; };
		4C3D00531C66A63000D1F709 /* NetworkReachabilityManager.swift */ = {isa = PBXFileReference; fileEncoding = 4; lastKnownFileType = sourcecode.swift; path = NetworkReachabilityManager.swift; sourceTree = "<group>"; };
		4C3D00571C66A8B900D1F709 /* NetworkReachabilityManagerTests.swift */ = {isa = PBXFileReference; fileEncoding = 4; lastKnownFileType = sourcecode.swift; path = NetworkReachabilityManagerTests.swift; sourceTree = "<group>"; };
		4C43669A1D7BB93D00C38AAD /* DispatchQueue+Alamofire.swift */ = {isa = PBXFileReference; fileEncoding = 4; lastKnownFileType = sourcecode.swift; path = "DispatchQueue+Alamofire.swift"; sourceTree = "<group>"; };
		4C4466EA21F8F5D800AC9703 /* CachedResponseHandler.swift */ = {isa = PBXFileReference; lastKnownFileType = sourcecode.swift; path = CachedResponseHandler.swift; sourceTree = "<group>"; };
		4C7DD7EA224C627300249836 /* Result+Alamofire.swift */ = {isa = PBXFileReference; lastKnownFileType = sourcecode.swift; path = "Result+Alamofire.swift"; sourceTree = "<group>"; };
		4C811F8C1B51856D00E0F59A /* ServerTrustEvaluation.swift */ = {isa = PBXFileReference; fileEncoding = 4; lastKnownFileType = sourcecode.swift; path = ServerTrustEvaluation.swift; sourceTree = "<group>"; };
		4C812C3A1B535F220017E0BF /* alamofire-root-ca.cer */ = {isa = PBXFileReference; lastKnownFileType = file; name = "alamofire-root-ca.cer"; path = "alamofire.org/alamofire-root-ca.cer"; sourceTree = "<group>"; };
		4C812C3D1B535F2E0017E0BF /* alamofire-signing-ca1.cer */ = {isa = PBXFileReference; lastKnownFileType = file; name = "alamofire-signing-ca1.cer"; path = "alamofire.org/alamofire-signing-ca1.cer"; sourceTree = "<group>"; };
		4C812C3E1B535F2E0017E0BF /* alamofire-signing-ca2.cer */ = {isa = PBXFileReference; lastKnownFileType = file; name = "alamofire-signing-ca2.cer"; path = "alamofire.org/alamofire-signing-ca2.cer"; sourceTree = "<group>"; };
		4C812C431B535F400017E0BF /* wildcard.alamofire.org.cer */ = {isa = PBXFileReference; lastKnownFileType = file; name = wildcard.alamofire.org.cer; path = alamofire.org/wildcard.alamofire.org.cer; sourceTree = "<group>"; };
		4C812C441B535F400017E0BF /* multiple-dns-names.cer */ = {isa = PBXFileReference; lastKnownFileType = file; name = "multiple-dns-names.cer"; path = "alamofire.org/multiple-dns-names.cer"; sourceTree = "<group>"; };
		4C812C451B535F400017E0BF /* signed-by-ca1.cer */ = {isa = PBXFileReference; lastKnownFileType = file; name = "signed-by-ca1.cer"; path = "alamofire.org/signed-by-ca1.cer"; sourceTree = "<group>"; };
		4C812C461B535F400017E0BF /* test.alamofire.org.cer */ = {isa = PBXFileReference; lastKnownFileType = file; name = test.alamofire.org.cer; path = alamofire.org/test.alamofire.org.cer; sourceTree = "<group>"; };
		4C812C4F1B535F540017E0BF /* expired.cer */ = {isa = PBXFileReference; lastKnownFileType = file; name = expired.cer; path = alamofire.org/expired.cer; sourceTree = "<group>"; };
		4C812C501B535F540017E0BF /* missing-dns-name-and-uri.cer */ = {isa = PBXFileReference; lastKnownFileType = file; name = "missing-dns-name-and-uri.cer"; path = "alamofire.org/missing-dns-name-and-uri.cer"; sourceTree = "<group>"; };
		4C812C511B535F540017E0BF /* signed-by-ca2.cer */ = {isa = PBXFileReference; lastKnownFileType = file; name = "signed-by-ca2.cer"; path = "alamofire.org/signed-by-ca2.cer"; sourceTree = "<group>"; };
		4C812C521B535F540017E0BF /* valid-dns-name.cer */ = {isa = PBXFileReference; lastKnownFileType = file; name = "valid-dns-name.cer"; path = "alamofire.org/valid-dns-name.cer"; sourceTree = "<group>"; };
		4C812C531B535F540017E0BF /* valid-uri.cer */ = {isa = PBXFileReference; lastKnownFileType = file; name = "valid-uri.cer"; path = "alamofire.org/valid-uri.cer"; sourceTree = "<group>"; };
		4C9DCE771CB1BCE2003E6463 /* SessionDelegateTests.swift */ = {isa = PBXFileReference; fileEncoding = 4; lastKnownFileType = sourcecode.swift; path = SessionDelegateTests.swift; sourceTree = "<group>"; };
		4C9E88371F5FB3B0000BEC61 /* Alamofire 2.0 Migration Guide.md */ = {isa = PBXFileReference; lastKnownFileType = net.daringfireball.markdown; name = "Alamofire 2.0 Migration Guide.md"; path = "Documentation/Alamofire 2.0 Migration Guide.md"; sourceTree = "<group>"; };
		4C9E88381F5FB3B0000BEC61 /* Alamofire 3.0 Migration Guide.md */ = {isa = PBXFileReference; lastKnownFileType = net.daringfireball.markdown; name = "Alamofire 3.0 Migration Guide.md"; path = "Documentation/Alamofire 3.0 Migration Guide.md"; sourceTree = "<group>"; };
		4C9E88391F5FB3B0000BEC61 /* Alamofire 4.0 Migration Guide.md */ = {isa = PBXFileReference; lastKnownFileType = net.daringfireball.markdown; name = "Alamofire 4.0 Migration Guide.md"; path = "Documentation/Alamofire 4.0 Migration Guide.md"; sourceTree = "<group>"; };
		4CB928281C66BFBC00CE5F08 /* Notifications.swift */ = {isa = PBXFileReference; fileEncoding = 4; lastKnownFileType = sourcecode.swift; path = Notifications.swift; sourceTree = "<group>"; };
		4CBD217F220B48AE008F1C59 /* RetryPolicyTests.swift */ = {isa = PBXFileReference; lastKnownFileType = sourcecode.swift; path = RetryPolicyTests.swift; sourceTree = "<group>"; };
		4CCB20681D4549E000C64D5B /* expired.badssl.com-leaf.cer */ = {isa = PBXFileReference; lastKnownFileType = file; path = "expired.badssl.com-leaf.cer"; sourceTree = "<group>"; };
		4CCB20691D4549E000C64D5B /* expired.badssl.com-root-ca.cer */ = {isa = PBXFileReference; lastKnownFileType = file; path = "expired.badssl.com-root-ca.cer"; sourceTree = "<group>"; };
		4CCB206A1D4549E000C64D5B /* expired.badssl.com-intermediate-ca-1.cer */ = {isa = PBXFileReference; lastKnownFileType = file; path = "expired.badssl.com-intermediate-ca-1.cer"; sourceTree = "<group>"; };
		4CCB206B1D4549E000C64D5B /* expired.badssl.com-intermediate-ca-2.cer */ = {isa = PBXFileReference; lastKnownFileType = file; path = "expired.badssl.com-intermediate-ca-2.cer"; sourceTree = "<group>"; };
		4CCFA7991B2BE71600B6F460 /* URLProtocolTests.swift */ = {isa = PBXFileReference; fileEncoding = 4; lastKnownFileType = sourcecode.swift; path = URLProtocolTests.swift; sourceTree = "<group>"; };
		4CDE2C421AF89F0900BABAE5 /* Validation.swift */ = {isa = PBXFileReference; fileEncoding = 4; lastKnownFileType = sourcecode.swift; path = Validation.swift; sourceTree = "<group>"; };
		4CDE2C451AF89FF300BABAE5 /* ResponseSerialization.swift */ = {isa = PBXFileReference; fileEncoding = 4; lastKnownFileType = sourcecode.swift; path = ResponseSerialization.swift; sourceTree = "<group>"; };
		4CE2724E1AF88FB500F1D59A /* ParameterEncoding.swift */ = {isa = PBXFileReference; fileEncoding = 4; lastKnownFileType = sourcecode.swift; path = ParameterEncoding.swift; sourceTree = "<group>"; };
		4CE292311EF4A393008DA555 /* README.md */ = {isa = PBXFileReference; lastKnownFileType = net.daringfireball.markdown; path = README.md; sourceTree = "<group>"; };
		4CE292321EF4A393008DA555 /* CHANGELOG.md */ = {isa = PBXFileReference; lastKnownFileType = net.daringfireball.markdown; path = CHANGELOG.md; sourceTree = "<group>"; };
		4CE292331EF4A393008DA555 /* CONTRIBUTING.md */ = {isa = PBXFileReference; lastKnownFileType = net.daringfireball.markdown; path = CONTRIBUTING.md; sourceTree = "<group>"; };
		4CE292391EF4B12B008DA555 /* Alamofire.podspec */ = {isa = PBXFileReference; lastKnownFileType = text; path = Alamofire.podspec; sourceTree = "<group>"; };
		4CF3B4281F5FC7900075BE59 /* LICENSE */ = {isa = PBXFileReference; lastKnownFileType = text; path = LICENSE; sourceTree = "<group>"; };
		4CF626EF1BA7CB3E0011A099 /* Alamofire.framework */ = {isa = PBXFileReference; explicitFileType = wrapper.framework; includeInIndex = 0; path = Alamofire.framework; sourceTree = BUILT_PRODUCTS_DIR; };
		4CF626F81BA7CB3E0011A099 /* Alamofire tvOS Tests.xctest */ = {isa = PBXFileReference; explicitFileType = wrapper.cfbundle; includeInIndex = 0; path = "Alamofire tvOS Tests.xctest"; sourceTree = BUILT_PRODUCTS_DIR; };
		4CFB028F1D7CF28F0056F249 /* FileManager+AlamofireTests.swift */ = {isa = PBXFileReference; fileEncoding = 4; lastKnownFileType = sourcecode.swift; path = "FileManager+AlamofireTests.swift"; sourceTree = "<group>"; };
		4CFB02EA1D7D2FA20056F249 /* empty_data.json */ = {isa = PBXFileReference; fileEncoding = 4; lastKnownFileType = text.json; path = empty_data.json; sourceTree = "<group>"; };
		4CFB02EB1D7D2FA20056F249 /* invalid_data.json */ = {isa = PBXFileReference; fileEncoding = 4; lastKnownFileType = text.json; path = invalid_data.json; sourceTree = "<group>"; };
		4CFB02EC1D7D2FA20056F249 /* valid_data.json */ = {isa = PBXFileReference; fileEncoding = 4; lastKnownFileType = text.json; path = valid_data.json; sourceTree = "<group>"; };
		4CFB02F21D7D2FA20056F249 /* empty_string.txt */ = {isa = PBXFileReference; fileEncoding = 4; lastKnownFileType = text; path = empty_string.txt; sourceTree = "<group>"; };
		4CFB02F31D7D2FA20056F249 /* utf32_string.txt */ = {isa = PBXFileReference; fileEncoding = 4; lastKnownFileType = text; path = utf32_string.txt; sourceTree = "<group>"; };
		4CFB02F41D7D2FA20056F249 /* utf8_string.txt */ = {isa = PBXFileReference; fileEncoding = 4; lastKnownFileType = text; path = utf8_string.txt; sourceTree = "<group>"; };
		4CFD6B132201338E00FFB5E3 /* CachedResponseHandlerTests.swift */ = {isa = PBXFileReference; lastKnownFileType = sourcecode.swift; path = CachedResponseHandlerTests.swift; sourceTree = "<group>"; };
		4DD67C0B1A5C55C900ED2280 /* Alamofire.framework */ = {isa = PBXFileReference; explicitFileType = wrapper.framework; includeInIndex = 0; path = Alamofire.framework; sourceTree = BUILT_PRODUCTS_DIR; };
		B39E2F831C1A72F8002DA1A9 /* certDER.cer */ = {isa = PBXFileReference; lastKnownFileType = file; name = certDER.cer; path = selfSignedAndMalformedCerts/certDER.cer; sourceTree = "<group>"; };
		B39E2F841C1A72F8002DA1A9 /* certDER.crt */ = {isa = PBXFileReference; lastKnownFileType = file; name = certDER.crt; path = selfSignedAndMalformedCerts/certDER.crt; sourceTree = "<group>"; };
		B39E2F851C1A72F8002DA1A9 /* certDER.der */ = {isa = PBXFileReference; lastKnownFileType = file; name = certDER.der; path = selfSignedAndMalformedCerts/certDER.der; sourceTree = "<group>"; };
		B39E2F861C1A72F8002DA1A9 /* certPEM.cer */ = {isa = PBXFileReference; fileEncoding = 4; lastKnownFileType = text; name = certPEM.cer; path = selfSignedAndMalformedCerts/certPEM.cer; sourceTree = "<group>"; };
		B39E2F871C1A72F8002DA1A9 /* certPEM.crt */ = {isa = PBXFileReference; fileEncoding = 4; lastKnownFileType = text; name = certPEM.crt; path = selfSignedAndMalformedCerts/certPEM.crt; sourceTree = "<group>"; };
		B39E2F891C1A72F8002DA1A9 /* randomGibberish.crt */ = {isa = PBXFileReference; lastKnownFileType = file; name = randomGibberish.crt; path = selfSignedAndMalformedCerts/randomGibberish.crt; sourceTree = "<group>"; };
		B39E2F8A1C1A72F8002DA1A9 /* keyDER.der */ = {isa = PBXFileReference; lastKnownFileType = file; name = keyDER.der; path = selfSignedAndMalformedCerts/keyDER.der; sourceTree = "<group>"; };
		E4202FE01B667AA100C997FB /* Alamofire.framework */ = {isa = PBXFileReference; explicitFileType = wrapper.framework; includeInIndex = 0; path = Alamofire.framework; sourceTree = BUILT_PRODUCTS_DIR; };
		F8111E3319A95C8B0040E7D1 /* Alamofire.framework */ = {isa = PBXFileReference; explicitFileType = wrapper.framework; includeInIndex = 0; path = Alamofire.framework; sourceTree = BUILT_PRODUCTS_DIR; };
		F8111E3719A95C8B0040E7D1 /* Info.plist */ = {isa = PBXFileReference; lastKnownFileType = text.plist.xml; path = Info.plist; sourceTree = "<group>"; };
		F8111E3819A95C8B0040E7D1 /* Alamofire.h */ = {isa = PBXFileReference; lastKnownFileType = sourcecode.c.h; path = Alamofire.h; sourceTree = "<group>"; };
		F8111E3E19A95C8B0040E7D1 /* Alamofire iOS Tests.xctest */ = {isa = PBXFileReference; explicitFileType = wrapper.cfbundle; includeInIndex = 0; path = "Alamofire iOS Tests.xctest"; sourceTree = BUILT_PRODUCTS_DIR; };
		F8111E4119A95C8B0040E7D1 /* Info.plist */ = {isa = PBXFileReference; lastKnownFileType = text.plist.xml; path = Info.plist; sourceTree = "<group>"; };
		F8111E5B19A9674D0040E7D1 /* DownloadTests.swift */ = {isa = PBXFileReference; fileEncoding = 4; lastKnownFileType = sourcecode.swift; path = DownloadTests.swift; sourceTree = "<group>"; };
		F8111E5C19A9674D0040E7D1 /* ParameterEncodingTests.swift */ = {isa = PBXFileReference; fileEncoding = 4; lastKnownFileType = sourcecode.swift; path = ParameterEncodingTests.swift; sourceTree = "<group>"; };
		F8111E5D19A9674D0040E7D1 /* RequestTests.swift */ = {isa = PBXFileReference; fileEncoding = 4; lastKnownFileType = sourcecode.swift; path = RequestTests.swift; sourceTree = "<group>"; };
		F8111E5E19A9674D0040E7D1 /* ResponseTests.swift */ = {isa = PBXFileReference; fileEncoding = 4; lastKnownFileType = sourcecode.swift; path = ResponseTests.swift; sourceTree = "<group>"; };
		F8111E5F19A9674D0040E7D1 /* UploadTests.swift */ = {isa = PBXFileReference; fileEncoding = 4; lastKnownFileType = sourcecode.swift; path = UploadTests.swift; sourceTree = "<group>"; };
		F829C6B21A7A94F100A2CD59 /* Alamofire macOS Tests.xctest */ = {isa = PBXFileReference; explicitFileType = wrapper.cfbundle; includeInIndex = 0; path = "Alamofire macOS Tests.xctest"; sourceTree = BUILT_PRODUCTS_DIR; };
		F86AEFE51AE6A282007D9C76 /* TLSEvaluationTests.swift */ = {isa = PBXFileReference; fileEncoding = 4; lastKnownFileType = sourcecode.swift; path = TLSEvaluationTests.swift; sourceTree = "<group>"; };
		F897FF4019AA800700AB5182 /* Alamofire.swift */ = {isa = PBXFileReference; fileEncoding = 4; lastKnownFileType = sourcecode.swift; path = Alamofire.swift; sourceTree = "<group>"; };
		F8AE910119D28DCC0078C7B2 /* ValidationTests.swift */ = {isa = PBXFileReference; fileEncoding = 4; lastKnownFileType = sourcecode.swift; path = ValidationTests.swift; sourceTree = "<group>"; };
		F8D1C6F419D52968002E74FE /* SessionTests.swift */ = {isa = PBXFileReference; fileEncoding = 4; lastKnownFileType = sourcecode.swift; path = SessionTests.swift; sourceTree = "<group>"; };
		F8E6024419CB46A800A3E7F1 /* AuthenticationTests.swift */ = {isa = PBXFileReference; fileEncoding = 4; lastKnownFileType = sourcecode.swift; path = AuthenticationTests.swift; sourceTree = "<group>"; };
/* End PBXFileReference section */

/* Begin PBXFrameworksBuildPhase section */
		4CF626EB1BA7CB3E0011A099 /* Frameworks */ = {
			isa = PBXFrameworksBuildPhase;
			buildActionMask = 2147483647;
			files = (
			);
			runOnlyForDeploymentPostprocessing = 0;
		};
		4CF626F51BA7CB3E0011A099 /* Frameworks */ = {
			isa = PBXFrameworksBuildPhase;
			buildActionMask = 2147483647;
			files = (
				4CF626F91BA7CB3E0011A099 /* Alamofire.framework in Frameworks */,
			);
			runOnlyForDeploymentPostprocessing = 0;
		};
		4DD67C071A5C55C900ED2280 /* Frameworks */ = {
			isa = PBXFrameworksBuildPhase;
			buildActionMask = 2147483647;
			files = (
			);
			runOnlyForDeploymentPostprocessing = 0;
		};
		E4202FD91B667AA100C997FB /* Frameworks */ = {
			isa = PBXFrameworksBuildPhase;
			buildActionMask = 2147483647;
			files = (
			);
			runOnlyForDeploymentPostprocessing = 0;
		};
		F8111E2F19A95C8B0040E7D1 /* Frameworks */ = {
			isa = PBXFrameworksBuildPhase;
			buildActionMask = 2147483647;
			files = (
			);
			runOnlyForDeploymentPostprocessing = 0;
		};
		F8111E3B19A95C8B0040E7D1 /* Frameworks */ = {
			isa = PBXFrameworksBuildPhase;
			buildActionMask = 2147483647;
			files = (
				8035DB621BAB492500466CB3 /* Alamofire.framework in Frameworks */,
			);
			runOnlyForDeploymentPostprocessing = 0;
		};
		F829C6AF1A7A94F100A2CD59 /* Frameworks */ = {
			isa = PBXFrameworksBuildPhase;
			buildActionMask = 2147483647;
			files = (
				F829C6B81A7A94F100A2CD59 /* Alamofire.framework in Frameworks */,
			);
			runOnlyForDeploymentPostprocessing = 0;
		};
/* End PBXFrameworksBuildPhase section */

/* Begin PBXGroup section */
		4C256A4E1B09656A0065714F /* Core */ = {
			isa = PBXGroup;
			children = (
				F8E6024419CB46A800A3E7F1 /* AuthenticationTests.swift */,
				3106FB6423F8D9E0007FAB43 /* DataStreamTests.swift */,
				F8111E5B19A9674D0040E7D1 /* DownloadTests.swift */,
				31425AC0241F098000EE3CCC /* InternalRequestTests.swift */,
				31501E872196962A005829F2 /* ParameterEncoderTests.swift */,
				F8111E5C19A9674D0040E7D1 /* ParameterEncodingTests.swift */,
				F8111E5D19A9674D0040E7D1 /* RequestTests.swift */,
				F8111E5E19A9674D0040E7D1 /* ResponseTests.swift */,
				4C9DCE771CB1BCE2003E6463 /* SessionDelegateTests.swift */,
				F8D1C6F419D52968002E74FE /* SessionTests.swift */,
				F8111E5F19A9674D0040E7D1 /* UploadTests.swift */,
			);
			name = Core;
			sourceTree = "<group>";
		};
		4C256A4F1B09656E0065714F /* Features */ = {
			isa = PBXGroup;
			children = (
				4CFD6B132201338E00FFB5E3 /* CachedResponseHandlerTests.swift */,
				4C341BB91B1A865A00C1B34D /* CacheTests.swift */,
				3113D46A21878227001CCD21 /* HTTPHeadersTests.swift */,
				4C3238E61B3604DB00FE04AE /* MultipartFormDataTests.swift */,
				4C3D00571C66A8B900D1F709 /* NetworkReachabilityManagerTests.swift */,
				3106FB6023F8C53A007FAB43 /* ProtectedTests.swift */,
				4C0CB64A220CA8D600604EDC /* RedirectHandlerTests.swift */,
				4C0CB630220BC70300604EDC /* RequestInterceptorTests.swift */,
				4C0B58381B747A4400C0B99C /* ResponseSerializationTests.swift */,
				4CBD217F220B48AE008F1C59 /* RetryPolicyTests.swift */,
				4C33A1421B52089C00873DFF /* ServerTrustEvaluatorTests.swift */,
				F86AEFE51AE6A282007D9C76 /* TLSEvaluationTests.swift */,
				4CCFA7991B2BE71600B6F460 /* URLProtocolTests.swift */,
				F8AE910119D28DCC0078C7B2 /* ValidationTests.swift */,
			);
			name = Features;
			sourceTree = "<group>";
		};
		4C3238E91B3617A600FE04AE /* Resources */ = {
			isa = PBXGroup;
			children = (
				4C33A1171B5207DB00873DFF /* Certificates */,
				4C33A1221B5207DB00873DFF /* Images */,
				4CFB02E81D7D2FA20056F249 /* Responses */,
			);
			name = Resources;
			sourceTree = "<group>";
		};
		4C33A1171B5207DB00873DFF /* Certificates */ = {
			isa = PBXGroup;
			children = (
				4C812C391B535F060017E0BF /* alamofire.org */,
				4CCB20671D4549E000C64D5B /* expired.badssl.com */,
				B39E2F821C1A72E5002DA1A9 /* Varying Encoding Types and Extensions */,
			);
			name = Certificates;
			path = Resources/Certificates;
			sourceTree = "<group>";
		};
		4C33A1221B5207DB00873DFF /* Images */ = {
			isa = PBXGroup;
			children = (
				4C33A1231B5207DB00873DFF /* rainbow.jpg */,
				4C33A1241B5207DB00873DFF /* unicorn.png */,
			);
			name = Images;
			path = Resources/Images;
			sourceTree = "<group>";
		};
		4C33A13D1B52080800873DFF /* Root */ = {
			isa = PBXGroup;
			children = (
				4C812C3A1B535F220017E0BF /* alamofire-root-ca.cer */,
			);
			name = Root;
			sourceTree = "<group>";
		};
		4C33A13E1B52081100873DFF /* Intermediate */ = {
			isa = PBXGroup;
			children = (
				4C812C3D1B535F2E0017E0BF /* alamofire-signing-ca1.cer */,
				4C812C3E1B535F2E0017E0BF /* alamofire-signing-ca2.cer */,
			);
			name = Intermediate;
			sourceTree = "<group>";
		};
		4C33A13F1B52081A00873DFF /* Leaf */ = {
			isa = PBXGroup;
			children = (
				4C33A1401B52084400873DFF /* Signed by CA1 */,
				4C33A1411B52084E00873DFF /* Signed by CA2 */,
			);
			name = Leaf;
			sourceTree = "<group>";
		};
		4C33A1401B52084400873DFF /* Signed by CA1 */ = {
			isa = PBXGroup;
			children = (
				4C812C441B535F400017E0BF /* multiple-dns-names.cer */,
				4C812C451B535F400017E0BF /* signed-by-ca1.cer */,
				4C812C461B535F400017E0BF /* test.alamofire.org.cer */,
				4C812C431B535F400017E0BF /* wildcard.alamofire.org.cer */,
			);
			name = "Signed by CA1";
			sourceTree = "<group>";
		};
		4C33A1411B52084E00873DFF /* Signed by CA2 */ = {
			isa = PBXGroup;
			children = (
				4C812C4F1B535F540017E0BF /* expired.cer */,
				4C812C501B535F540017E0BF /* missing-dns-name-and-uri.cer */,
				4C812C511B535F540017E0BF /* signed-by-ca2.cer */,
				4C812C521B535F540017E0BF /* valid-dns-name.cer */,
				4C812C531B535F540017E0BF /* valid-uri.cer */,
			);
			name = "Signed by CA2";
			sourceTree = "<group>";
		};
		4C4366991D7BB92700C38AAD /* Extensions */ = {
			isa = PBXGroup;
			children = (
				4C43669A1D7BB93D00C38AAD /* DispatchQueue+Alamofire.swift */,
				319917B8209CE53A00103A19 /* OperationQueue+Alamofire.swift */,
				4196936122FA1E05001EA5D5 /* Result+Alamofire.swift */,
<<<<<<< HEAD
				1F630B2B2412E8A400ECC9DE /* StringEncoding+Alamofire.swift */,
=======
				315A4C55241EF28B00D57C7A /* StringEncoding+Alamofire.swift */,
>>>>>>> 508b96ea
				4C0CB640220CA89400604EDC /* URLRequest+Alamofire.swift */,
				31F5085C20B50DC400FE2A0C /* URLSessionConfiguration+Alamofire.swift */,
			);
			name = Extensions;
			sourceTree = "<group>";
		};
		4C7C8D201B9D0D7300948136 /* Extensions */ = {
			isa = PBXGroup;
			children = (
				31ED52E61D73889D00199085 /* AFError+AlamofireTests.swift */,
				4CFB028F1D7CF28F0056F249 /* FileManager+AlamofireTests.swift */,
			);
			name = Extensions;
			sourceTree = "<group>";
		};
		4C7DD7E9224C625500249836 /* Helpers */ = {
			isa = PBXGroup;
			children = (
				4C7DD7EA224C627300249836 /* Result+Alamofire.swift */,
			);
			name = Helpers;
			sourceTree = "<group>";
		};
		4C812C391B535F060017E0BF /* alamofire.org */ = {
			isa = PBXGroup;
			children = (
				4C33A13D1B52080800873DFF /* Root */,
				4C33A13E1B52081100873DFF /* Intermediate */,
				4C33A13F1B52081A00873DFF /* Leaf */,
			);
			name = alamofire.org;
			sourceTree = "<group>";
		};
		4C9E88361F5FB39F000BEC61 /* Migration Guides */ = {
			isa = PBXGroup;
			children = (
				4C9E88371F5FB3B0000BEC61 /* Alamofire 2.0 Migration Guide.md */,
				4C9E88381F5FB3B0000BEC61 /* Alamofire 3.0 Migration Guide.md */,
				4C9E88391F5FB3B0000BEC61 /* Alamofire 4.0 Migration Guide.md */,
				31F1AA4123F75AEE00C2BB80 /* Alamofire 5.0 Migration Guide.md */,
			);
			name = "Migration Guides";
			sourceTree = "<group>";
		};
		4CCB20671D4549E000C64D5B /* expired.badssl.com */ = {
			isa = PBXGroup;
			children = (
				4CCB206A1D4549E000C64D5B /* expired.badssl.com-intermediate-ca-1.cer */,
				4CCB206B1D4549E000C64D5B /* expired.badssl.com-intermediate-ca-2.cer */,
				4CCB20681D4549E000C64D5B /* expired.badssl.com-leaf.cer */,
				4CCB20691D4549E000C64D5B /* expired.badssl.com-root-ca.cer */,
			);
			path = expired.badssl.com;
			sourceTree = "<group>";
		};
		4CDE2C481AF8A14A00BABAE5 /* Core */ = {
			isa = PBXGroup;
			children = (
				4C1DC8531B68908E00476DE3 /* AFError.swift */,
				319917A9209CDCB000103A19 /* HTTPHeaders.swift */,
				31727417218BAEC90039FFCC /* HTTPMethod.swift */,
				4CB928281C66BFBC00CE5F08 /* Notifications.swift */,
				3172741C218BB1790039FFCC /* ParameterEncoder.swift */,
				4CE2724E1AF88FB500F1D59A /* ParameterEncoding.swift */,
				3191B5741F5F53A6003960A8 /* Protected.swift */,
				31991790209CDA7F00103A19 /* Request.swift */,
				319917A4209CDAC400103A19 /* RequestTaskMap.swift */,
				31991791209CDA7F00103A19 /* Response.swift */,
				31991792209CDA7F00103A19 /* Session.swift */,
				31991793209CDA7F00103A19 /* SessionDelegate.swift */,
				31D83FCD20D5C29300D93E47 /* URLConvertible+URLRequestConvertible.swift */,
			);
			name = Core;
			sourceTree = "<group>";
		};
		4CDE2C491AF8A14E00BABAE5 /* Features */ = {
			isa = PBXGroup;
			children = (
				31DADDFA224811ED0051390F /* AlamofireExtended.swift */,
				4C4466EA21F8F5D800AC9703 /* CachedResponseHandler.swift */,
				3111CE8720A77843008315E2 /* EventMonitor.swift */,
				4C23EB421B327C5B0090E0BC /* MultipartFormData.swift */,
				311B198F20B0D3B40036823B /* MultipartUpload.swift */,
				4C3D00531C66A63000D1F709 /* NetworkReachabilityManager.swift */,
				4C0CB645220CA8A400604EDC /* RedirectHandler.swift */,
				4C256A0521EEB69000AD5D87 /* RequestInterceptor.swift */,
				4CDE2C451AF89FF300BABAE5 /* ResponseSerialization.swift */,
				4C256A1921F1449C00AD5D87 /* RetryPolicy.swift */,
				4C811F8C1B51856D00E0F59A /* ServerTrustEvaluation.swift */,
				31FB2F8622C828D8007FD6D5 /* URLEncodedFormEncoder.swift */,
				4CDE2C421AF89F0900BABAE5 /* Validation.swift */,
			);
			name = Features;
			sourceTree = "<group>";
		};
		4CE292301EF4A386008DA555 /* Documentation */ = {
			isa = PBXGroup;
			children = (
				312D1E0C1FC2551400E51FF1 /* AdvancedUsage.md */,
				4CE292321EF4A393008DA555 /* CHANGELOG.md */,
				4CE292331EF4A393008DA555 /* CONTRIBUTING.md */,
				316250E41F00ABE900E207A6 /* ISSUE_TEMPLATE.md */,
				316250E51F00ACD000E207A6 /* PULL_REQUEST_TEMPLATE.md */,
				4CE292311EF4A393008DA555 /* README.md */,
				312D1E0B1FC2551400E51FF1 /* Usage.md */,
				4C9E88361F5FB39F000BEC61 /* Migration Guides */,
			);
			name = Documentation;
			sourceTree = "<group>";
		};
		4CE292381EF4B116008DA555 /* Deployment */ = {
			isa = PBXGroup;
			children = (
				4CE292391EF4B12B008DA555 /* Alamofire.podspec */,
				4CF3B4281F5FC7900075BE59 /* LICENSE */,
				31B2CA9521AA25CD005B371A /* Package.swift */,
			);
			name = Deployment;
			sourceTree = "<group>";
		};
		4CFB02E81D7D2FA20056F249 /* Responses */ = {
			isa = PBXGroup;
			children = (
				4CFB02E91D7D2FA20056F249 /* JSON */,
				4CFB02F11D7D2FA20056F249 /* String */,
			);
			name = Responses;
			path = Resources/Responses;
			sourceTree = "<group>";
		};
		4CFB02E91D7D2FA20056F249 /* JSON */ = {
			isa = PBXGroup;
			children = (
				4CFB02EA1D7D2FA20056F249 /* empty_data.json */,
				4CFB02EB1D7D2FA20056F249 /* invalid_data.json */,
				4CFB02EC1D7D2FA20056F249 /* valid_data.json */,
			);
			path = JSON;
			sourceTree = "<group>";
		};
		4CFB02F11D7D2FA20056F249 /* String */ = {
			isa = PBXGroup;
			children = (
				4CFB02F21D7D2FA20056F249 /* empty_string.txt */,
				4CFB02F41D7D2FA20056F249 /* utf8_string.txt */,
				4CFB02F31D7D2FA20056F249 /* utf32_string.txt */,
			);
			path = String;
			sourceTree = "<group>";
		};
		B39E2F821C1A72E5002DA1A9 /* Varying Encoding Types and Extensions */ = {
			isa = PBXGroup;
			children = (
				B39E2F831C1A72F8002DA1A9 /* certDER.cer */,
				B39E2F841C1A72F8002DA1A9 /* certDER.crt */,
				B39E2F851C1A72F8002DA1A9 /* certDER.der */,
				B39E2F861C1A72F8002DA1A9 /* certPEM.cer */,
				B39E2F871C1A72F8002DA1A9 /* certPEM.crt */,
				B39E2F8A1C1A72F8002DA1A9 /* keyDER.der */,
				B39E2F891C1A72F8002DA1A9 /* randomGibberish.crt */,
			);
			name = "Varying Encoding Types and Extensions";
			sourceTree = "<group>";
		};
		F8111E2919A95C8B0040E7D1 = {
			isa = PBXGroup;
			children = (
				4CE292381EF4B116008DA555 /* Deployment */,
				4CE292301EF4A386008DA555 /* Documentation */,
				F8111E3519A95C8B0040E7D1 /* Source */,
				F8111E3F19A95C8B0040E7D1 /* Tests */,
				F8111E3419A95C8B0040E7D1 /* Products */,
			);
			indentWidth = 4;
			sourceTree = "<group>";
			tabWidth = 4;
			usesTabs = 0;
		};
		F8111E3419A95C8B0040E7D1 /* Products */ = {
			isa = PBXGroup;
			children = (
				F8111E3319A95C8B0040E7D1 /* Alamofire.framework */,
				F8111E3E19A95C8B0040E7D1 /* Alamofire iOS Tests.xctest */,
				4DD67C0B1A5C55C900ED2280 /* Alamofire.framework */,
				F829C6B21A7A94F100A2CD59 /* Alamofire macOS Tests.xctest */,
				E4202FE01B667AA100C997FB /* Alamofire.framework */,
				4CF626EF1BA7CB3E0011A099 /* Alamofire.framework */,
				4CF626F81BA7CB3E0011A099 /* Alamofire tvOS Tests.xctest */,
			);
			name = Products;
			sourceTree = "<group>";
		};
		F8111E3519A95C8B0040E7D1 /* Source */ = {
			isa = PBXGroup;
			children = (
				F897FF4019AA800700AB5182 /* Alamofire.swift */,
				4CDE2C481AF8A14A00BABAE5 /* Core */,
				4C4366991D7BB92700C38AAD /* Extensions */,
				4CDE2C491AF8A14E00BABAE5 /* Features */,
				F8111E3619A95C8B0040E7D1 /* Supporting Files */,
			);
			path = Source;
			sourceTree = "<group>";
		};
		F8111E3619A95C8B0040E7D1 /* Supporting Files */ = {
			isa = PBXGroup;
			children = (
				F8111E3819A95C8B0040E7D1 /* Alamofire.h */,
				F8111E3719A95C8B0040E7D1 /* Info.plist */,
			);
			name = "Supporting Files";
			sourceTree = "<group>";
		};
		F8111E3F19A95C8B0040E7D1 /* Tests */ = {
			isa = PBXGroup;
			children = (
				4C256A501B096C2C0065714F /* BaseTestCase.swift */,
				31727421218BB9A50039FFCC /* HTTPBin.swift */,
				31F9683B20BB70290009606F /* NSLoggingEventMonitor.swift */,
				4C256A4E1B09656A0065714F /* Core */,
				4C7C8D201B9D0D7300948136 /* Extensions */,
				4C256A4F1B09656E0065714F /* Features */,
				4C7DD7E9224C625500249836 /* Helpers */,
				4C3238E91B3617A600FE04AE /* Resources */,
				F8111E4019A95C8B0040E7D1 /* Supporting Files */,
			);
			path = Tests;
			sourceTree = "<group>";
		};
		F8111E4019A95C8B0040E7D1 /* Supporting Files */ = {
			isa = PBXGroup;
			children = (
				F8111E4119A95C8B0040E7D1 /* Info.plist */,
			);
			name = "Supporting Files";
			sourceTree = "<group>";
		};
/* End PBXGroup section */

/* Begin PBXHeadersBuildPhase section */
		4CF626EC1BA7CB3E0011A099 /* Headers */ = {
			isa = PBXHeadersBuildPhase;
			buildActionMask = 2147483647;
			files = (
				4CF627061BA7CBE30011A099 /* Alamofire.h in Headers */,
			);
			runOnlyForDeploymentPostprocessing = 0;
		};
		4DD67C081A5C55C900ED2280 /* Headers */ = {
			isa = PBXHeadersBuildPhase;
			buildActionMask = 2147483647;
			files = (
				4DD67C241A5C58FB00ED2280 /* Alamofire.h in Headers */,
			);
			runOnlyForDeploymentPostprocessing = 0;
		};
		E4202FDA1B667AA100C997FB /* Headers */ = {
			isa = PBXHeadersBuildPhase;
			buildActionMask = 2147483647;
			files = (
				4CEC605C1B745C9B00E684F4 /* Alamofire.h in Headers */,
			);
			runOnlyForDeploymentPostprocessing = 0;
		};
		F8111E3019A95C8B0040E7D1 /* Headers */ = {
			isa = PBXHeadersBuildPhase;
			buildActionMask = 2147483647;
			files = (
				F8111E3919A95C8B0040E7D1 /* Alamofire.h in Headers */,
			);
			runOnlyForDeploymentPostprocessing = 0;
		};
/* End PBXHeadersBuildPhase section */

/* Begin PBXNativeTarget section */
		4CF626EE1BA7CB3E0011A099 /* Alamofire tvOS */ = {
			isa = PBXNativeTarget;
			buildConfigurationList = 4CF627041BA7CB3E0011A099 /* Build configuration list for PBXNativeTarget "Alamofire tvOS" */;
			buildPhases = (
				4CF626EA1BA7CB3E0011A099 /* Sources */,
				4CF626EB1BA7CB3E0011A099 /* Frameworks */,
				4CF626EC1BA7CB3E0011A099 /* Headers */,
				4CF626ED1BA7CB3E0011A099 /* Resources */,
			);
			buildRules = (
			);
			dependencies = (
			);
			name = "Alamofire tvOS";
			productName = "Alamofire tvOS";
			productReference = 4CF626EF1BA7CB3E0011A099 /* Alamofire.framework */;
			productType = "com.apple.product-type.framework";
		};
		4CF626F71BA7CB3E0011A099 /* Alamofire tvOS Tests */ = {
			isa = PBXNativeTarget;
			buildConfigurationList = 4CF627051BA7CB3E0011A099 /* Build configuration list for PBXNativeTarget "Alamofire tvOS Tests" */;
			buildPhases = (
				4CF626F41BA7CB3E0011A099 /* Sources */,
				4CF626F51BA7CB3E0011A099 /* Frameworks */,
				4CF626F61BA7CB3E0011A099 /* Resources */,
			);
			buildRules = (
			);
			dependencies = (
				4CF626FB1BA7CB3E0011A099 /* PBXTargetDependency */,
			);
			name = "Alamofire tvOS Tests";
			productName = "Alamofire tvOSTests";
			productReference = 4CF626F81BA7CB3E0011A099 /* Alamofire tvOS Tests.xctest */;
			productType = "com.apple.product-type.bundle.unit-test";
		};
		4DD67C0A1A5C55C900ED2280 /* Alamofire macOS */ = {
			isa = PBXNativeTarget;
			buildConfigurationList = 4DD67C1E1A5C55C900ED2280 /* Build configuration list for PBXNativeTarget "Alamofire macOS" */;
			buildPhases = (
				4DD67C061A5C55C900ED2280 /* Sources */,
				4DD67C071A5C55C900ED2280 /* Frameworks */,
				4DD67C081A5C55C900ED2280 /* Headers */,
				4DD67C091A5C55C900ED2280 /* Resources */,
			);
			buildRules = (
			);
			dependencies = (
			);
			name = "Alamofire macOS";
			productName = AlamofireOSX;
			productReference = 4DD67C0B1A5C55C900ED2280 /* Alamofire.framework */;
			productType = "com.apple.product-type.framework";
		};
		E4202FCD1B667AA100C997FB /* Alamofire watchOS */ = {
			isa = PBXNativeTarget;
			buildConfigurationList = E4202FDD1B667AA100C997FB /* Build configuration list for PBXNativeTarget "Alamofire watchOS" */;
			buildPhases = (
				E4202FCE1B667AA100C997FB /* Sources */,
				E4202FD91B667AA100C997FB /* Frameworks */,
				E4202FDA1B667AA100C997FB /* Headers */,
				E4202FDC1B667AA100C997FB /* Resources */,
			);
			buildRules = (
			);
			dependencies = (
			);
			name = "Alamofire watchOS";
			productName = Alamofire;
			productReference = E4202FE01B667AA100C997FB /* Alamofire.framework */;
			productType = "com.apple.product-type.framework";
		};
		F8111E3219A95C8B0040E7D1 /* Alamofire iOS */ = {
			isa = PBXNativeTarget;
			buildConfigurationList = F8111E4619A95C8B0040E7D1 /* Build configuration list for PBXNativeTarget "Alamofire iOS" */;
			buildPhases = (
				F8111E2E19A95C8B0040E7D1 /* Sources */,
				F8111E2F19A95C8B0040E7D1 /* Frameworks */,
				F8111E3019A95C8B0040E7D1 /* Headers */,
				F8111E3119A95C8B0040E7D1 /* Resources */,
			);
			buildRules = (
			);
			dependencies = (
			);
			name = "Alamofire iOS";
			productName = Alamofire;
			productReference = F8111E3319A95C8B0040E7D1 /* Alamofire.framework */;
			productType = "com.apple.product-type.framework";
		};
		F8111E3D19A95C8B0040E7D1 /* Alamofire iOS Tests */ = {
			isa = PBXNativeTarget;
			buildConfigurationList = F8111E4919A95C8B0040E7D1 /* Build configuration list for PBXNativeTarget "Alamofire iOS Tests" */;
			buildPhases = (
				F8111E3A19A95C8B0040E7D1 /* Sources */,
				F8111E3B19A95C8B0040E7D1 /* Frameworks */,
				F8111E3C19A95C8B0040E7D1 /* Resources */,
			);
			buildRules = (
			);
			dependencies = (
				F8111E6619A967880040E7D1 /* PBXTargetDependency */,
			);
			name = "Alamofire iOS Tests";
			productName = AlamofireTests;
			productReference = F8111E3E19A95C8B0040E7D1 /* Alamofire iOS Tests.xctest */;
			productType = "com.apple.product-type.bundle.unit-test";
		};
		F829C6B11A7A94F100A2CD59 /* Alamofire macOS Tests */ = {
			isa = PBXNativeTarget;
			buildConfigurationList = F829C6BB1A7A94F100A2CD59 /* Build configuration list for PBXNativeTarget "Alamofire macOS Tests" */;
			buildPhases = (
				F829C6AE1A7A94F100A2CD59 /* Sources */,
				F829C6AF1A7A94F100A2CD59 /* Frameworks */,
				F829C6B01A7A94F100A2CD59 /* Resources */,
			);
			buildRules = (
			);
			dependencies = (
				F829C6BA1A7A94F100A2CD59 /* PBXTargetDependency */,
			);
			name = "Alamofire macOS Tests";
			productName = "Alamofire OSX Tests";
			productReference = F829C6B21A7A94F100A2CD59 /* Alamofire macOS Tests.xctest */;
			productType = "com.apple.product-type.bundle.unit-test";
		};
/* End PBXNativeTarget section */

/* Begin PBXProject section */
		F8111E2A19A95C8B0040E7D1 /* Project object */ = {
			isa = PBXProject;
			attributes = {
				LastSwiftUpdateCheck = 0700;
				LastUpgradeCheck = 1020;
				ORGANIZATIONNAME = Alamofire;
				TargetAttributes = {
					4CF626EE1BA7CB3E0011A099 = {
						CreatedOnToolsVersion = 7.1;
						LastSwiftMigration = 0900;
					};
					4CF626F71BA7CB3E0011A099 = {
						CreatedOnToolsVersion = 7.1;
						LastSwiftMigration = 0900;
						ProvisioningStyle = Manual;
					};
					4DD67C0A1A5C55C900ED2280 = {
						CreatedOnToolsVersion = 6.1.1;
						LastSwiftMigration = 0900;
					};
					E4202FCD1B667AA100C997FB = {
						LastSwiftMigration = 0900;
					};
					F8111E3219A95C8B0040E7D1 = {
						CreatedOnToolsVersion = 6.0;
						LastSwiftMigration = 1020;
					};
					F8111E3D19A95C8B0040E7D1 = {
						CreatedOnToolsVersion = 6.0;
						LastSwiftMigration = 1020;
					};
					F829C6B11A7A94F100A2CD59 = {
						CreatedOnToolsVersion = 6.1.1;
						LastSwiftMigration = 0900;
						ProvisioningStyle = Manual;
					};
				};
			};
			buildConfigurationList = F8111E2D19A95C8B0040E7D1 /* Build configuration list for PBXProject "Alamofire" */;
			compatibilityVersion = "Xcode 10.0";
			developmentRegion = en;
			hasScannedForEncodings = 0;
			knownRegions = (
				en,
				Base,
			);
			mainGroup = F8111E2919A95C8B0040E7D1;
			productRefGroup = F8111E3419A95C8B0040E7D1 /* Products */;
			projectDirPath = "";
			projectRoot = "";
			targets = (
				F8111E3219A95C8B0040E7D1 /* Alamofire iOS */,
				F8111E3D19A95C8B0040E7D1 /* Alamofire iOS Tests */,
				4DD67C0A1A5C55C900ED2280 /* Alamofire macOS */,
				F829C6B11A7A94F100A2CD59 /* Alamofire macOS Tests */,
				4CF626EE1BA7CB3E0011A099 /* Alamofire tvOS */,
				4CF626F71BA7CB3E0011A099 /* Alamofire tvOS Tests */,
				E4202FCD1B667AA100C997FB /* Alamofire watchOS */,
			);
		};
/* End PBXProject section */

/* Begin PBXResourcesBuildPhase section */
		4CF626ED1BA7CB3E0011A099 /* Resources */ = {
			isa = PBXResourcesBuildPhase;
			buildActionMask = 2147483647;
			files = (
			);
			runOnlyForDeploymentPostprocessing = 0;
		};
		4CF626F61BA7CB3E0011A099 /* Resources */ = {
			isa = PBXResourcesBuildPhase;
			buildActionMask = 2147483647;
			files = (
				4C743D031C22772D00BCB23E /* wildcard.alamofire.org.cer in Resources */,
				4CCB20771D4549E000C64D5B /* expired.badssl.com-intermediate-ca-2.cer in Resources */,
				4C743CFF1C22772D00BCB23E /* alamofire-signing-ca2.cer in Resources */,
				4CFB03091D7D2FA20056F249 /* empty_string.txt in Resources */,
				4C743D061C22772D00BCB23E /* signed-by-ca2.cer in Resources */,
				4CF627341BA7CC300011A099 /* rainbow.jpg in Resources */,
				4CCB20741D4549E000C64D5B /* expired.badssl.com-intermediate-ca-1.cer in Resources */,
				4C743D081C22772D00BCB23E /* valid-uri.cer in Resources */,
				4C743CFC1C22772D00BCB23E /* keyDER.der in Resources */,
				4CFB02FD1D7D2FA20056F249 /* valid_data.json in Resources */,
				4CCB206E1D4549E000C64D5B /* expired.badssl.com-leaf.cer in Resources */,
				4CFB030C1D7D2FA20056F249 /* utf32_string.txt in Resources */,
				4CFB030F1D7D2FA20056F249 /* utf8_string.txt in Resources */,
				4C743CF81C22772D00BCB23E /* certDER.der in Resources */,
				4C743D051C22772D00BCB23E /* missing-dns-name-and-uri.cer in Resources */,
				4C743CFB1C22772D00BCB23E /* randomGibberish.crt in Resources */,
				4C743CFE1C22772D00BCB23E /* alamofire-signing-ca1.cer in Resources */,
				4C743D001C22772D00BCB23E /* multiple-dns-names.cer in Resources */,
				4C743D011C22772D00BCB23E /* signed-by-ca1.cer in Resources */,
				4C743D021C22772D00BCB23E /* test.alamofire.org.cer in Resources */,
				4C743CF61C22772D00BCB23E /* certDER.cer in Resources */,
				4C743CFD1C22772D00BCB23E /* alamofire-root-ca.cer in Resources */,
				4C743CF91C22772D00BCB23E /* certPEM.cer in Resources */,
				4CF627351BA7CC300011A099 /* unicorn.png in Resources */,
				4C743CFA1C22772D00BCB23E /* certPEM.crt in Resources */,
				4C743CF71C22772D00BCB23E /* certDER.crt in Resources */,
				4CCB20711D4549E000C64D5B /* expired.badssl.com-root-ca.cer in Resources */,
				4C743D071C22772D00BCB23E /* valid-dns-name.cer in Resources */,
				4C743D041C22772D00BCB23E /* expired.cer in Resources */,
				4CFB02FA1D7D2FA20056F249 /* invalid_data.json in Resources */,
				4CFB02F71D7D2FA20056F249 /* empty_data.json in Resources */,
			);
			runOnlyForDeploymentPostprocessing = 0;
		};
		4DD67C091A5C55C900ED2280 /* Resources */ = {
			isa = PBXResourcesBuildPhase;
			buildActionMask = 2147483647;
			files = (
			);
			runOnlyForDeploymentPostprocessing = 0;
		};
		E4202FDC1B667AA100C997FB /* Resources */ = {
			isa = PBXResourcesBuildPhase;
			buildActionMask = 2147483647;
			files = (
			);
			runOnlyForDeploymentPostprocessing = 0;
		};
		F8111E3119A95C8B0040E7D1 /* Resources */ = {
			isa = PBXResourcesBuildPhase;
			buildActionMask = 2147483647;
			files = (
			);
			runOnlyForDeploymentPostprocessing = 0;
		};
		F8111E3C19A95C8B0040E7D1 /* Resources */ = {
			isa = PBXResourcesBuildPhase;
			buildActionMask = 2147483647;
			files = (
				4C743D2F1C22772F00BCB23E /* wildcard.alamofire.org.cer in Resources */,
				4CCB20751D4549E000C64D5B /* expired.badssl.com-intermediate-ca-2.cer in Resources */,
				4C743D2B1C22772F00BCB23E /* alamofire-signing-ca2.cer in Resources */,
				4CFB03071D7D2FA20056F249 /* empty_string.txt in Resources */,
				4C743D321C22772F00BCB23E /* signed-by-ca2.cer in Resources */,
				4C33A13B1B5207DB00873DFF /* unicorn.png in Resources */,
				4CCB20721D4549E000C64D5B /* expired.badssl.com-intermediate-ca-1.cer in Resources */,
				4C743D341C22772F00BCB23E /* valid-uri.cer in Resources */,
				4C743D281C22772F00BCB23E /* keyDER.der in Resources */,
				4CFB02FB1D7D2FA20056F249 /* valid_data.json in Resources */,
				4CCB206C1D4549E000C64D5B /* expired.badssl.com-leaf.cer in Resources */,
				4CFB030A1D7D2FA20056F249 /* utf32_string.txt in Resources */,
				4CFB030D1D7D2FA20056F249 /* utf8_string.txt in Resources */,
				4C743D241C22772F00BCB23E /* certDER.der in Resources */,
				4C743D311C22772F00BCB23E /* missing-dns-name-and-uri.cer in Resources */,
				4C743D271C22772F00BCB23E /* randomGibberish.crt in Resources */,
				4C743D2A1C22772F00BCB23E /* alamofire-signing-ca1.cer in Resources */,
				4C743D2C1C22772F00BCB23E /* multiple-dns-names.cer in Resources */,
				4C743D2D1C22772F00BCB23E /* signed-by-ca1.cer in Resources */,
				4C743D2E1C22772F00BCB23E /* test.alamofire.org.cer in Resources */,
				4C743D221C22772F00BCB23E /* certDER.cer in Resources */,
				4C743D291C22772F00BCB23E /* alamofire-root-ca.cer in Resources */,
				4C743D251C22772F00BCB23E /* certPEM.cer in Resources */,
				4C33A1391B5207DB00873DFF /* rainbow.jpg in Resources */,
				4C743D261C22772F00BCB23E /* certPEM.crt in Resources */,
				4C743D231C22772F00BCB23E /* certDER.crt in Resources */,
				4CCB206F1D4549E000C64D5B /* expired.badssl.com-root-ca.cer in Resources */,
				4C743D331C22772F00BCB23E /* valid-dns-name.cer in Resources */,
				4C743D301C22772F00BCB23E /* expired.cer in Resources */,
				4CFB02F81D7D2FA20056F249 /* invalid_data.json in Resources */,
				4CFB02F51D7D2FA20056F249 /* empty_data.json in Resources */,
			);
			runOnlyForDeploymentPostprocessing = 0;
		};
		F829C6B01A7A94F100A2CD59 /* Resources */ = {
			isa = PBXResourcesBuildPhase;
			buildActionMask = 2147483647;
			files = (
				4C743D191C22772E00BCB23E /* wildcard.alamofire.org.cer in Resources */,
				4CCB20761D4549E000C64D5B /* expired.badssl.com-intermediate-ca-2.cer in Resources */,
				4C743D151C22772E00BCB23E /* alamofire-signing-ca2.cer in Resources */,
				4CFB03081D7D2FA20056F249 /* empty_string.txt in Resources */,
				4C743D1C1C22772E00BCB23E /* signed-by-ca2.cer in Resources */,
				4C33A13C1B5207DB00873DFF /* unicorn.png in Resources */,
				4CCB20731D4549E000C64D5B /* expired.badssl.com-intermediate-ca-1.cer in Resources */,
				4C743D1E1C22772E00BCB23E /* valid-uri.cer in Resources */,
				4C743D121C22772E00BCB23E /* keyDER.der in Resources */,
				4CFB02FC1D7D2FA20056F249 /* valid_data.json in Resources */,
				4CCB206D1D4549E000C64D5B /* expired.badssl.com-leaf.cer in Resources */,
				4CFB030B1D7D2FA20056F249 /* utf32_string.txt in Resources */,
				4CFB030E1D7D2FA20056F249 /* utf8_string.txt in Resources */,
				4C743D0E1C22772E00BCB23E /* certDER.der in Resources */,
				4C743D1B1C22772E00BCB23E /* missing-dns-name-and-uri.cer in Resources */,
				4C743D111C22772E00BCB23E /* randomGibberish.crt in Resources */,
				4C743D141C22772E00BCB23E /* alamofire-signing-ca1.cer in Resources */,
				4C743D161C22772E00BCB23E /* multiple-dns-names.cer in Resources */,
				4C743D171C22772E00BCB23E /* signed-by-ca1.cer in Resources */,
				4C743D181C22772E00BCB23E /* test.alamofire.org.cer in Resources */,
				4C743D0C1C22772E00BCB23E /* certDER.cer in Resources */,
				4C743D131C22772E00BCB23E /* alamofire-root-ca.cer in Resources */,
				4C743D0F1C22772E00BCB23E /* certPEM.cer in Resources */,
				4C33A13A1B5207DB00873DFF /* rainbow.jpg in Resources */,
				4C743D101C22772E00BCB23E /* certPEM.crt in Resources */,
				4C743D0D1C22772E00BCB23E /* certDER.crt in Resources */,
				4CCB20701D4549E000C64D5B /* expired.badssl.com-root-ca.cer in Resources */,
				4C743D1D1C22772E00BCB23E /* valid-dns-name.cer in Resources */,
				4C743D1A1C22772E00BCB23E /* expired.cer in Resources */,
				4CFB02F91D7D2FA20056F249 /* invalid_data.json in Resources */,
				4CFB02F61D7D2FA20056F249 /* empty_data.json in Resources */,
			);
			runOnlyForDeploymentPostprocessing = 0;
		};
/* End PBXResourcesBuildPhase section */

/* Begin PBXSourcesBuildPhase section */
		4CF626EA1BA7CB3E0011A099 /* Sources */ = {
			isa = PBXSourcesBuildPhase;
			buildActionMask = 2147483647;
			files = (
				4CF627081BA7CBF60011A099 /* AFError.swift in Sources */,
				3191B5771F5F53A6003960A8 /* Protected.swift in Sources */,
				3199179A209CDA7F00103A19 /* Response.swift in Sources */,
				31D83FD020D5C29300D93E47 /* URLConvertible+URLRequestConvertible.swift in Sources */,
				319917A7209CDAC400103A19 /* RequestTaskMap.swift in Sources */,
				4CF627131BA7CBF60011A099 /* Validation.swift in Sources */,
				31F5085F20B50DC400FE2A0C /* URLSessionConfiguration+Alamofire.swift in Sources */,
				4196936422FA1E05001EA5D5 /* Result+Alamofire.swift in Sources */,
				3172741F218BB1790039FFCC /* ParameterEncoder.swift in Sources */,
				319917BB209CE53A00103A19 /* OperationQueue+Alamofire.swift in Sources */,
				319917AC209CDCB000103A19 /* HTTPHeaders.swift in Sources */,
				3172741A218BAEC90039FFCC /* HTTPMethod.swift in Sources */,
				4C0CB648220CA8A400604EDC /* RedirectHandler.swift in Sources */,
				4CF6270E1BA7CBF60011A099 /* MultipartFormData.swift in Sources */,
				4CB9282B1C66BFBC00CE5F08 /* Notifications.swift in Sources */,
				31FB2F8922C828D8007FD6D5 /* URLEncodedFormEncoder.swift in Sources */,
				4C0CB643220CA89400604EDC /* URLRequest+Alamofire.swift in Sources */,
				4CF6270F1BA7CBF60011A099 /* ResponseSerialization.swift in Sources */,
				4C256A0821EEB69000AD5D87 /* RequestInterceptor.swift in Sources */,
				4C43669D1D7BB93D00C38AAD /* DispatchQueue+Alamofire.swift in Sources */,
<<<<<<< HEAD
				1F630B2E2412E8A400ECC9DE /* StringEncoding+Alamofire.swift in Sources */,
=======
				315A4C58241EF28B00D57C7A /* StringEncoding+Alamofire.swift in Sources */,
>>>>>>> 508b96ea
				4C3D00561C66A63000D1F709 /* NetworkReachabilityManager.swift in Sources */,
				311B199220B0E3480036823B /* MultipartUpload.swift in Sources */,
				4C4466ED21F8F5D800AC9703 /* CachedResponseHandler.swift in Sources */,
				319917A2209CDA7F00103A19 /* SessionDelegate.swift in Sources */,
				4CF6270A1BA7CBF60011A099 /* ParameterEncoding.swift in Sources */,
				4C256A1C21F1449C00AD5D87 /* RetryPolicy.swift in Sources */,
				31991796209CDA7F00103A19 /* Request.swift in Sources */,
				4CF627101BA7CBF60011A099 /* ServerTrustEvaluation.swift in Sources */,
				3199179E209CDA7F00103A19 /* Session.swift in Sources */,
				4CF627071BA7CBF60011A099 /* Alamofire.swift in Sources */,
				3111CE8A20A77945008315E2 /* EventMonitor.swift in Sources */,
				31DADDFD224811ED0051390F /* AlamofireExtended.swift in Sources */,
			);
			runOnlyForDeploymentPostprocessing = 0;
		};
		4CF626F41BA7CB3E0011A099 /* Sources */ = {
			isa = PBXSourcesBuildPhase;
			buildActionMask = 2147483647;
			files = (
				4CF627181BA7CC240011A099 /* RequestTests.swift in Sources */,
				3111CE9720A7EC3A008315E2 /* ServerTrustEvaluatorTests.swift in Sources */,
				3111CE9420A7EC32008315E2 /* ResponseSerializationTests.swift in Sources */,
				3111CE8E20A7EBE7008315E2 /* MultipartFormDataTests.swift in Sources */,
				311B199620B0ED990036823B /* UploadTests.swift in Sources */,
				4C0CB633220BC70300604EDC /* RequestInterceptorTests.swift in Sources */,
				3107EA3720A11AE200445260 /* AuthenticationTests.swift in Sources */,
				31ED52EA1D73891C00199085 /* AFError+AlamofireTests.swift in Sources */,
				4C0CB64D220CA8D600604EDC /* RedirectHandlerTests.swift in Sources */,
				3107EA3A20A11F9700445260 /* ResponseTests.swift in Sources */,
				4CFB02921D7CF28F0056F249 /* FileManager+AlamofireTests.swift in Sources */,
				4CF627141BA7CC240011A099 /* BaseTestCase.swift in Sources */,
				4C7DD7ED224C627300249836 /* Result+Alamofire.swift in Sources */,
				3106FB6323F8C53A007FAB43 /* ProtectedTests.swift in Sources */,
				31727424218BB9A50039FFCC /* HTTPBin.swift in Sources */,
				311A89C123185BC0003BB714 /* CachedResponseHandlerTests.swift in Sources */,
				31EBD9C320D1D89D00D1FF34 /* ValidationTests.swift in Sources */,
				3111CE8620A76370008315E2 /* SessionTests.swift in Sources */,
				31C2B0F220B271380089BA7C /* TLSEvaluationTests.swift in Sources */,
				3106FB6723F8D9E0007FAB43 /* DataStreamTests.swift in Sources */,
				3111CE9D20A7EC58008315E2 /* URLProtocolTests.swift in Sources */,
				4CBD2182220B48AE008F1C59 /* RetryPolicyTests.swift in Sources */,
				317A6A7820B2208000A9FEC5 /* DownloadTests.swift in Sources */,
				31F9683E20BB70290009606F /* NSLoggingEventMonitor.swift in Sources */,
				3113D46D21878227001CCD21 /* HTTPHeadersTests.swift in Sources */,
				31501E8A2196962A005829F2 /* ParameterEncoderTests.swift in Sources */,
				3107EA4120A1267D00445260 /* SessionDelegateTests.swift in Sources */,
				31C2B0EC20B271060089BA7C /* CacheTests.swift in Sources */,
				3111CE9120A7EC27008315E2 /* NetworkReachabilityManagerTests.swift in Sources */,
				31425AC3241F098000EE3CCC /* InternalRequestTests.swift in Sources */,
				4CF627171BA7CC240011A099 /* ParameterEncodingTests.swift in Sources */,
			);
			runOnlyForDeploymentPostprocessing = 0;
		};
		4DD67C061A5C55C900ED2280 /* Sources */ = {
			isa = PBXSourcesBuildPhase;
			buildActionMask = 2147483647;
			files = (
				4CE272501AF88FB500F1D59A /* ParameterEncoding.swift in Sources */,
				3191B5761F5F53A6003960A8 /* Protected.swift in Sources */,
				4CDE2C471AF89FF300BABAE5 /* ResponseSerialization.swift in Sources */,
				31991799209CDA7F00103A19 /* Response.swift in Sources */,
				31D83FCF20D5C29300D93E47 /* URLConvertible+URLRequestConvertible.swift in Sources */,
				319917A6209CDAC400103A19 /* RequestTaskMap.swift in Sources */,
				4C1DC8551B68908E00476DE3 /* AFError.swift in Sources */,
				31F5085E20B50DC400FE2A0C /* URLSessionConfiguration+Alamofire.swift in Sources */,
				4196936322FA1E05001EA5D5 /* Result+Alamofire.swift in Sources */,
				3172741E218BB1790039FFCC /* ParameterEncoder.swift in Sources */,
				319917BA209CE53A00103A19 /* OperationQueue+Alamofire.swift in Sources */,
				319917AB209CDCB000103A19 /* HTTPHeaders.swift in Sources */,
				31727419218BAEC90039FFCC /* HTTPMethod.swift in Sources */,
				4C0CB647220CA8A400604EDC /* RedirectHandler.swift in Sources */,
				4CB9282A1C66BFBC00CE5F08 /* Notifications.swift in Sources */,
				4DD67C251A5C590000ED2280 /* Alamofire.swift in Sources */,
				31FB2F8822C828D8007FD6D5 /* URLEncodedFormEncoder.swift in Sources */,
				4C0CB642220CA89400604EDC /* URLRequest+Alamofire.swift in Sources */,
				4C23EB441B327C5B0090E0BC /* MultipartFormData.swift in Sources */,
				4C256A0721EEB69000AD5D87 /* RequestInterceptor.swift in Sources */,
<<<<<<< HEAD
				1F630B2D2412E8A400ECC9DE /* StringEncoding+Alamofire.swift in Sources */,
=======
				315A4C57241EF28B00D57C7A /* StringEncoding+Alamofire.swift in Sources */,
>>>>>>> 508b96ea
				4C43669C1D7BB93D00C38AAD /* DispatchQueue+Alamofire.swift in Sources */,
				4C811F8E1B51856D00E0F59A /* ServerTrustEvaluation.swift in Sources */,
				311B199120B0E3470036823B /* MultipartUpload.swift in Sources */,
				4C4466EC21F8F5D800AC9703 /* CachedResponseHandler.swift in Sources */,
				319917A1209CDA7F00103A19 /* SessionDelegate.swift in Sources */,
				4C3D00551C66A63000D1F709 /* NetworkReachabilityManager.swift in Sources */,
				4C256A1B21F1449C00AD5D87 /* RetryPolicy.swift in Sources */,
				31991795209CDA7F00103A19 /* Request.swift in Sources */,
				4CDE2C441AF89F0900BABAE5 /* Validation.swift in Sources */,
				3199179D209CDA7F00103A19 /* Session.swift in Sources */,
				3111CE8920A77944008315E2 /* EventMonitor.swift in Sources */,
				31DADDFC224811ED0051390F /* AlamofireExtended.swift in Sources */,
			);
			runOnlyForDeploymentPostprocessing = 0;
		};
		E4202FCE1B667AA100C997FB /* Sources */ = {
			isa = PBXSourcesBuildPhase;
			buildActionMask = 2147483647;
			files = (
				4CEE82AD1C6813CF00E9C9F0 /* NetworkReachabilityManager.swift in Sources */,
				E4202FD01B667AA100C997FB /* ParameterEncoding.swift in Sources */,
				3191B5781F5F53A6003960A8 /* Protected.swift in Sources */,
				3199179B209CDA7F00103A19 /* Response.swift in Sources */,
				31D83FD120D5C29300D93E47 /* URLConvertible+URLRequestConvertible.swift in Sources */,
				319917A8209CDAC400103A19 /* RequestTaskMap.swift in Sources */,
				4CEC605A1B745C9100E684F4 /* AFError.swift in Sources */,
				31F5086020B50DC400FE2A0C /* URLSessionConfiguration+Alamofire.swift in Sources */,
				4196936522FA1EAD001EA5D5 /* Result+Alamofire.swift in Sources */,
				31727420218BB1790039FFCC /* ParameterEncoder.swift in Sources */,
				319917BC209CE53A00103A19 /* OperationQueue+Alamofire.swift in Sources */,
				319917AD209CDCB000103A19 /* HTTPHeaders.swift in Sources */,
				3172741B218BAEC90039FFCC /* HTTPMethod.swift in Sources */,
				4C0CB649220CA8A400604EDC /* RedirectHandler.swift in Sources */,
				E4202FD21B667AA100C997FB /* ResponseSerialization.swift in Sources */,
				4CB9282C1C66BFBC00CE5F08 /* Notifications.swift in Sources */,
				31FB2F8A22C828D8007FD6D5 /* URLEncodedFormEncoder.swift in Sources */,
				4C0CB644220CA89400604EDC /* URLRequest+Alamofire.swift in Sources */,
				4C256A0921EEB69000AD5D87 /* RequestInterceptor.swift in Sources */,
				4C43669E1D7BB93D00C38AAD /* DispatchQueue+Alamofire.swift in Sources */,
<<<<<<< HEAD
				1F630B2F2412E8A400ECC9DE /* StringEncoding+Alamofire.swift in Sources */,
=======
				315A4C59241EF28B00D57C7A /* StringEncoding+Alamofire.swift in Sources */,
>>>>>>> 508b96ea
				E4202FD41B667AA100C997FB /* Alamofire.swift in Sources */,
				311B199320B0E3480036823B /* MultipartUpload.swift in Sources */,
				4C4466EE21F8F5D800AC9703 /* CachedResponseHandler.swift in Sources */,
				319917A3209CDA7F00103A19 /* SessionDelegate.swift in Sources */,
				E4202FD51B667AA100C997FB /* MultipartFormData.swift in Sources */,
				4C256A1D21F1449C00AD5D87 /* RetryPolicy.swift in Sources */,
				31991797209CDA7F00103A19 /* Request.swift in Sources */,
				E4202FD61B667AA100C997FB /* ServerTrustEvaluation.swift in Sources */,
				3199179F209CDA7F00103A19 /* Session.swift in Sources */,
				E4202FD81B667AA100C997FB /* Validation.swift in Sources */,
				3111CE8B20A77945008315E2 /* EventMonitor.swift in Sources */,
				31DADDFE224811ED0051390F /* AlamofireExtended.swift in Sources */,
			);
			runOnlyForDeploymentPostprocessing = 0;
		};
		F8111E2E19A95C8B0040E7D1 /* Sources */ = {
			isa = PBXSourcesBuildPhase;
			buildActionMask = 2147483647;
			files = (
				4CE2724F1AF88FB500F1D59A /* ParameterEncoding.swift in Sources */,
				3191B5751F5F53A6003960A8 /* Protected.swift in Sources */,
				4CDE2C461AF89FF300BABAE5 /* ResponseSerialization.swift in Sources */,
				31991798209CDA7F00103A19 /* Response.swift in Sources */,
				31D83FCE20D5C29300D93E47 /* URLConvertible+URLRequestConvertible.swift in Sources */,
				319917A5209CDAC400103A19 /* RequestTaskMap.swift in Sources */,
				4C1DC8541B68908E00476DE3 /* AFError.swift in Sources */,
				31F5085D20B50DC400FE2A0C /* URLSessionConfiguration+Alamofire.swift in Sources */,
				4196936222FA1E05001EA5D5 /* Result+Alamofire.swift in Sources */,
				3172741D218BB1790039FFCC /* ParameterEncoder.swift in Sources */,
				319917B9209CE53A00103A19 /* OperationQueue+Alamofire.swift in Sources */,
				319917AA209CDCB000103A19 /* HTTPHeaders.swift in Sources */,
				31727418218BAEC90039FFCC /* HTTPMethod.swift in Sources */,
				4C0CB646220CA8A400604EDC /* RedirectHandler.swift in Sources */,
				F897FF4119AA800700AB5182 /* Alamofire.swift in Sources */,
				4C23EB431B327C5B0090E0BC /* MultipartFormData.swift in Sources */,
				31FB2F8722C828D8007FD6D5 /* URLEncodedFormEncoder.swift in Sources */,
				4C0CB641220CA89400604EDC /* URLRequest+Alamofire.swift in Sources */,
				4C811F8D1B51856D00E0F59A /* ServerTrustEvaluation.swift in Sources */,
				4C256A0621EEB69000AD5D87 /* RequestInterceptor.swift in Sources */,
<<<<<<< HEAD
				1F630B2C2412E8A400ECC9DE /* StringEncoding+Alamofire.swift in Sources */,
=======
				315A4C56241EF28B00D57C7A /* StringEncoding+Alamofire.swift in Sources */,
>>>>>>> 508b96ea
				4C43669B1D7BB93D00C38AAD /* DispatchQueue+Alamofire.swift in Sources */,
				4C3D00541C66A63000D1F709 /* NetworkReachabilityManager.swift in Sources */,
				311B199020B0D3B40036823B /* MultipartUpload.swift in Sources */,
				4C4466EB21F8F5D800AC9703 /* CachedResponseHandler.swift in Sources */,
				319917A0209CDA7F00103A19 /* SessionDelegate.swift in Sources */,
				4CDE2C431AF89F0900BABAE5 /* Validation.swift in Sources */,
				4C256A1A21F1449C00AD5D87 /* RetryPolicy.swift in Sources */,
				31991794209CDA7F00103A19 /* Request.swift in Sources */,
				4CB928291C66BFBC00CE5F08 /* Notifications.swift in Sources */,
				3199179C209CDA7F00103A19 /* Session.swift in Sources */,
				3111CE8820A77843008315E2 /* EventMonitor.swift in Sources */,
				31DADDFB224811ED0051390F /* AlamofireExtended.swift in Sources */,
			);
			runOnlyForDeploymentPostprocessing = 0;
		};
		F8111E3A19A95C8B0040E7D1 /* Sources */ = {
			isa = PBXSourcesBuildPhase;
			buildActionMask = 2147483647;
			files = (
				31ED52E81D73891B00199085 /* AFError+AlamofireTests.swift in Sources */,
				3111CE9520A7EC39008315E2 /* ServerTrustEvaluatorTests.swift in Sources */,
				3111CE9220A7EC30008315E2 /* ResponseSerializationTests.swift in Sources */,
				3111CE8C20A7EBE6008315E2 /* MultipartFormDataTests.swift in Sources */,
				311B199420B0ED980036823B /* UploadTests.swift in Sources */,
				4C0CB631220BC70300604EDC /* RequestInterceptorTests.swift in Sources */,
				3107EA3520A11AE100445260 /* AuthenticationTests.swift in Sources */,
				4CFB02901D7CF28F0056F249 /* FileManager+AlamofireTests.swift in Sources */,
				4C0CB64B220CA8D600604EDC /* RedirectHandlerTests.swift in Sources */,
				3107EA3820A11F9600445260 /* ResponseTests.swift in Sources */,
				F8858DDD19A96B4300F55F93 /* RequestTests.swift in Sources */,
				4C256A531B096C770065714F /* BaseTestCase.swift in Sources */,
				4C7DD7EB224C627300249836 /* Result+Alamofire.swift in Sources */,
				3106FB6123F8C53A007FAB43 /* ProtectedTests.swift in Sources */,
				31727422218BB9A50039FFCC /* HTTPBin.swift in Sources */,
				311A89BF23185BBF003BB714 /* CachedResponseHandlerTests.swift in Sources */,
				31EBD9C120D1D89C00D1FF34 /* ValidationTests.swift in Sources */,
				3111CE8420A7636E008315E2 /* SessionTests.swift in Sources */,
				31C2B0F020B271370089BA7C /* TLSEvaluationTests.swift in Sources */,
				3106FB6523F8D9E0007FAB43 /* DataStreamTests.swift in Sources */,
				3111CE9B20A7EC57008315E2 /* URLProtocolTests.swift in Sources */,
				4CBD2180220B48AE008F1C59 /* RetryPolicyTests.swift in Sources */,
				317A6A7620B2207F00A9FEC5 /* DownloadTests.swift in Sources */,
				31F9683C20BB70290009606F /* NSLoggingEventMonitor.swift in Sources */,
				3113D46B21878227001CCD21 /* HTTPHeadersTests.swift in Sources */,
				31501E882196962A005829F2 /* ParameterEncoderTests.swift in Sources */,
				3107EA3F20A1267C00445260 /* SessionDelegateTests.swift in Sources */,
				31C2B0EA20B271040089BA7C /* CacheTests.swift in Sources */,
				3111CE8F20A7EC26008315E2 /* NetworkReachabilityManagerTests.swift in Sources */,
				31425AC1241F098000EE3CCC /* InternalRequestTests.swift in Sources */,
				F8111E6119A9674D0040E7D1 /* ParameterEncodingTests.swift in Sources */,
			);
			runOnlyForDeploymentPostprocessing = 0;
		};
		F829C6AE1A7A94F100A2CD59 /* Sources */ = {
			isa = PBXSourcesBuildPhase;
			buildActionMask = 2147483647;
			files = (
				31ED52E91D73891C00199085 /* AFError+AlamofireTests.swift in Sources */,
				3111CE9620A7EC3A008315E2 /* ServerTrustEvaluatorTests.swift in Sources */,
				3111CE9320A7EC31008315E2 /* ResponseSerializationTests.swift in Sources */,
				3111CE8D20A7EBE7008315E2 /* MultipartFormDataTests.swift in Sources */,
				311B199520B0ED980036823B /* UploadTests.swift in Sources */,
				4C0CB632220BC70300604EDC /* RequestInterceptorTests.swift in Sources */,
				3107EA3620A11AE100445260 /* AuthenticationTests.swift in Sources */,
				4CFB02911D7CF28F0056F249 /* FileManager+AlamofireTests.swift in Sources */,
				4C0CB64C220CA8D600604EDC /* RedirectHandlerTests.swift in Sources */,
				3107EA3920A11F9600445260 /* ResponseTests.swift in Sources */,
				F829C6BE1A7A950600A2CD59 /* ParameterEncodingTests.swift in Sources */,
				F829C6BF1A7A950600A2CD59 /* RequestTests.swift in Sources */,
				4C7DD7EC224C627300249836 /* Result+Alamofire.swift in Sources */,
				3106FB6223F8C53A007FAB43 /* ProtectedTests.swift in Sources */,
				31727423218BB9A50039FFCC /* HTTPBin.swift in Sources */,
				311A89C023185BBF003BB714 /* CachedResponseHandlerTests.swift in Sources */,
				31EBD9C220D1D89C00D1FF34 /* ValidationTests.swift in Sources */,
				3111CE8520A7636F008315E2 /* SessionTests.swift in Sources */,
				31C2B0F120B271370089BA7C /* TLSEvaluationTests.swift in Sources */,
				3106FB6623F8D9E0007FAB43 /* DataStreamTests.swift in Sources */,
				3111CE9C20A7EC58008315E2 /* URLProtocolTests.swift in Sources */,
				4CBD2181220B48AE008F1C59 /* RetryPolicyTests.swift in Sources */,
				317A6A7720B2208000A9FEC5 /* DownloadTests.swift in Sources */,
				31F9683D20BB70290009606F /* NSLoggingEventMonitor.swift in Sources */,
				3113D46C21878227001CCD21 /* HTTPHeadersTests.swift in Sources */,
				31501E892196962A005829F2 /* ParameterEncoderTests.swift in Sources */,
				3107EA4020A1267C00445260 /* SessionDelegateTests.swift in Sources */,
				31C2B0EB20B271050089BA7C /* CacheTests.swift in Sources */,
				3111CE9020A7EC27008315E2 /* NetworkReachabilityManagerTests.swift in Sources */,
				31425AC2241F098000EE3CCC /* InternalRequestTests.swift in Sources */,
				4C256A541B096C770065714F /* BaseTestCase.swift in Sources */,
			);
			runOnlyForDeploymentPostprocessing = 0;
		};
/* End PBXSourcesBuildPhase section */

/* Begin PBXTargetDependency section */
		4CF626FB1BA7CB3E0011A099 /* PBXTargetDependency */ = {
			isa = PBXTargetDependency;
			target = 4CF626EE1BA7CB3E0011A099 /* Alamofire tvOS */;
			targetProxy = 4CF626FA1BA7CB3E0011A099 /* PBXContainerItemProxy */;
		};
		F8111E6619A967880040E7D1 /* PBXTargetDependency */ = {
			isa = PBXTargetDependency;
			target = F8111E3219A95C8B0040E7D1 /* Alamofire iOS */;
			targetProxy = F8111E6519A967880040E7D1 /* PBXContainerItemProxy */;
		};
		F829C6BA1A7A94F100A2CD59 /* PBXTargetDependency */ = {
			isa = PBXTargetDependency;
			target = 4DD67C0A1A5C55C900ED2280 /* Alamofire macOS */;
			targetProxy = F829C6B91A7A94F100A2CD59 /* PBXContainerItemProxy */;
		};
/* End PBXTargetDependency section */

/* Begin XCBuildConfiguration section */
		4CF627001BA7CB3E0011A099 /* Debug */ = {
			isa = XCBuildConfiguration;
			buildSettings = {
				DEFINES_MODULE = YES;
				DYLIB_COMPATIBILITY_VERSION = 1;
				DYLIB_CURRENT_VERSION = 1;
				DYLIB_INSTALL_NAME_BASE = "@rpath";
				INSTALL_PATH = "$(LOCAL_LIBRARY_DIR)/Frameworks";
				LD_RUNPATH_SEARCH_PATHS = (
					"$(inherited)",
					"@executable_path/Frameworks",
					"@loader_path/Frameworks",
				);
				SDKROOT = appletvos;
				SKIP_INSTALL = YES;
			};
			name = Debug;
		};
		4CF627011BA7CB3E0011A099 /* Release */ = {
			isa = XCBuildConfiguration;
			buildSettings = {
				DEFINES_MODULE = YES;
				DYLIB_COMPATIBILITY_VERSION = 1;
				DYLIB_CURRENT_VERSION = 1;
				DYLIB_INSTALL_NAME_BASE = "@rpath";
				INSTALL_PATH = "$(LOCAL_LIBRARY_DIR)/Frameworks";
				LD_RUNPATH_SEARCH_PATHS = (
					"$(inherited)",
					"@executable_path/Frameworks",
					"@loader_path/Frameworks",
				);
				SDKROOT = appletvos;
				SKIP_INSTALL = YES;
			};
			name = Release;
		};
		4CF627021BA7CB3E0011A099 /* Debug */ = {
			isa = XCBuildConfiguration;
			buildSettings = {
				APPLICATION_EXTENSION_API_ONLY = NO;
				INFOPLIST_FILE = Tests/Info.plist;
				LD_RUNPATH_SEARCH_PATHS = (
					"$(inherited)",
					"@executable_path/Frameworks",
					"@loader_path/Frameworks",
				);
				PRODUCT_BUNDLE_IDENTIFIER = "org.alamofire.Alamofire-tvOSTests";
				PRODUCT_NAME = "$(TARGET_NAME)";
				SDKROOT = appletvos;
			};
			name = Debug;
		};
		4CF627031BA7CB3E0011A099 /* Release */ = {
			isa = XCBuildConfiguration;
			buildSettings = {
				APPLICATION_EXTENSION_API_ONLY = NO;
				INFOPLIST_FILE = Tests/Info.plist;
				LD_RUNPATH_SEARCH_PATHS = (
					"$(inherited)",
					"@executable_path/Frameworks",
					"@loader_path/Frameworks",
				);
				PRODUCT_BUNDLE_IDENTIFIER = "org.alamofire.Alamofire-tvOSTests";
				PRODUCT_NAME = "$(TARGET_NAME)";
				SDKROOT = appletvos;
			};
			name = Release;
		};
		4DD67C1F1A5C55C900ED2280 /* Debug */ = {
			isa = XCBuildConfiguration;
			buildSettings = {
				DEFINES_MODULE = YES;
				DYLIB_COMPATIBILITY_VERSION = 1;
				DYLIB_CURRENT_VERSION = 1;
				DYLIB_INSTALL_NAME_BASE = "@rpath";
				FRAMEWORK_VERSION = A;
				INSTALL_PATH = "$(LOCAL_LIBRARY_DIR)/Frameworks";
				LD_RUNPATH_SEARCH_PATHS = (
					"$(inherited)",
					"@executable_path/../Frameworks",
					"@loader_path/Frameworks",
				);
				SDKROOT = macosx;
				SKIP_INSTALL = YES;
			};
			name = Debug;
		};
		4DD67C201A5C55C900ED2280 /* Release */ = {
			isa = XCBuildConfiguration;
			buildSettings = {
				DEFINES_MODULE = YES;
				DYLIB_COMPATIBILITY_VERSION = 1;
				DYLIB_CURRENT_VERSION = 1;
				DYLIB_INSTALL_NAME_BASE = "@rpath";
				FRAMEWORK_VERSION = A;
				INSTALL_PATH = "$(LOCAL_LIBRARY_DIR)/Frameworks";
				LD_RUNPATH_SEARCH_PATHS = (
					"$(inherited)",
					"@executable_path/../Frameworks",
					"@loader_path/Frameworks",
				);
				SDKROOT = macosx;
				SKIP_INSTALL = YES;
			};
			name = Release;
		};
		E4202FDE1B667AA100C997FB /* Debug */ = {
			isa = XCBuildConfiguration;
			buildSettings = {
				DEFINES_MODULE = YES;
				DYLIB_COMPATIBILITY_VERSION = 1;
				DYLIB_CURRENT_VERSION = 1;
				DYLIB_INSTALL_NAME_BASE = "@rpath";
				INSTALL_PATH = "$(LOCAL_LIBRARY_DIR)/Frameworks";
				LD_RUNPATH_SEARCH_PATHS = (
					"$(inherited)",
					"@executable_path/Frameworks",
					"@loader_path/Frameworks",
				);
				PRODUCT_BUNDLE_IDENTIFIER = org.alamofire.Alamofire.watchOS;
				SDKROOT = watchos;
				SKIP_INSTALL = YES;
			};
			name = Debug;
		};
		E4202FDF1B667AA100C997FB /* Release */ = {
			isa = XCBuildConfiguration;
			buildSettings = {
				DEFINES_MODULE = YES;
				DYLIB_COMPATIBILITY_VERSION = 1;
				DYLIB_CURRENT_VERSION = 1;
				DYLIB_INSTALL_NAME_BASE = "@rpath";
				INSTALL_PATH = "$(LOCAL_LIBRARY_DIR)/Frameworks";
				LD_RUNPATH_SEARCH_PATHS = (
					"$(inherited)",
					"@executable_path/Frameworks",
					"@loader_path/Frameworks",
				);
				PRODUCT_BUNDLE_IDENTIFIER = org.alamofire.Alamofire.watchOS;
				SDKROOT = watchos;
				SKIP_INSTALL = YES;
			};
			name = Release;
		};
		F8111E4419A95C8B0040E7D1 /* Debug */ = {
			isa = XCBuildConfiguration;
			buildSettings = {
				ALWAYS_SEARCH_USER_PATHS = NO;
				APPLICATION_EXTENSION_API_ONLY = YES;
				CLANG_ANALYZER_LOCALIZABILITY_NONLOCALIZED = YES;
				CLANG_CXX_LANGUAGE_STANDARD = "gnu++0x";
				CLANG_CXX_LIBRARY = "libc++";
				CLANG_ENABLE_MODULES = YES;
				CLANG_ENABLE_OBJC_ARC = YES;
				CLANG_UNDEFINED_BEHAVIOR_SANITIZER_INTEGER = YES;
				CLANG_UNDEFINED_BEHAVIOR_SANITIZER_NULLABILITY = YES;
				CLANG_WARN_BLOCK_CAPTURE_AUTORELEASING = YES;
				CLANG_WARN_BOOL_CONVERSION = YES;
				CLANG_WARN_COMMA = YES;
				CLANG_WARN_CONSTANT_CONVERSION = YES;
				CLANG_WARN_DEPRECATED_OBJC_IMPLEMENTATIONS = YES;
				CLANG_WARN_DIRECT_OBJC_ISA_USAGE = YES_ERROR;
				CLANG_WARN_EMPTY_BODY = YES;
				CLANG_WARN_ENUM_CONVERSION = YES;
				CLANG_WARN_INFINITE_RECURSION = YES;
				CLANG_WARN_INT_CONVERSION = YES;
				CLANG_WARN_NON_LITERAL_NULL_CONVERSION = YES;
				CLANG_WARN_OBJC_IMPLICIT_RETAIN_SELF = YES;
				CLANG_WARN_OBJC_LITERAL_CONVERSION = YES;
				CLANG_WARN_OBJC_ROOT_CLASS = YES_ERROR;
				CLANG_WARN_RANGE_LOOP_ANALYSIS = YES;
				CLANG_WARN_STRICT_PROTOTYPES = YES;
				CLANG_WARN_SUSPICIOUS_MOVE = YES;
				CLANG_WARN_UNREACHABLE_CODE = YES;
				CLANG_WARN__DUPLICATE_METHOD_MATCH = YES;
				CODE_SIGN_STYLE = Automatic;
				COPY_PHASE_STRIP = NO;
				CURRENT_PROJECT_VERSION = 1;
				DEBUG_INFORMATION_FORMAT = dwarf;
				ENABLE_STRICT_OBJC_MSGSEND = YES;
				ENABLE_TESTABILITY = YES;
				GCC_C_LANGUAGE_STANDARD = gnu99;
				GCC_DYNAMIC_NO_PIC = NO;
				GCC_NO_COMMON_BLOCKS = YES;
				GCC_OPTIMIZATION_LEVEL = 0;
				GCC_PREPROCESSOR_DEFINITIONS = (
					"DEBUG=1",
					"$(inherited)",
				);
				GCC_SYMBOLS_PRIVATE_EXTERN = NO;
				GCC_WARN_64_TO_32_BIT_CONVERSION = YES;
				GCC_WARN_ABOUT_RETURN_TYPE = YES_ERROR;
				GCC_WARN_UNDECLARED_SELECTOR = YES;
				GCC_WARN_UNINITIALIZED_AUTOS = YES_AGGRESSIVE;
				GCC_WARN_UNUSED_FUNCTION = YES;
				GCC_WARN_UNUSED_VARIABLE = YES;
				INFOPLIST_FILE = Source/Info.plist;
				IPHONEOS_DEPLOYMENT_TARGET = 10.0;
				MACOSX_DEPLOYMENT_TARGET = 10.12;
				MARKETING_VERSION = 5.1.0;
				ONLY_ACTIVE_ARCH = YES;
				OTHER_LDFLAGS = (
					"-framework",
					CFNetwork,
				);
				PRODUCT_BUNDLE_IDENTIFIER = org.alamofire.Alamofire;
				PRODUCT_NAME = Alamofire;
				SWIFT_OPTIMIZATION_LEVEL = "-Onone";
				SWIFT_SWIFT3_OBJC_INFERENCE = Off;
				SWIFT_VERSION = 5.0;
				TVOS_DEPLOYMENT_TARGET = 10.0;
				VERSIONING_SYSTEM = "apple-generic";
				WATCHOS_DEPLOYMENT_TARGET = 3.0;
			};
			name = Debug;
		};
		F8111E4519A95C8B0040E7D1 /* Release */ = {
			isa = XCBuildConfiguration;
			buildSettings = {
				ALWAYS_SEARCH_USER_PATHS = NO;
				APPLICATION_EXTENSION_API_ONLY = YES;
				CLANG_ANALYZER_LOCALIZABILITY_NONLOCALIZED = YES;
				CLANG_CXX_LANGUAGE_STANDARD = "gnu++0x";
				CLANG_CXX_LIBRARY = "libc++";
				CLANG_ENABLE_MODULES = YES;
				CLANG_ENABLE_OBJC_ARC = YES;
				CLANG_UNDEFINED_BEHAVIOR_SANITIZER_INTEGER = YES;
				CLANG_UNDEFINED_BEHAVIOR_SANITIZER_NULLABILITY = YES;
				CLANG_WARN_BLOCK_CAPTURE_AUTORELEASING = YES;
				CLANG_WARN_BOOL_CONVERSION = YES;
				CLANG_WARN_COMMA = YES;
				CLANG_WARN_CONSTANT_CONVERSION = YES;
				CLANG_WARN_DEPRECATED_OBJC_IMPLEMENTATIONS = YES;
				CLANG_WARN_DIRECT_OBJC_ISA_USAGE = YES_ERROR;
				CLANG_WARN_EMPTY_BODY = YES;
				CLANG_WARN_ENUM_CONVERSION = YES;
				CLANG_WARN_INFINITE_RECURSION = YES;
				CLANG_WARN_INT_CONVERSION = YES;
				CLANG_WARN_NON_LITERAL_NULL_CONVERSION = YES;
				CLANG_WARN_OBJC_IMPLICIT_RETAIN_SELF = YES;
				CLANG_WARN_OBJC_LITERAL_CONVERSION = YES;
				CLANG_WARN_OBJC_ROOT_CLASS = YES_ERROR;
				CLANG_WARN_RANGE_LOOP_ANALYSIS = YES;
				CLANG_WARN_STRICT_PROTOTYPES = YES;
				CLANG_WARN_SUSPICIOUS_MOVE = YES;
				CLANG_WARN_UNREACHABLE_CODE = YES;
				CLANG_WARN__DUPLICATE_METHOD_MATCH = YES;
				CODE_SIGN_STYLE = Automatic;
				COPY_PHASE_STRIP = YES;
				CURRENT_PROJECT_VERSION = 1;
				DEBUG_INFORMATION_FORMAT = "dwarf-with-dsym";
				ENABLE_NS_ASSERTIONS = NO;
				ENABLE_STRICT_OBJC_MSGSEND = YES;
				GCC_C_LANGUAGE_STANDARD = gnu99;
				GCC_NO_COMMON_BLOCKS = YES;
				GCC_WARN_64_TO_32_BIT_CONVERSION = YES;
				GCC_WARN_ABOUT_RETURN_TYPE = YES_ERROR;
				GCC_WARN_UNDECLARED_SELECTOR = YES;
				GCC_WARN_UNINITIALIZED_AUTOS = YES_AGGRESSIVE;
				GCC_WARN_UNUSED_FUNCTION = YES;
				GCC_WARN_UNUSED_VARIABLE = YES;
				INFOPLIST_FILE = Source/Info.plist;
				IPHONEOS_DEPLOYMENT_TARGET = 10.0;
				MACOSX_DEPLOYMENT_TARGET = 10.12;
				MARKETING_VERSION = 5.1.0;
				OTHER_LDFLAGS = (
					"-framework",
					CFNetwork,
				);
				PRODUCT_BUNDLE_IDENTIFIER = org.alamofire.Alamofire;
				PRODUCT_NAME = Alamofire;
				SWIFT_COMPILATION_MODE = wholemodule;
				SWIFT_OPTIMIZATION_LEVEL = "-O";
				SWIFT_SWIFT3_OBJC_INFERENCE = Off;
				SWIFT_VERSION = 5.0;
				TVOS_DEPLOYMENT_TARGET = 10.0;
				VALIDATE_PRODUCT = YES;
				VERSIONING_SYSTEM = "apple-generic";
				WATCHOS_DEPLOYMENT_TARGET = 3.0;
			};
			name = Release;
		};
		F8111E4719A95C8B0040E7D1 /* Debug */ = {
			isa = XCBuildConfiguration;
			buildSettings = {
				DEFINES_MODULE = YES;
				DYLIB_COMPATIBILITY_VERSION = 1;
				DYLIB_CURRENT_VERSION = 1;
				DYLIB_INSTALL_NAME_BASE = "@rpath";
				INSTALL_PATH = "$(LOCAL_LIBRARY_DIR)/Frameworks";
				LD_RUNPATH_SEARCH_PATHS = (
					"$(inherited)",
					"@executable_path/Frameworks",
					"@loader_path/Frameworks",
				);
				SDKROOT = iphoneos;
				SKIP_INSTALL = YES;
				TARGETED_DEVICE_FAMILY = "1,2";
			};
			name = Debug;
		};
		F8111E4819A95C8B0040E7D1 /* Release */ = {
			isa = XCBuildConfiguration;
			buildSettings = {
				DEFINES_MODULE = YES;
				DYLIB_COMPATIBILITY_VERSION = 1;
				DYLIB_CURRENT_VERSION = 1;
				DYLIB_INSTALL_NAME_BASE = "@rpath";
				INSTALL_PATH = "$(LOCAL_LIBRARY_DIR)/Frameworks";
				LD_RUNPATH_SEARCH_PATHS = (
					"$(inherited)",
					"@executable_path/Frameworks",
					"@loader_path/Frameworks",
				);
				SDKROOT = iphoneos;
				SKIP_INSTALL = YES;
				TARGETED_DEVICE_FAMILY = "1,2";
			};
			name = Release;
		};
		F8111E4A19A95C8B0040E7D1 /* Debug */ = {
			isa = XCBuildConfiguration;
			buildSettings = {
				APPLICATION_EXTENSION_API_ONLY = NO;
				CODE_SIGN_IDENTITY = "Apple Development";
				"CODE_SIGN_IDENTITY[sdk=macosx*]" = "-";
				CODE_SIGN_STYLE = Automatic;
				DEVELOPMENT_TEAM = "";
				INFOPLIST_FILE = Tests/Info.plist;
				LD_RUNPATH_SEARCH_PATHS = (
					"$(inherited)",
					"@executable_path/Frameworks",
					"@loader_path/Frameworks",
				);
				PRODUCT_BUNDLE_IDENTIFIER = "org.alamofire.$(PRODUCT_NAME:rfc1034identifier)";
				PRODUCT_NAME = "$(TARGET_NAME)";
				PROVISIONING_PROFILE_SPECIFIER = "";
				"PROVISIONING_PROFILE_SPECIFIER[sdk=macosx*]" = "";
				SDKROOT = iphoneos;
			};
			name = Debug;
		};
		F8111E4B19A95C8B0040E7D1 /* Release */ = {
			isa = XCBuildConfiguration;
			buildSettings = {
				APPLICATION_EXTENSION_API_ONLY = NO;
				CODE_SIGN_IDENTITY = "Apple Development";
				"CODE_SIGN_IDENTITY[sdk=macosx*]" = "-";
				CODE_SIGN_STYLE = Automatic;
				DEVELOPMENT_TEAM = "";
				INFOPLIST_FILE = Tests/Info.plist;
				LD_RUNPATH_SEARCH_PATHS = (
					"$(inherited)",
					"@executable_path/Frameworks",
					"@loader_path/Frameworks",
				);
				PRODUCT_BUNDLE_IDENTIFIER = "org.alamofire.$(PRODUCT_NAME:rfc1034identifier)";
				PRODUCT_NAME = "$(TARGET_NAME)";
				PROVISIONING_PROFILE_SPECIFIER = "";
				"PROVISIONING_PROFILE_SPECIFIER[sdk=macosx*]" = "";
				SDKROOT = iphoneos;
			};
			name = Release;
		};
		F829C6BC1A7A94F100A2CD59 /* Debug */ = {
			isa = XCBuildConfiguration;
			buildSettings = {
				APPLICATION_EXTENSION_API_ONLY = NO;
				INFOPLIST_FILE = Tests/Info.plist;
				LD_RUNPATH_SEARCH_PATHS = (
					"$(inherited)",
					"@executable_path/../Frameworks",
					"@loader_path/../Frameworks",
				);
				PRODUCT_BUNDLE_IDENTIFIER = "org.alamofire.$(PRODUCT_NAME:rfc1034identifier)";
				PRODUCT_NAME = "$(TARGET_NAME)";
				SDKROOT = macosx;
			};
			name = Debug;
		};
		F829C6BD1A7A94F100A2CD59 /* Release */ = {
			isa = XCBuildConfiguration;
			buildSettings = {
				APPLICATION_EXTENSION_API_ONLY = NO;
				INFOPLIST_FILE = Tests/Info.plist;
				LD_RUNPATH_SEARCH_PATHS = (
					"$(inherited)",
					"@executable_path/../Frameworks",
					"@loader_path/../Frameworks",
				);
				PRODUCT_BUNDLE_IDENTIFIER = "org.alamofire.$(PRODUCT_NAME:rfc1034identifier)";
				PRODUCT_NAME = "$(TARGET_NAME)";
				SDKROOT = macosx;
			};
			name = Release;
		};
/* End XCBuildConfiguration section */

/* Begin XCConfigurationList section */
		4CF627041BA7CB3E0011A099 /* Build configuration list for PBXNativeTarget "Alamofire tvOS" */ = {
			isa = XCConfigurationList;
			buildConfigurations = (
				4CF627001BA7CB3E0011A099 /* Debug */,
				4CF627011BA7CB3E0011A099 /* Release */,
			);
			defaultConfigurationIsVisible = 0;
			defaultConfigurationName = Release;
		};
		4CF627051BA7CB3E0011A099 /* Build configuration list for PBXNativeTarget "Alamofire tvOS Tests" */ = {
			isa = XCConfigurationList;
			buildConfigurations = (
				4CF627021BA7CB3E0011A099 /* Debug */,
				4CF627031BA7CB3E0011A099 /* Release */,
			);
			defaultConfigurationIsVisible = 0;
			defaultConfigurationName = Release;
		};
		4DD67C1E1A5C55C900ED2280 /* Build configuration list for PBXNativeTarget "Alamofire macOS" */ = {
			isa = XCConfigurationList;
			buildConfigurations = (
				4DD67C1F1A5C55C900ED2280 /* Debug */,
				4DD67C201A5C55C900ED2280 /* Release */,
			);
			defaultConfigurationIsVisible = 0;
			defaultConfigurationName = Release;
		};
		E4202FDD1B667AA100C997FB /* Build configuration list for PBXNativeTarget "Alamofire watchOS" */ = {
			isa = XCConfigurationList;
			buildConfigurations = (
				E4202FDE1B667AA100C997FB /* Debug */,
				E4202FDF1B667AA100C997FB /* Release */,
			);
			defaultConfigurationIsVisible = 0;
			defaultConfigurationName = Release;
		};
		F8111E2D19A95C8B0040E7D1 /* Build configuration list for PBXProject "Alamofire" */ = {
			isa = XCConfigurationList;
			buildConfigurations = (
				F8111E4419A95C8B0040E7D1 /* Debug */,
				F8111E4519A95C8B0040E7D1 /* Release */,
			);
			defaultConfigurationIsVisible = 0;
			defaultConfigurationName = Release;
		};
		F8111E4619A95C8B0040E7D1 /* Build configuration list for PBXNativeTarget "Alamofire iOS" */ = {
			isa = XCConfigurationList;
			buildConfigurations = (
				F8111E4719A95C8B0040E7D1 /* Debug */,
				F8111E4819A95C8B0040E7D1 /* Release */,
			);
			defaultConfigurationIsVisible = 0;
			defaultConfigurationName = Release;
		};
		F8111E4919A95C8B0040E7D1 /* Build configuration list for PBXNativeTarget "Alamofire iOS Tests" */ = {
			isa = XCConfigurationList;
			buildConfigurations = (
				F8111E4A19A95C8B0040E7D1 /* Debug */,
				F8111E4B19A95C8B0040E7D1 /* Release */,
			);
			defaultConfigurationIsVisible = 0;
			defaultConfigurationName = Release;
		};
		F829C6BB1A7A94F100A2CD59 /* Build configuration list for PBXNativeTarget "Alamofire macOS Tests" */ = {
			isa = XCConfigurationList;
			buildConfigurations = (
				F829C6BC1A7A94F100A2CD59 /* Debug */,
				F829C6BD1A7A94F100A2CD59 /* Release */,
			);
			defaultConfigurationIsVisible = 0;
			defaultConfigurationName = Release;
		};
/* End XCConfigurationList section */
	};
	rootObject = F8111E2A19A95C8B0040E7D1 /* Project object */;
}<|MERGE_RESOLUTION|>--- conflicted
+++ resolved
@@ -7,19 +7,16 @@
 	objects = {
 
 /* Begin PBXBuildFile section */
-<<<<<<< HEAD
 		1F630B2C2412E8A400ECC9DE /* StringEncoding+Alamofire.swift in Sources */ = {isa = PBXBuildFile; fileRef = 1F630B2B2412E8A400ECC9DE /* StringEncoding+Alamofire.swift */; };
 		1F630B2D2412E8A400ECC9DE /* StringEncoding+Alamofire.swift in Sources */ = {isa = PBXBuildFile; fileRef = 1F630B2B2412E8A400ECC9DE /* StringEncoding+Alamofire.swift */; };
 		1F630B2E2412E8A400ECC9DE /* StringEncoding+Alamofire.swift in Sources */ = {isa = PBXBuildFile; fileRef = 1F630B2B2412E8A400ECC9DE /* StringEncoding+Alamofire.swift */; };
 		1F630B2F2412E8A400ECC9DE /* StringEncoding+Alamofire.swift in Sources */ = {isa = PBXBuildFile; fileRef = 1F630B2B2412E8A400ECC9DE /* StringEncoding+Alamofire.swift */; };
-=======
 		3106FB6123F8C53A007FAB43 /* ProtectedTests.swift in Sources */ = {isa = PBXBuildFile; fileRef = 3106FB6023F8C53A007FAB43 /* ProtectedTests.swift */; };
 		3106FB6223F8C53A007FAB43 /* ProtectedTests.swift in Sources */ = {isa = PBXBuildFile; fileRef = 3106FB6023F8C53A007FAB43 /* ProtectedTests.swift */; };
 		3106FB6323F8C53A007FAB43 /* ProtectedTests.swift in Sources */ = {isa = PBXBuildFile; fileRef = 3106FB6023F8C53A007FAB43 /* ProtectedTests.swift */; };
 		3106FB6523F8D9E0007FAB43 /* DataStreamTests.swift in Sources */ = {isa = PBXBuildFile; fileRef = 3106FB6423F8D9E0007FAB43 /* DataStreamTests.swift */; };
 		3106FB6623F8D9E0007FAB43 /* DataStreamTests.swift in Sources */ = {isa = PBXBuildFile; fileRef = 3106FB6423F8D9E0007FAB43 /* DataStreamTests.swift */; };
 		3106FB6723F8D9E0007FAB43 /* DataStreamTests.swift in Sources */ = {isa = PBXBuildFile; fileRef = 3106FB6423F8D9E0007FAB43 /* DataStreamTests.swift */; };
->>>>>>> 508b96ea
 		3107EA3520A11AE100445260 /* AuthenticationTests.swift in Sources */ = {isa = PBXBuildFile; fileRef = F8E6024419CB46A800A3E7F1 /* AuthenticationTests.swift */; };
 		3107EA3620A11AE100445260 /* AuthenticationTests.swift in Sources */ = {isa = PBXBuildFile; fileRef = F8E6024419CB46A800A3E7F1 /* AuthenticationTests.swift */; };
 		3107EA3720A11AE200445260 /* AuthenticationTests.swift in Sources */ = {isa = PBXBuildFile; fileRef = F8E6024419CB46A800A3E7F1 /* AuthenticationTests.swift */; };
@@ -70,10 +67,6 @@
 		31501E882196962A005829F2 /* ParameterEncoderTests.swift in Sources */ = {isa = PBXBuildFile; fileRef = 31501E872196962A005829F2 /* ParameterEncoderTests.swift */; };
 		31501E892196962A005829F2 /* ParameterEncoderTests.swift in Sources */ = {isa = PBXBuildFile; fileRef = 31501E872196962A005829F2 /* ParameterEncoderTests.swift */; };
 		31501E8A2196962A005829F2 /* ParameterEncoderTests.swift in Sources */ = {isa = PBXBuildFile; fileRef = 31501E872196962A005829F2 /* ParameterEncoderTests.swift */; };
-		315A4C56241EF28B00D57C7A /* StringEncoding+Alamofire.swift in Sources */ = {isa = PBXBuildFile; fileRef = 315A4C55241EF28B00D57C7A /* StringEncoding+Alamofire.swift */; };
-		315A4C57241EF28B00D57C7A /* StringEncoding+Alamofire.swift in Sources */ = {isa = PBXBuildFile; fileRef = 315A4C55241EF28B00D57C7A /* StringEncoding+Alamofire.swift */; };
-		315A4C58241EF28B00D57C7A /* StringEncoding+Alamofire.swift in Sources */ = {isa = PBXBuildFile; fileRef = 315A4C55241EF28B00D57C7A /* StringEncoding+Alamofire.swift */; };
-		315A4C59241EF28B00D57C7A /* StringEncoding+Alamofire.swift in Sources */ = {isa = PBXBuildFile; fileRef = 315A4C55241EF28B00D57C7A /* StringEncoding+Alamofire.swift */; };
 		31727418218BAEC90039FFCC /* HTTPMethod.swift in Sources */ = {isa = PBXBuildFile; fileRef = 31727417218BAEC90039FFCC /* HTTPMethod.swift */; };
 		31727419218BAEC90039FFCC /* HTTPMethod.swift in Sources */ = {isa = PBXBuildFile; fileRef = 31727417218BAEC90039FFCC /* HTTPMethod.swift */; };
 		3172741A218BAEC90039FFCC /* HTTPMethod.swift in Sources */ = {isa = PBXBuildFile; fileRef = 31727417218BAEC90039FFCC /* HTTPMethod.swift */; };
@@ -366,12 +359,9 @@
 /* End PBXContainerItemProxy section */
 
 /* Begin PBXFileReference section */
-<<<<<<< HEAD
 		1F630B2B2412E8A400ECC9DE /* StringEncoding+Alamofire.swift */ = {isa = PBXFileReference; lastKnownFileType = sourcecode.swift; path = "StringEncoding+Alamofire.swift"; sourceTree = "<group>"; };
-=======
 		3106FB6023F8C53A007FAB43 /* ProtectedTests.swift */ = {isa = PBXFileReference; lastKnownFileType = sourcecode.swift; path = ProtectedTests.swift; sourceTree = "<group>"; };
 		3106FB6423F8D9E0007FAB43 /* DataStreamTests.swift */ = {isa = PBXFileReference; lastKnownFileType = sourcecode.swift; path = DataStreamTests.swift; sourceTree = "<group>"; };
->>>>>>> 508b96ea
 		3111CE8720A77843008315E2 /* EventMonitor.swift */ = {isa = PBXFileReference; lastKnownFileType = sourcecode.swift; path = EventMonitor.swift; sourceTree = "<group>"; };
 		3113D46A21878227001CCD21 /* HTTPHeadersTests.swift */ = {isa = PBXFileReference; lastKnownFileType = sourcecode.swift; path = HTTPHeadersTests.swift; sourceTree = "<group>"; };
 		311B198F20B0D3B40036823B /* MultipartUpload.swift */ = {isa = PBXFileReference; lastKnownFileType = sourcecode.swift; path = MultipartUpload.swift; sourceTree = "<group>"; };
@@ -379,7 +369,6 @@
 		312D1E0C1FC2551400E51FF1 /* AdvancedUsage.md */ = {isa = PBXFileReference; lastKnownFileType = net.daringfireball.markdown; name = AdvancedUsage.md; path = Documentation/AdvancedUsage.md; sourceTree = "<group>"; };
 		31425AC0241F098000EE3CCC /* InternalRequestTests.swift */ = {isa = PBXFileReference; lastKnownFileType = sourcecode.swift; path = InternalRequestTests.swift; sourceTree = "<group>"; };
 		31501E872196962A005829F2 /* ParameterEncoderTests.swift */ = {isa = PBXFileReference; lastKnownFileType = sourcecode.swift; path = ParameterEncoderTests.swift; sourceTree = "<group>"; };
-		315A4C55241EF28B00D57C7A /* StringEncoding+Alamofire.swift */ = {isa = PBXFileReference; lastKnownFileType = sourcecode.swift; path = "StringEncoding+Alamofire.swift"; sourceTree = "<group>"; };
 		316250E41F00ABE900E207A6 /* ISSUE_TEMPLATE.md */ = {isa = PBXFileReference; lastKnownFileType = net.daringfireball.markdown; name = ISSUE_TEMPLATE.md; path = .github/ISSUE_TEMPLATE.md; sourceTree = "<group>"; };
 		316250E51F00ACD000E207A6 /* PULL_REQUEST_TEMPLATE.md */ = {isa = PBXFileReference; lastKnownFileType = net.daringfireball.markdown; name = PULL_REQUEST_TEMPLATE.md; path = .github/PULL_REQUEST_TEMPLATE.md; sourceTree = "<group>"; };
 		31727417218BAEC90039FFCC /* HTTPMethod.swift */ = {isa = PBXFileReference; lastKnownFileType = sourcecode.swift; path = HTTPMethod.swift; sourceTree = "<group>"; };
@@ -672,11 +661,7 @@
 				4C43669A1D7BB93D00C38AAD /* DispatchQueue+Alamofire.swift */,
 				319917B8209CE53A00103A19 /* OperationQueue+Alamofire.swift */,
 				4196936122FA1E05001EA5D5 /* Result+Alamofire.swift */,
-<<<<<<< HEAD
 				1F630B2B2412E8A400ECC9DE /* StringEncoding+Alamofire.swift */,
-=======
-				315A4C55241EF28B00D57C7A /* StringEncoding+Alamofire.swift */,
->>>>>>> 508b96ea
 				4C0CB640220CA89400604EDC /* URLRequest+Alamofire.swift */,
 				31F5085C20B50DC400FE2A0C /* URLSessionConfiguration+Alamofire.swift */,
 			);
@@ -1313,11 +1298,7 @@
 				4CF6270F1BA7CBF60011A099 /* ResponseSerialization.swift in Sources */,
 				4C256A0821EEB69000AD5D87 /* RequestInterceptor.swift in Sources */,
 				4C43669D1D7BB93D00C38AAD /* DispatchQueue+Alamofire.swift in Sources */,
-<<<<<<< HEAD
 				1F630B2E2412E8A400ECC9DE /* StringEncoding+Alamofire.swift in Sources */,
-=======
-				315A4C58241EF28B00D57C7A /* StringEncoding+Alamofire.swift in Sources */,
->>>>>>> 508b96ea
 				4C3D00561C66A63000D1F709 /* NetworkReachabilityManager.swift in Sources */,
 				311B199220B0E3480036823B /* MultipartUpload.swift in Sources */,
 				4C4466ED21F8F5D800AC9703 /* CachedResponseHandler.swift in Sources */,
@@ -1395,11 +1376,7 @@
 				4C0CB642220CA89400604EDC /* URLRequest+Alamofire.swift in Sources */,
 				4C23EB441B327C5B0090E0BC /* MultipartFormData.swift in Sources */,
 				4C256A0721EEB69000AD5D87 /* RequestInterceptor.swift in Sources */,
-<<<<<<< HEAD
 				1F630B2D2412E8A400ECC9DE /* StringEncoding+Alamofire.swift in Sources */,
-=======
-				315A4C57241EF28B00D57C7A /* StringEncoding+Alamofire.swift in Sources */,
->>>>>>> 508b96ea
 				4C43669C1D7BB93D00C38AAD /* DispatchQueue+Alamofire.swift in Sources */,
 				4C811F8E1B51856D00E0F59A /* ServerTrustEvaluation.swift in Sources */,
 				311B199120B0E3470036823B /* MultipartUpload.swift in Sources */,
@@ -1439,11 +1416,7 @@
 				4C0CB644220CA89400604EDC /* URLRequest+Alamofire.swift in Sources */,
 				4C256A0921EEB69000AD5D87 /* RequestInterceptor.swift in Sources */,
 				4C43669E1D7BB93D00C38AAD /* DispatchQueue+Alamofire.swift in Sources */,
-<<<<<<< HEAD
 				1F630B2F2412E8A400ECC9DE /* StringEncoding+Alamofire.swift in Sources */,
-=======
-				315A4C59241EF28B00D57C7A /* StringEncoding+Alamofire.swift in Sources */,
->>>>>>> 508b96ea
 				E4202FD41B667AA100C997FB /* Alamofire.swift in Sources */,
 				311B199320B0E3480036823B /* MultipartUpload.swift in Sources */,
 				4C4466EE21F8F5D800AC9703 /* CachedResponseHandler.swift in Sources */,
@@ -1483,11 +1456,7 @@
 				4C0CB641220CA89400604EDC /* URLRequest+Alamofire.swift in Sources */,
 				4C811F8D1B51856D00E0F59A /* ServerTrustEvaluation.swift in Sources */,
 				4C256A0621EEB69000AD5D87 /* RequestInterceptor.swift in Sources */,
-<<<<<<< HEAD
 				1F630B2C2412E8A400ECC9DE /* StringEncoding+Alamofire.swift in Sources */,
-=======
-				315A4C56241EF28B00D57C7A /* StringEncoding+Alamofire.swift in Sources */,
->>>>>>> 508b96ea
 				4C43669B1D7BB93D00C38AAD /* DispatchQueue+Alamofire.swift in Sources */,
 				4C3D00541C66A63000D1F709 /* NetworkReachabilityManager.swift in Sources */,
 				311B199020B0D3B40036823B /* MultipartUpload.swift in Sources */,
