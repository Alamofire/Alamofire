--- conflicted
+++ resolved
@@ -1322,10 +1322,7 @@
 				317A6A7820B2208000A9FEC5 /* DownloadTests.swift in Sources */,
 				31F9683E20BB70290009606F /* NSLoggingEventMonitor.swift in Sources */,
 				3113D46D21878227001CCD21 /* HTTPHeadersTests.swift in Sources */,
-<<<<<<< HEAD
 				31501E8A2196962A005829F2 /* ParameterEncoderTests.swift in Sources */,
-=======
->>>>>>> 1d127205
 				3107EA4120A1267D00445260 /* SessionDelegateTests.swift in Sources */,
 				31C2B0EC20B271060089BA7C /* CacheTests.swift in Sources */,
 				3111CE9120A7EC27008315E2 /* NetworkReachabilityManagerTests.swift in Sources */,
@@ -1458,10 +1455,7 @@
 				317A6A7620B2207F00A9FEC5 /* DownloadTests.swift in Sources */,
 				31F9683C20BB70290009606F /* NSLoggingEventMonitor.swift in Sources */,
 				3113D46B21878227001CCD21 /* HTTPHeadersTests.swift in Sources */,
-<<<<<<< HEAD
 				31501E882196962A005829F2 /* ParameterEncoderTests.swift in Sources */,
-=======
->>>>>>> 1d127205
 				3107EA3F20A1267C00445260 /* SessionDelegateTests.swift in Sources */,
 				31C2B0EA20B271040089BA7C /* CacheTests.swift in Sources */,
 				3111CE8F20A7EC26008315E2 /* NetworkReachabilityManagerTests.swift in Sources */,
@@ -1492,10 +1486,7 @@
 				317A6A7720B2208000A9FEC5 /* DownloadTests.swift in Sources */,
 				31F9683D20BB70290009606F /* NSLoggingEventMonitor.swift in Sources */,
 				3113D46C21878227001CCD21 /* HTTPHeadersTests.swift in Sources */,
-<<<<<<< HEAD
 				31501E892196962A005829F2 /* ParameterEncoderTests.swift in Sources */,
-=======
->>>>>>> 1d127205
 				3107EA4020A1267C00445260 /* SessionDelegateTests.swift in Sources */,
 				31C2B0EB20B271050089BA7C /* CacheTests.swift in Sources */,
 				3111CE9020A7EC27008315E2 /* NetworkReachabilityManagerTests.swift in Sources */,
