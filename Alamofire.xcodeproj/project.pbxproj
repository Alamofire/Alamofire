// !$*UTF8*$!
{
	archiveVersion = 1;
	classes = {
	};
	objectVersion = 46;
	objects = {

/* Begin PBXBuildFile section */
		18C008DB1BA4E6850062B893 /* Alamofire.h in Headers */ = {isa = PBXBuildFile; fileRef = F8111E3819A95C8B0040E7D1 /* Alamofire.h */; settings = {ATTRIBUTES = (Public, ); }; };
		18C008DC1BA4E6DD0062B893 /* Error.swift in Sources */ = {isa = PBXBuildFile; fileRef = 4C1DC8531B68908E00476DE3 /* Error.swift */; };
		18C008DD1BA4E6ED0062B893 /* Manager.swift in Sources */ = {isa = PBXBuildFile; fileRef = 4CDE2C361AF8932A00BABAE5 /* Manager.swift */; };
		18C008DE1BA4E6F30062B893 /* ParameterEncoding.swift in Sources */ = {isa = PBXBuildFile; fileRef = 4CE2724E1AF88FB500F1D59A /* ParameterEncoding.swift */; };
		18C008DF1BA4E6F60062B893 /* Request.swift in Sources */ = {isa = PBXBuildFile; fileRef = 4CDE2C391AF899EC00BABAE5 /* Request.swift */; };
		18C008E01BA4E6F90062B893 /* Result.swift in Sources */ = {isa = PBXBuildFile; fileRef = 4C0E5BF71B673D3400816CCC /* Result.swift */; };
		18C008E11BA4E6FD0062B893 /* Download.swift in Sources */ = {isa = PBXBuildFile; fileRef = 4CDE2C3C1AF89D4900BABAE5 /* Download.swift */; };
		18C008E21BA4E7000062B893 /* MultipartFormData.swift in Sources */ = {isa = PBXBuildFile; fileRef = 4C23EB421B327C5B0090E0BC /* MultipartFormData.swift */; };
		18C008E31BA4E7030062B893 /* ResponseSerialization.swift in Sources */ = {isa = PBXBuildFile; fileRef = 4CDE2C451AF89FF300BABAE5 /* ResponseSerialization.swift */; };
		18C008E41BA4E7070062B893 /* ServerTrustPolicy.swift in Sources */ = {isa = PBXBuildFile; fileRef = 4C811F8C1B51856D00E0F59A /* ServerTrustPolicy.swift */; };
		18C008E51BA4E7070062B893 /* Stream.swift in Sources */ = {isa = PBXBuildFile; fileRef = 4C83F41A1B749E0E00203445 /* Stream.swift */; };
		18C008E61BA4E7070062B893 /* Upload.swift in Sources */ = {isa = PBXBuildFile; fileRef = 4CDE2C3F1AF89E0700BABAE5 /* Upload.swift */; };
		18C008E71BA4E7070062B893 /* Validation.swift in Sources */ = {isa = PBXBuildFile; fileRef = 4CDE2C421AF89F0900BABAE5 /* Validation.swift */; };
		18C008E81BA4E7160062B893 /* Alamofire.swift in Sources */ = {isa = PBXBuildFile; fileRef = F897FF4019AA800700AB5182 /* Alamofire.swift */; };
		4C0B58391B747A4400C0B99C /* ResponseSerializationTests.swift in Sources */ = {isa = PBXBuildFile; fileRef = 4C0B58381B747A4400C0B99C /* ResponseSerializationTests.swift */; };
		4C0B583A1B747A4400C0B99C /* ResponseSerializationTests.swift in Sources */ = {isa = PBXBuildFile; fileRef = 4C0B58381B747A4400C0B99C /* ResponseSerializationTests.swift */; };
		4C0E5BF81B673D3400816CCC /* Result.swift in Sources */ = {isa = PBXBuildFile; fileRef = 4C0E5BF71B673D3400816CCC /* Result.swift */; };
		4C0E5BF91B673D3400816CCC /* Result.swift in Sources */ = {isa = PBXBuildFile; fileRef = 4C0E5BF71B673D3400816CCC /* Result.swift */; };
		4C1DC8541B68908E00476DE3 /* Error.swift in Sources */ = {isa = PBXBuildFile; fileRef = 4C1DC8531B68908E00476DE3 /* Error.swift */; };
		4C1DC8551B68908E00476DE3 /* Error.swift in Sources */ = {isa = PBXBuildFile; fileRef = 4C1DC8531B68908E00476DE3 /* Error.swift */; };
		4C23EB431B327C5B0090E0BC /* MultipartFormData.swift in Sources */ = {isa = PBXBuildFile; fileRef = 4C23EB421B327C5B0090E0BC /* MultipartFormData.swift */; };
		4C23EB441B327C5B0090E0BC /* MultipartFormData.swift in Sources */ = {isa = PBXBuildFile; fileRef = 4C23EB421B327C5B0090E0BC /* MultipartFormData.swift */; };
		4C256A531B096C770065714F /* BaseTestCase.swift in Sources */ = {isa = PBXBuildFile; fileRef = 4C256A501B096C2C0065714F /* BaseTestCase.swift */; };
		4C256A541B096C770065714F /* BaseTestCase.swift in Sources */ = {isa = PBXBuildFile; fileRef = 4C256A501B096C2C0065714F /* BaseTestCase.swift */; };
		4C3238E71B3604DB00FE04AE /* MultipartFormDataTests.swift in Sources */ = {isa = PBXBuildFile; fileRef = 4C3238E61B3604DB00FE04AE /* MultipartFormDataTests.swift */; };
		4C3238E81B3604DB00FE04AE /* MultipartFormDataTests.swift in Sources */ = {isa = PBXBuildFile; fileRef = 4C3238E61B3604DB00FE04AE /* MultipartFormDataTests.swift */; };
		4C33A1391B5207DB00873DFF /* rainbow.jpg in Resources */ = {isa = PBXBuildFile; fileRef = 4C33A1231B5207DB00873DFF /* rainbow.jpg */; };
		4C33A13A1B5207DB00873DFF /* rainbow.jpg in Resources */ = {isa = PBXBuildFile; fileRef = 4C33A1231B5207DB00873DFF /* rainbow.jpg */; };
		4C33A13B1B5207DB00873DFF /* unicorn.png in Resources */ = {isa = PBXBuildFile; fileRef = 4C33A1241B5207DB00873DFF /* unicorn.png */; };
		4C33A13C1B5207DB00873DFF /* unicorn.png in Resources */ = {isa = PBXBuildFile; fileRef = 4C33A1241B5207DB00873DFF /* unicorn.png */; };
		4C33A1431B52089C00873DFF /* ServerTrustPolicyTests.swift in Sources */ = {isa = PBXBuildFile; fileRef = 4C33A1421B52089C00873DFF /* ServerTrustPolicyTests.swift */; };
		4C33A1441B52089C00873DFF /* ServerTrustPolicyTests.swift in Sources */ = {isa = PBXBuildFile; fileRef = 4C33A1421B52089C00873DFF /* ServerTrustPolicyTests.swift */; };
		4C341BBA1B1A865A00C1B34D /* CacheTests.swift in Sources */ = {isa = PBXBuildFile; fileRef = 4C341BB91B1A865A00C1B34D /* CacheTests.swift */; };
		4C341BBB1B1A865A00C1B34D /* CacheTests.swift in Sources */ = {isa = PBXBuildFile; fileRef = 4C341BB91B1A865A00C1B34D /* CacheTests.swift */; };
		4C7C8D221B9D0D9000948136 /* NSURLSessionConfiguration+AlamofireTests.swift in Sources */ = {isa = PBXBuildFile; fileRef = 4C7C8D211B9D0D9000948136 /* NSURLSessionConfiguration+AlamofireTests.swift */; };
		4C7C8D231B9D0D9000948136 /* NSURLSessionConfiguration+AlamofireTests.swift in Sources */ = {isa = PBXBuildFile; fileRef = 4C7C8D211B9D0D9000948136 /* NSURLSessionConfiguration+AlamofireTests.swift */; };
		4C811F8D1B51856D00E0F59A /* ServerTrustPolicy.swift in Sources */ = {isa = PBXBuildFile; fileRef = 4C811F8C1B51856D00E0F59A /* ServerTrustPolicy.swift */; };
		4C811F8E1B51856D00E0F59A /* ServerTrustPolicy.swift in Sources */ = {isa = PBXBuildFile; fileRef = 4C811F8C1B51856D00E0F59A /* ServerTrustPolicy.swift */; };
		4C812C3B1B535F220017E0BF /* alamofire-root-ca.cer in Resources */ = {isa = PBXBuildFile; fileRef = 4C812C3A1B535F220017E0BF /* alamofire-root-ca.cer */; };
		4C812C3C1B535F220017E0BF /* alamofire-root-ca.cer in Resources */ = {isa = PBXBuildFile; fileRef = 4C812C3A1B535F220017E0BF /* alamofire-root-ca.cer */; };
		4C812C3F1B535F2E0017E0BF /* alamofire-signing-ca1.cer in Resources */ = {isa = PBXBuildFile; fileRef = 4C812C3D1B535F2E0017E0BF /* alamofire-signing-ca1.cer */; };
		4C812C401B535F2E0017E0BF /* alamofire-signing-ca1.cer in Resources */ = {isa = PBXBuildFile; fileRef = 4C812C3D1B535F2E0017E0BF /* alamofire-signing-ca1.cer */; };
		4C812C411B535F2E0017E0BF /* alamofire-signing-ca2.cer in Resources */ = {isa = PBXBuildFile; fileRef = 4C812C3E1B535F2E0017E0BF /* alamofire-signing-ca2.cer */; };
		4C812C421B535F2E0017E0BF /* alamofire-signing-ca2.cer in Resources */ = {isa = PBXBuildFile; fileRef = 4C812C3E1B535F2E0017E0BF /* alamofire-signing-ca2.cer */; };
		4C812C471B535F400017E0BF /* wildcard.alamofire.org.cer in Resources */ = {isa = PBXBuildFile; fileRef = 4C812C431B535F400017E0BF /* wildcard.alamofire.org.cer */; };
		4C812C481B535F400017E0BF /* wildcard.alamofire.org.cer in Resources */ = {isa = PBXBuildFile; fileRef = 4C812C431B535F400017E0BF /* wildcard.alamofire.org.cer */; };
		4C812C491B535F400017E0BF /* multiple-dns-names.cer in Resources */ = {isa = PBXBuildFile; fileRef = 4C812C441B535F400017E0BF /* multiple-dns-names.cer */; };
		4C812C4A1B535F400017E0BF /* multiple-dns-names.cer in Resources */ = {isa = PBXBuildFile; fileRef = 4C812C441B535F400017E0BF /* multiple-dns-names.cer */; };
		4C812C4B1B535F400017E0BF /* signed-by-ca1.cer in Resources */ = {isa = PBXBuildFile; fileRef = 4C812C451B535F400017E0BF /* signed-by-ca1.cer */; };
		4C812C4C1B535F400017E0BF /* signed-by-ca1.cer in Resources */ = {isa = PBXBuildFile; fileRef = 4C812C451B535F400017E0BF /* signed-by-ca1.cer */; };
		4C812C4D1B535F400017E0BF /* test.alamofire.org.cer in Resources */ = {isa = PBXBuildFile; fileRef = 4C812C461B535F400017E0BF /* test.alamofire.org.cer */; };
		4C812C4E1B535F400017E0BF /* test.alamofire.org.cer in Resources */ = {isa = PBXBuildFile; fileRef = 4C812C461B535F400017E0BF /* test.alamofire.org.cer */; };
		4C812C541B535F540017E0BF /* expired.cer in Resources */ = {isa = PBXBuildFile; fileRef = 4C812C4F1B535F540017E0BF /* expired.cer */; };
		4C812C551B535F540017E0BF /* expired.cer in Resources */ = {isa = PBXBuildFile; fileRef = 4C812C4F1B535F540017E0BF /* expired.cer */; };
		4C812C561B535F540017E0BF /* missing-dns-name-and-uri.cer in Resources */ = {isa = PBXBuildFile; fileRef = 4C812C501B535F540017E0BF /* missing-dns-name-and-uri.cer */; };
		4C812C571B535F540017E0BF /* missing-dns-name-and-uri.cer in Resources */ = {isa = PBXBuildFile; fileRef = 4C812C501B535F540017E0BF /* missing-dns-name-and-uri.cer */; };
		4C812C581B535F540017E0BF /* signed-by-ca2.cer in Resources */ = {isa = PBXBuildFile; fileRef = 4C812C511B535F540017E0BF /* signed-by-ca2.cer */; };
		4C812C591B535F540017E0BF /* signed-by-ca2.cer in Resources */ = {isa = PBXBuildFile; fileRef = 4C812C511B535F540017E0BF /* signed-by-ca2.cer */; };
		4C812C5A1B535F540017E0BF /* valid-dns-name.cer in Resources */ = {isa = PBXBuildFile; fileRef = 4C812C521B535F540017E0BF /* valid-dns-name.cer */; };
		4C812C5B1B535F540017E0BF /* valid-dns-name.cer in Resources */ = {isa = PBXBuildFile; fileRef = 4C812C521B535F540017E0BF /* valid-dns-name.cer */; };
		4C812C5C1B535F540017E0BF /* valid-uri.cer in Resources */ = {isa = PBXBuildFile; fileRef = 4C812C531B535F540017E0BF /* valid-uri.cer */; };
		4C812C5D1B535F540017E0BF /* valid-uri.cer in Resources */ = {isa = PBXBuildFile; fileRef = 4C812C531B535F540017E0BF /* valid-uri.cer */; };
		4C812C611B535F6D0017E0BF /* intermediate-ca-disig.cer in Resources */ = {isa = PBXBuildFile; fileRef = 4C812C5E1B535F6D0017E0BF /* intermediate-ca-disig.cer */; };
		4C812C621B535F6D0017E0BF /* intermediate-ca-disig.cer in Resources */ = {isa = PBXBuildFile; fileRef = 4C812C5E1B535F6D0017E0BF /* intermediate-ca-disig.cer */; };
		4C812C631B535F6D0017E0BF /* root-ca-disig.cer in Resources */ = {isa = PBXBuildFile; fileRef = 4C812C5F1B535F6D0017E0BF /* root-ca-disig.cer */; };
		4C812C641B535F6D0017E0BF /* root-ca-disig.cer in Resources */ = {isa = PBXBuildFile; fileRef = 4C812C5F1B535F6D0017E0BF /* root-ca-disig.cer */; };
		4C812C651B535F6D0017E0BF /* testssl-expire.disig.sk.cer in Resources */ = {isa = PBXBuildFile; fileRef = 4C812C601B535F6D0017E0BF /* testssl-expire.disig.sk.cer */; };
		4C812C661B535F6D0017E0BF /* testssl-expire.disig.sk.cer in Resources */ = {isa = PBXBuildFile; fileRef = 4C812C601B535F6D0017E0BF /* testssl-expire.disig.sk.cer */; };
		4C83F41B1B749E0E00203445 /* Stream.swift in Sources */ = {isa = PBXBuildFile; fileRef = 4C83F41A1B749E0E00203445 /* Stream.swift */; };
		4C83F41C1B749E0E00203445 /* Stream.swift in Sources */ = {isa = PBXBuildFile; fileRef = 4C83F41A1B749E0E00203445 /* Stream.swift */; };
		4C83F41D1B749E0E00203445 /* Stream.swift in Sources */ = {isa = PBXBuildFile; fileRef = 4C83F41A1B749E0E00203445 /* Stream.swift */; };
		4CA028C51B7466C500C84163 /* ResultTests.swift in Sources */ = {isa = PBXBuildFile; fileRef = 4CA028C41B7466C500C84163 /* ResultTests.swift */; };
		4CA028C61B7466C500C84163 /* ResultTests.swift in Sources */ = {isa = PBXBuildFile; fileRef = 4CA028C41B7466C500C84163 /* ResultTests.swift */; };
		4CCFA79A1B2BE71600B6F460 /* URLProtocolTests.swift in Sources */ = {isa = PBXBuildFile; fileRef = 4CCFA7991B2BE71600B6F460 /* URLProtocolTests.swift */; };
		4CCFA79B1B2BE71600B6F460 /* URLProtocolTests.swift in Sources */ = {isa = PBXBuildFile; fileRef = 4CCFA7991B2BE71600B6F460 /* URLProtocolTests.swift */; };
		4CDE2C371AF8932A00BABAE5 /* Manager.swift in Sources */ = {isa = PBXBuildFile; fileRef = 4CDE2C361AF8932A00BABAE5 /* Manager.swift */; };
		4CDE2C381AF8932A00BABAE5 /* Manager.swift in Sources */ = {isa = PBXBuildFile; fileRef = 4CDE2C361AF8932A00BABAE5 /* Manager.swift */; };
		4CDE2C3A1AF899EC00BABAE5 /* Request.swift in Sources */ = {isa = PBXBuildFile; fileRef = 4CDE2C391AF899EC00BABAE5 /* Request.swift */; };
		4CDE2C3B1AF899EC00BABAE5 /* Request.swift in Sources */ = {isa = PBXBuildFile; fileRef = 4CDE2C391AF899EC00BABAE5 /* Request.swift */; };
		4CDE2C3D1AF89D4900BABAE5 /* Download.swift in Sources */ = {isa = PBXBuildFile; fileRef = 4CDE2C3C1AF89D4900BABAE5 /* Download.swift */; };
		4CDE2C3E1AF89D4900BABAE5 /* Download.swift in Sources */ = {isa = PBXBuildFile; fileRef = 4CDE2C3C1AF89D4900BABAE5 /* Download.swift */; };
		4CDE2C401AF89E0700BABAE5 /* Upload.swift in Sources */ = {isa = PBXBuildFile; fileRef = 4CDE2C3F1AF89E0700BABAE5 /* Upload.swift */; };
		4CDE2C411AF89E0700BABAE5 /* Upload.swift in Sources */ = {isa = PBXBuildFile; fileRef = 4CDE2C3F1AF89E0700BABAE5 /* Upload.swift */; };
		4CDE2C431AF89F0900BABAE5 /* Validation.swift in Sources */ = {isa = PBXBuildFile; fileRef = 4CDE2C421AF89F0900BABAE5 /* Validation.swift */; };
		4CDE2C441AF89F0900BABAE5 /* Validation.swift in Sources */ = {isa = PBXBuildFile; fileRef = 4CDE2C421AF89F0900BABAE5 /* Validation.swift */; };
		4CDE2C461AF89FF300BABAE5 /* ResponseSerialization.swift in Sources */ = {isa = PBXBuildFile; fileRef = 4CDE2C451AF89FF300BABAE5 /* ResponseSerialization.swift */; };
		4CDE2C471AF89FF300BABAE5 /* ResponseSerialization.swift in Sources */ = {isa = PBXBuildFile; fileRef = 4CDE2C451AF89FF300BABAE5 /* ResponseSerialization.swift */; };
		4CE2724F1AF88FB500F1D59A /* ParameterEncoding.swift in Sources */ = {isa = PBXBuildFile; fileRef = 4CE2724E1AF88FB500F1D59A /* ParameterEncoding.swift */; };
		4CE272501AF88FB500F1D59A /* ParameterEncoding.swift in Sources */ = {isa = PBXBuildFile; fileRef = 4CE2724E1AF88FB500F1D59A /* ParameterEncoding.swift */; };
		4CEC605A1B745C9100E684F4 /* Error.swift in Sources */ = {isa = PBXBuildFile; fileRef = 4C1DC8531B68908E00476DE3 /* Error.swift */; };
		4CEC605B1B745C9100E684F4 /* Result.swift in Sources */ = {isa = PBXBuildFile; fileRef = 4C0E5BF71B673D3400816CCC /* Result.swift */; };
		4CEC605C1B745C9B00E684F4 /* Alamofire.h in Headers */ = {isa = PBXBuildFile; fileRef = F8111E3819A95C8B0040E7D1 /* Alamofire.h */; settings = {ATTRIBUTES = (Public, ); }; };
		4CF626F91BA7CB3E0011A099 /* Alamofire.framework in Frameworks */ = {isa = PBXBuildFile; fileRef = 4CF626EF1BA7CB3E0011A099 /* Alamofire.framework */; };
		4CF627061BA7CBE30011A099 /* Alamofire.h in Headers */ = {isa = PBXBuildFile; fileRef = F8111E3819A95C8B0040E7D1 /* Alamofire.h */; settings = {ATTRIBUTES = (Public, ); }; };
		4CF627071BA7CBF60011A099 /* Alamofire.swift in Sources */ = {isa = PBXBuildFile; fileRef = F897FF4019AA800700AB5182 /* Alamofire.swift */; };
		4CF627081BA7CBF60011A099 /* Error.swift in Sources */ = {isa = PBXBuildFile; fileRef = 4C1DC8531B68908E00476DE3 /* Error.swift */; };
		4CF627091BA7CBF60011A099 /* Manager.swift in Sources */ = {isa = PBXBuildFile; fileRef = 4CDE2C361AF8932A00BABAE5 /* Manager.swift */; };
		4CF6270A1BA7CBF60011A099 /* ParameterEncoding.swift in Sources */ = {isa = PBXBuildFile; fileRef = 4CE2724E1AF88FB500F1D59A /* ParameterEncoding.swift */; };
		4CF6270B1BA7CBF60011A099 /* Request.swift in Sources */ = {isa = PBXBuildFile; fileRef = 4CDE2C391AF899EC00BABAE5 /* Request.swift */; };
		4CF6270C1BA7CBF60011A099 /* Result.swift in Sources */ = {isa = PBXBuildFile; fileRef = 4C0E5BF71B673D3400816CCC /* Result.swift */; };
		4CF6270D1BA7CBF60011A099 /* Download.swift in Sources */ = {isa = PBXBuildFile; fileRef = 4CDE2C3C1AF89D4900BABAE5 /* Download.swift */; };
		4CF6270E1BA7CBF60011A099 /* MultipartFormData.swift in Sources */ = {isa = PBXBuildFile; fileRef = 4C23EB421B327C5B0090E0BC /* MultipartFormData.swift */; };
		4CF6270F1BA7CBF60011A099 /* ResponseSerialization.swift in Sources */ = {isa = PBXBuildFile; fileRef = 4CDE2C451AF89FF300BABAE5 /* ResponseSerialization.swift */; };
		4CF627101BA7CBF60011A099 /* ServerTrustPolicy.swift in Sources */ = {isa = PBXBuildFile; fileRef = 4C811F8C1B51856D00E0F59A /* ServerTrustPolicy.swift */; };
		4CF627111BA7CBF60011A099 /* Stream.swift in Sources */ = {isa = PBXBuildFile; fileRef = 4C83F41A1B749E0E00203445 /* Stream.swift */; };
		4CF627121BA7CBF60011A099 /* Upload.swift in Sources */ = {isa = PBXBuildFile; fileRef = 4CDE2C3F1AF89E0700BABAE5 /* Upload.swift */; };
		4CF627131BA7CBF60011A099 /* Validation.swift in Sources */ = {isa = PBXBuildFile; fileRef = 4CDE2C421AF89F0900BABAE5 /* Validation.swift */; };
		4CF627141BA7CC240011A099 /* BaseTestCase.swift in Sources */ = {isa = PBXBuildFile; fileRef = 4C256A501B096C2C0065714F /* BaseTestCase.swift */; };
		4CF627151BA7CC240011A099 /* AuthenticationTests.swift in Sources */ = {isa = PBXBuildFile; fileRef = F8E6024419CB46A800A3E7F1 /* AuthenticationTests.swift */; };
		4CF627161BA7CC240011A099 /* ManagerTests.swift in Sources */ = {isa = PBXBuildFile; fileRef = F8D1C6F419D52968002E74FE /* ManagerTests.swift */; };
		4CF627171BA7CC240011A099 /* ParameterEncodingTests.swift in Sources */ = {isa = PBXBuildFile; fileRef = F8111E5C19A9674D0040E7D1 /* ParameterEncodingTests.swift */; };
		4CF627181BA7CC240011A099 /* RequestTests.swift in Sources */ = {isa = PBXBuildFile; fileRef = F8111E5D19A9674D0040E7D1 /* RequestTests.swift */; };
		4CF627191BA7CC240011A099 /* ResponseTests.swift in Sources */ = {isa = PBXBuildFile; fileRef = F8111E5E19A9674D0040E7D1 /* ResponseTests.swift */; };
		4CF6271A1BA7CC240011A099 /* ResultTests.swift in Sources */ = {isa = PBXBuildFile; fileRef = 4CA028C41B7466C500C84163 /* ResultTests.swift */; };
		4CF6271B1BA7CC240011A099 /* NSURLSessionConfiguration+AlamofireTests.swift in Sources */ = {isa = PBXBuildFile; fileRef = 4C7C8D211B9D0D9000948136 /* NSURLSessionConfiguration+AlamofireTests.swift */; };
		4CF6271C1BA7CC240011A099 /* CacheTests.swift in Sources */ = {isa = PBXBuildFile; fileRef = 4C341BB91B1A865A00C1B34D /* CacheTests.swift */; };
		4CF6271D1BA7CC240011A099 /* DownloadTests.swift in Sources */ = {isa = PBXBuildFile; fileRef = F8111E5B19A9674D0040E7D1 /* DownloadTests.swift */; };
		4CF6271E1BA7CC240011A099 /* MultipartFormDataTests.swift in Sources */ = {isa = PBXBuildFile; fileRef = 4C3238E61B3604DB00FE04AE /* MultipartFormDataTests.swift */; };
		4CF6271F1BA7CC240011A099 /* ResponseSerializationTests.swift in Sources */ = {isa = PBXBuildFile; fileRef = 4C0B58381B747A4400C0B99C /* ResponseSerializationTests.swift */; };
		4CF627201BA7CC240011A099 /* ServerTrustPolicyTests.swift in Sources */ = {isa = PBXBuildFile; fileRef = 4C33A1421B52089C00873DFF /* ServerTrustPolicyTests.swift */; };
		4CF627211BA7CC240011A099 /* TLSEvaluationTests.swift in Sources */ = {isa = PBXBuildFile; fileRef = F86AEFE51AE6A282007D9C76 /* TLSEvaluationTests.swift */; };
		4CF627221BA7CC240011A099 /* UploadTests.swift in Sources */ = {isa = PBXBuildFile; fileRef = F8111E5F19A9674D0040E7D1 /* UploadTests.swift */; };
		4CF627231BA7CC240011A099 /* URLProtocolTests.swift in Sources */ = {isa = PBXBuildFile; fileRef = 4CCFA7991B2BE71600B6F460 /* URLProtocolTests.swift */; };
		4CF627241BA7CC240011A099 /* ValidationTests.swift in Sources */ = {isa = PBXBuildFile; fileRef = F8AE910119D28DCC0078C7B2 /* ValidationTests.swift */; };
		4CF627251BA7CC300011A099 /* alamofire-root-ca.cer in Resources */ = {isa = PBXBuildFile; fileRef = 4C812C3A1B535F220017E0BF /* alamofire-root-ca.cer */; };
		4CF627261BA7CC300011A099 /* alamofire-signing-ca1.cer in Resources */ = {isa = PBXBuildFile; fileRef = 4C812C3D1B535F2E0017E0BF /* alamofire-signing-ca1.cer */; };
		4CF627271BA7CC300011A099 /* alamofire-signing-ca2.cer in Resources */ = {isa = PBXBuildFile; fileRef = 4C812C3E1B535F2E0017E0BF /* alamofire-signing-ca2.cer */; };
		4CF627281BA7CC300011A099 /* multiple-dns-names.cer in Resources */ = {isa = PBXBuildFile; fileRef = 4C812C441B535F400017E0BF /* multiple-dns-names.cer */; };
		4CF627291BA7CC300011A099 /* signed-by-ca1.cer in Resources */ = {isa = PBXBuildFile; fileRef = 4C812C451B535F400017E0BF /* signed-by-ca1.cer */; };
		4CF6272A1BA7CC300011A099 /* test.alamofire.org.cer in Resources */ = {isa = PBXBuildFile; fileRef = 4C812C461B535F400017E0BF /* test.alamofire.org.cer */; };
		4CF6272B1BA7CC300011A099 /* wildcard.alamofire.org.cer in Resources */ = {isa = PBXBuildFile; fileRef = 4C812C431B535F400017E0BF /* wildcard.alamofire.org.cer */; };
		4CF6272C1BA7CC300011A099 /* expired.cer in Resources */ = {isa = PBXBuildFile; fileRef = 4C812C4F1B535F540017E0BF /* expired.cer */; };
		4CF6272D1BA7CC300011A099 /* missing-dns-name-and-uri.cer in Resources */ = {isa = PBXBuildFile; fileRef = 4C812C501B535F540017E0BF /* missing-dns-name-and-uri.cer */; };
		4CF6272E1BA7CC300011A099 /* signed-by-ca2.cer in Resources */ = {isa = PBXBuildFile; fileRef = 4C812C511B535F540017E0BF /* signed-by-ca2.cer */; };
		4CF6272F1BA7CC300011A099 /* valid-dns-name.cer in Resources */ = {isa = PBXBuildFile; fileRef = 4C812C521B535F540017E0BF /* valid-dns-name.cer */; };
		4CF627301BA7CC300011A099 /* valid-uri.cer in Resources */ = {isa = PBXBuildFile; fileRef = 4C812C531B535F540017E0BF /* valid-uri.cer */; };
		4CF627311BA7CC300011A099 /* intermediate-ca-disig.cer in Resources */ = {isa = PBXBuildFile; fileRef = 4C812C5E1B535F6D0017E0BF /* intermediate-ca-disig.cer */; };
		4CF627321BA7CC300011A099 /* root-ca-disig.cer in Resources */ = {isa = PBXBuildFile; fileRef = 4C812C5F1B535F6D0017E0BF /* root-ca-disig.cer */; };
		4CF627331BA7CC300011A099 /* testssl-expire.disig.sk.cer in Resources */ = {isa = PBXBuildFile; fileRef = 4C812C601B535F6D0017E0BF /* testssl-expire.disig.sk.cer */; };
		4CF627341BA7CC300011A099 /* rainbow.jpg in Resources */ = {isa = PBXBuildFile; fileRef = 4C33A1231B5207DB00873DFF /* rainbow.jpg */; };
		4CF627351BA7CC300011A099 /* unicorn.png in Resources */ = {isa = PBXBuildFile; fileRef = 4C33A1241B5207DB00873DFF /* unicorn.png */; };
		4CF627361BA7CC630011A099 /* Alamofire.framework in Frameworks */ = {isa = PBXBuildFile; fileRef = F8111E3319A95C8B0040E7D1 /* Alamofire.framework */; };
		4DD67C241A5C58FB00ED2280 /* Alamofire.h in Headers */ = {isa = PBXBuildFile; fileRef = F8111E3819A95C8B0040E7D1 /* Alamofire.h */; settings = {ATTRIBUTES = (Public, ); }; };
		4DD67C251A5C590000ED2280 /* Alamofire.swift in Sources */ = {isa = PBXBuildFile; fileRef = F897FF4019AA800700AB5182 /* Alamofire.swift */; };
		E4202FCF1B667AA100C997FB /* Upload.swift in Sources */ = {isa = PBXBuildFile; fileRef = 4CDE2C3F1AF89E0700BABAE5 /* Upload.swift */; };
		E4202FD01B667AA100C997FB /* ParameterEncoding.swift in Sources */ = {isa = PBXBuildFile; fileRef = 4CE2724E1AF88FB500F1D59A /* ParameterEncoding.swift */; };
		E4202FD11B667AA100C997FB /* Request.swift in Sources */ = {isa = PBXBuildFile; fileRef = 4CDE2C391AF899EC00BABAE5 /* Request.swift */; };
		E4202FD21B667AA100C997FB /* ResponseSerialization.swift in Sources */ = {isa = PBXBuildFile; fileRef = 4CDE2C451AF89FF300BABAE5 /* ResponseSerialization.swift */; };
		E4202FD31B667AA100C997FB /* Manager.swift in Sources */ = {isa = PBXBuildFile; fileRef = 4CDE2C361AF8932A00BABAE5 /* Manager.swift */; };
		E4202FD41B667AA100C997FB /* Alamofire.swift in Sources */ = {isa = PBXBuildFile; fileRef = F897FF4019AA800700AB5182 /* Alamofire.swift */; };
		E4202FD51B667AA100C997FB /* MultipartFormData.swift in Sources */ = {isa = PBXBuildFile; fileRef = 4C23EB421B327C5B0090E0BC /* MultipartFormData.swift */; };
		E4202FD61B667AA100C997FB /* ServerTrustPolicy.swift in Sources */ = {isa = PBXBuildFile; fileRef = 4C811F8C1B51856D00E0F59A /* ServerTrustPolicy.swift */; };
		E4202FD71B667AA100C997FB /* Download.swift in Sources */ = {isa = PBXBuildFile; fileRef = 4CDE2C3C1AF89D4900BABAE5 /* Download.swift */; };
		E4202FD81B667AA100C997FB /* Validation.swift in Sources */ = {isa = PBXBuildFile; fileRef = 4CDE2C421AF89F0900BABAE5 /* Validation.swift */; };
		F8111E3919A95C8B0040E7D1 /* Alamofire.h in Headers */ = {isa = PBXBuildFile; fileRef = F8111E3819A95C8B0040E7D1 /* Alamofire.h */; settings = {ATTRIBUTES = (Public, ); }; };
		F8111E6019A9674D0040E7D1 /* DownloadTests.swift in Sources */ = {isa = PBXBuildFile; fileRef = F8111E5B19A9674D0040E7D1 /* DownloadTests.swift */; };
		F8111E6119A9674D0040E7D1 /* ParameterEncodingTests.swift in Sources */ = {isa = PBXBuildFile; fileRef = F8111E5C19A9674D0040E7D1 /* ParameterEncodingTests.swift */; };
		F8111E6419A9674D0040E7D1 /* UploadTests.swift in Sources */ = {isa = PBXBuildFile; fileRef = F8111E5F19A9674D0040E7D1 /* UploadTests.swift */; };
		F829C6B81A7A94F100A2CD59 /* Alamofire.framework in Frameworks */ = {isa = PBXBuildFile; fileRef = 4DD67C0B1A5C55C900ED2280 /* Alamofire.framework */; };
		F829C6BE1A7A950600A2CD59 /* ParameterEncodingTests.swift in Sources */ = {isa = PBXBuildFile; fileRef = F8111E5C19A9674D0040E7D1 /* ParameterEncodingTests.swift */; };
		F829C6BF1A7A950600A2CD59 /* RequestTests.swift in Sources */ = {isa = PBXBuildFile; fileRef = F8111E5D19A9674D0040E7D1 /* RequestTests.swift */; };
		F829C6C01A7A950600A2CD59 /* ManagerTests.swift in Sources */ = {isa = PBXBuildFile; fileRef = F8D1C6F419D52968002E74FE /* ManagerTests.swift */; };
		F829C6C11A7A950600A2CD59 /* ResponseTests.swift in Sources */ = {isa = PBXBuildFile; fileRef = F8111E5E19A9674D0040E7D1 /* ResponseTests.swift */; };
		F829C6C21A7A950600A2CD59 /* UploadTests.swift in Sources */ = {isa = PBXBuildFile; fileRef = F8111E5F19A9674D0040E7D1 /* UploadTests.swift */; };
		F829C6C31A7A950600A2CD59 /* DownloadTests.swift in Sources */ = {isa = PBXBuildFile; fileRef = F8111E5B19A9674D0040E7D1 /* DownloadTests.swift */; };
		F829C6C41A7A950600A2CD59 /* AuthenticationTests.swift in Sources */ = {isa = PBXBuildFile; fileRef = F8E6024419CB46A800A3E7F1 /* AuthenticationTests.swift */; };
		F829C6C51A7A950600A2CD59 /* ValidationTests.swift in Sources */ = {isa = PBXBuildFile; fileRef = F8AE910119D28DCC0078C7B2 /* ValidationTests.swift */; };
		F86AEFE71AE6A312007D9C76 /* TLSEvaluationTests.swift in Sources */ = {isa = PBXBuildFile; fileRef = F86AEFE51AE6A282007D9C76 /* TLSEvaluationTests.swift */; };
		F86AEFE81AE6A315007D9C76 /* TLSEvaluationTests.swift in Sources */ = {isa = PBXBuildFile; fileRef = F86AEFE51AE6A282007D9C76 /* TLSEvaluationTests.swift */; };
		F8858DDD19A96B4300F55F93 /* RequestTests.swift in Sources */ = {isa = PBXBuildFile; fileRef = F8111E5D19A9674D0040E7D1 /* RequestTests.swift */; };
		F8858DDE19A96B4400F55F93 /* ResponseTests.swift in Sources */ = {isa = PBXBuildFile; fileRef = F8111E5E19A9674D0040E7D1 /* ResponseTests.swift */; };
		F897FF4119AA800700AB5182 /* Alamofire.swift in Sources */ = {isa = PBXBuildFile; fileRef = F897FF4019AA800700AB5182 /* Alamofire.swift */; };
		F8AE910219D28DCC0078C7B2 /* ValidationTests.swift in Sources */ = {isa = PBXBuildFile; fileRef = F8AE910119D28DCC0078C7B2 /* ValidationTests.swift */; };
		F8D1C6F519D52968002E74FE /* ManagerTests.swift in Sources */ = {isa = PBXBuildFile; fileRef = F8D1C6F419D52968002E74FE /* ManagerTests.swift */; };
		F8E6024519CB46A800A3E7F1 /* AuthenticationTests.swift in Sources */ = {isa = PBXBuildFile; fileRef = F8E6024419CB46A800A3E7F1 /* AuthenticationTests.swift */; };
/* End PBXBuildFile section */

/* Begin PBXContainerItemProxy section */
		4CF626FA1BA7CB3E0011A099 /* PBXContainerItemProxy */ = {
			isa = PBXContainerItemProxy;
			containerPortal = F8111E2A19A95C8B0040E7D1 /* Project object */;
			proxyType = 1;
			remoteGlobalIDString = 4CF626EE1BA7CB3E0011A099;
			remoteInfo = "Alamofire tvOS";
		};
		F8111E6519A967880040E7D1 /* PBXContainerItemProxy */ = {
			isa = PBXContainerItemProxy;
			containerPortal = F8111E2A19A95C8B0040E7D1 /* Project object */;
			proxyType = 1;
			remoteGlobalIDString = F8111E3219A95C8B0040E7D1;
			remoteInfo = Alamofire;
		};
		F829C6B91A7A94F100A2CD59 /* PBXContainerItemProxy */ = {
			isa = PBXContainerItemProxy;
			containerPortal = F8111E2A19A95C8B0040E7D1 /* Project object */;
			proxyType = 1;
			remoteGlobalIDString = 4DD67C0A1A5C55C900ED2280;
			remoteInfo = "Alamofire OSX";
		};
/* End PBXContainerItemProxy section */

/* Begin PBXFileReference section */
		18C008D31BA4E6300062B893 /* Alamofire.framework */ = {isa = PBXFileReference; explicitFileType = wrapper.framework; includeInIndex = 0; path = Alamofire.framework; sourceTree = BUILT_PRODUCTS_DIR; };
		4C0B58381B747A4400C0B99C /* ResponseSerializationTests.swift */ = {isa = PBXFileReference; fileEncoding = 4; lastKnownFileType = sourcecode.swift; path = ResponseSerializationTests.swift; sourceTree = "<group>"; };
		4C0E5BF71B673D3400816CCC /* Result.swift */ = {isa = PBXFileReference; fileEncoding = 4; lastKnownFileType = sourcecode.swift; path = Result.swift; sourceTree = "<group>"; };
		4C1DC8531B68908E00476DE3 /* Error.swift */ = {isa = PBXFileReference; fileEncoding = 4; lastKnownFileType = sourcecode.swift; path = Error.swift; sourceTree = "<group>"; };
		4C23EB421B327C5B0090E0BC /* MultipartFormData.swift */ = {isa = PBXFileReference; fileEncoding = 4; lastKnownFileType = sourcecode.swift; path = MultipartFormData.swift; sourceTree = "<group>"; };
		4C256A501B096C2C0065714F /* BaseTestCase.swift */ = {isa = PBXFileReference; fileEncoding = 4; lastKnownFileType = sourcecode.swift; path = BaseTestCase.swift; sourceTree = "<group>"; };
		4C3238E61B3604DB00FE04AE /* MultipartFormDataTests.swift */ = {isa = PBXFileReference; fileEncoding = 4; lastKnownFileType = sourcecode.swift; path = MultipartFormDataTests.swift; sourceTree = "<group>"; };
		4C33A1231B5207DB00873DFF /* rainbow.jpg */ = {isa = PBXFileReference; lastKnownFileType = image.jpeg; path = rainbow.jpg; sourceTree = "<group>"; };
		4C33A1241B5207DB00873DFF /* unicorn.png */ = {isa = PBXFileReference; lastKnownFileType = image.png; path = unicorn.png; sourceTree = "<group>"; };
		4C33A1421B52089C00873DFF /* ServerTrustPolicyTests.swift */ = {isa = PBXFileReference; fileEncoding = 4; lastKnownFileType = sourcecode.swift; path = ServerTrustPolicyTests.swift; sourceTree = "<group>"; };
		4C341BB91B1A865A00C1B34D /* CacheTests.swift */ = {isa = PBXFileReference; fileEncoding = 4; lastKnownFileType = sourcecode.swift; path = CacheTests.swift; sourceTree = "<group>"; };
		4C7C8D211B9D0D9000948136 /* NSURLSessionConfiguration+AlamofireTests.swift */ = {isa = PBXFileReference; fileEncoding = 4; lastKnownFileType = sourcecode.swift; path = "NSURLSessionConfiguration+AlamofireTests.swift"; sourceTree = "<group>"; };
		4C811F8C1B51856D00E0F59A /* ServerTrustPolicy.swift */ = {isa = PBXFileReference; fileEncoding = 4; lastKnownFileType = sourcecode.swift; path = ServerTrustPolicy.swift; sourceTree = "<group>"; };
		4C812C3A1B535F220017E0BF /* alamofire-root-ca.cer */ = {isa = PBXFileReference; lastKnownFileType = file; name = "alamofire-root-ca.cer"; path = "alamofire.org/alamofire-root-ca.cer"; sourceTree = "<group>"; };
		4C812C3D1B535F2E0017E0BF /* alamofire-signing-ca1.cer */ = {isa = PBXFileReference; lastKnownFileType = file; name = "alamofire-signing-ca1.cer"; path = "alamofire.org/alamofire-signing-ca1.cer"; sourceTree = "<group>"; };
		4C812C3E1B535F2E0017E0BF /* alamofire-signing-ca2.cer */ = {isa = PBXFileReference; lastKnownFileType = file; name = "alamofire-signing-ca2.cer"; path = "alamofire.org/alamofire-signing-ca2.cer"; sourceTree = "<group>"; };
		4C812C431B535F400017E0BF /* wildcard.alamofire.org.cer */ = {isa = PBXFileReference; lastKnownFileType = file; name = wildcard.alamofire.org.cer; path = alamofire.org/wildcard.alamofire.org.cer; sourceTree = "<group>"; };
		4C812C441B535F400017E0BF /* multiple-dns-names.cer */ = {isa = PBXFileReference; lastKnownFileType = file; name = "multiple-dns-names.cer"; path = "alamofire.org/multiple-dns-names.cer"; sourceTree = "<group>"; };
		4C812C451B535F400017E0BF /* signed-by-ca1.cer */ = {isa = PBXFileReference; lastKnownFileType = file; name = "signed-by-ca1.cer"; path = "alamofire.org/signed-by-ca1.cer"; sourceTree = "<group>"; };
		4C812C461B535F400017E0BF /* test.alamofire.org.cer */ = {isa = PBXFileReference; lastKnownFileType = file; name = test.alamofire.org.cer; path = alamofire.org/test.alamofire.org.cer; sourceTree = "<group>"; };
		4C812C4F1B535F540017E0BF /* expired.cer */ = {isa = PBXFileReference; lastKnownFileType = file; name = expired.cer; path = alamofire.org/expired.cer; sourceTree = "<group>"; };
		4C812C501B535F540017E0BF /* missing-dns-name-and-uri.cer */ = {isa = PBXFileReference; lastKnownFileType = file; name = "missing-dns-name-and-uri.cer"; path = "alamofire.org/missing-dns-name-and-uri.cer"; sourceTree = "<group>"; };
		4C812C511B535F540017E0BF /* signed-by-ca2.cer */ = {isa = PBXFileReference; lastKnownFileType = file; name = "signed-by-ca2.cer"; path = "alamofire.org/signed-by-ca2.cer"; sourceTree = "<group>"; };
		4C812C521B535F540017E0BF /* valid-dns-name.cer */ = {isa = PBXFileReference; lastKnownFileType = file; name = "valid-dns-name.cer"; path = "alamofire.org/valid-dns-name.cer"; sourceTree = "<group>"; };
		4C812C531B535F540017E0BF /* valid-uri.cer */ = {isa = PBXFileReference; lastKnownFileType = file; name = "valid-uri.cer"; path = "alamofire.org/valid-uri.cer"; sourceTree = "<group>"; };
		4C812C5E1B535F6D0017E0BF /* intermediate-ca-disig.cer */ = {isa = PBXFileReference; lastKnownFileType = file; name = "intermediate-ca-disig.cer"; path = "disig.sk/intermediate-ca-disig.cer"; sourceTree = "<group>"; };
		4C812C5F1B535F6D0017E0BF /* root-ca-disig.cer */ = {isa = PBXFileReference; lastKnownFileType = file; name = "root-ca-disig.cer"; path = "disig.sk/root-ca-disig.cer"; sourceTree = "<group>"; };
		4C812C601B535F6D0017E0BF /* testssl-expire.disig.sk.cer */ = {isa = PBXFileReference; lastKnownFileType = file; name = "testssl-expire.disig.sk.cer"; path = "disig.sk/testssl-expire.disig.sk.cer"; sourceTree = "<group>"; };
		4C83F41A1B749E0E00203445 /* Stream.swift */ = {isa = PBXFileReference; fileEncoding = 4; lastKnownFileType = sourcecode.swift; path = Stream.swift; sourceTree = "<group>"; };
		4CA028C41B7466C500C84163 /* ResultTests.swift */ = {isa = PBXFileReference; fileEncoding = 4; lastKnownFileType = sourcecode.swift; path = ResultTests.swift; sourceTree = "<group>"; };
		4CCFA7991B2BE71600B6F460 /* URLProtocolTests.swift */ = {isa = PBXFileReference; fileEncoding = 4; lastKnownFileType = sourcecode.swift; path = URLProtocolTests.swift; sourceTree = "<group>"; };
		4CDE2C361AF8932A00BABAE5 /* Manager.swift */ = {isa = PBXFileReference; fileEncoding = 4; lastKnownFileType = sourcecode.swift; path = Manager.swift; sourceTree = "<group>"; };
		4CDE2C391AF899EC00BABAE5 /* Request.swift */ = {isa = PBXFileReference; fileEncoding = 4; lastKnownFileType = sourcecode.swift; path = Request.swift; sourceTree = "<group>"; };
		4CDE2C3C1AF89D4900BABAE5 /* Download.swift */ = {isa = PBXFileReference; fileEncoding = 4; lastKnownFileType = sourcecode.swift; path = Download.swift; sourceTree = "<group>"; };
		4CDE2C3F1AF89E0700BABAE5 /* Upload.swift */ = {isa = PBXFileReference; fileEncoding = 4; lastKnownFileType = sourcecode.swift; path = Upload.swift; sourceTree = "<group>"; };
		4CDE2C421AF89F0900BABAE5 /* Validation.swift */ = {isa = PBXFileReference; fileEncoding = 4; lastKnownFileType = sourcecode.swift; path = Validation.swift; sourceTree = "<group>"; };
		4CDE2C451AF89FF300BABAE5 /* ResponseSerialization.swift */ = {isa = PBXFileReference; fileEncoding = 4; lastKnownFileType = sourcecode.swift; path = ResponseSerialization.swift; sourceTree = "<group>"; };
		4CE2724E1AF88FB500F1D59A /* ParameterEncoding.swift */ = {isa = PBXFileReference; fileEncoding = 4; lastKnownFileType = sourcecode.swift; path = ParameterEncoding.swift; sourceTree = "<group>"; };
		4CF626EF1BA7CB3E0011A099 /* Alamofire.framework */ = {isa = PBXFileReference; explicitFileType = wrapper.framework; includeInIndex = 0; path = Alamofire.framework; sourceTree = BUILT_PRODUCTS_DIR; };
		4CF626F81BA7CB3E0011A099 /* Alamofire tvOS Tests.xctest */ = {isa = PBXFileReference; explicitFileType = wrapper.cfbundle; includeInIndex = 0; path = "Alamofire tvOS Tests.xctest"; sourceTree = BUILT_PRODUCTS_DIR; };
		4DD67C0B1A5C55C900ED2280 /* Alamofire.framework */ = {isa = PBXFileReference; explicitFileType = wrapper.framework; includeInIndex = 0; path = Alamofire.framework; sourceTree = BUILT_PRODUCTS_DIR; };
		E4202FE01B667AA100C997FB /* Alamofire.framework */ = {isa = PBXFileReference; explicitFileType = wrapper.framework; includeInIndex = 0; path = Alamofire.framework; sourceTree = BUILT_PRODUCTS_DIR; };
		F8111E3319A95C8B0040E7D1 /* Alamofire.framework */ = {isa = PBXFileReference; explicitFileType = wrapper.framework; includeInIndex = 0; path = Alamofire.framework; sourceTree = BUILT_PRODUCTS_DIR; };
		F8111E3719A95C8B0040E7D1 /* Info.plist */ = {isa = PBXFileReference; lastKnownFileType = text.plist.xml; path = Info.plist; sourceTree = "<group>"; };
		F8111E3819A95C8B0040E7D1 /* Alamofire.h */ = {isa = PBXFileReference; lastKnownFileType = sourcecode.c.h; path = Alamofire.h; sourceTree = "<group>"; };
		F8111E3E19A95C8B0040E7D1 /* Alamofire iOS Tests.xctest */ = {isa = PBXFileReference; explicitFileType = wrapper.cfbundle; includeInIndex = 0; path = "Alamofire iOS Tests.xctest"; sourceTree = BUILT_PRODUCTS_DIR; };
		F8111E4119A95C8B0040E7D1 /* Info.plist */ = {isa = PBXFileReference; lastKnownFileType = text.plist.xml; path = Info.plist; sourceTree = "<group>"; };
		F8111E5B19A9674D0040E7D1 /* DownloadTests.swift */ = {isa = PBXFileReference; fileEncoding = 4; lastKnownFileType = sourcecode.swift; path = DownloadTests.swift; sourceTree = "<group>"; };
		F8111E5C19A9674D0040E7D1 /* ParameterEncodingTests.swift */ = {isa = PBXFileReference; fileEncoding = 4; lastKnownFileType = sourcecode.swift; path = ParameterEncodingTests.swift; sourceTree = "<group>"; };
		F8111E5D19A9674D0040E7D1 /* RequestTests.swift */ = {isa = PBXFileReference; fileEncoding = 4; lastKnownFileType = sourcecode.swift; path = RequestTests.swift; sourceTree = "<group>"; };
		F8111E5E19A9674D0040E7D1 /* ResponseTests.swift */ = {isa = PBXFileReference; fileEncoding = 4; lastKnownFileType = sourcecode.swift; path = ResponseTests.swift; sourceTree = "<group>"; };
		F8111E5F19A9674D0040E7D1 /* UploadTests.swift */ = {isa = PBXFileReference; fileEncoding = 4; lastKnownFileType = sourcecode.swift; path = UploadTests.swift; sourceTree = "<group>"; };
		F829C6B21A7A94F100A2CD59 /* Alamofire OSX Tests.xctest */ = {isa = PBXFileReference; explicitFileType = wrapper.cfbundle; includeInIndex = 0; path = "Alamofire OSX Tests.xctest"; sourceTree = BUILT_PRODUCTS_DIR; };
		F86AEFE51AE6A282007D9C76 /* TLSEvaluationTests.swift */ = {isa = PBXFileReference; fileEncoding = 4; lastKnownFileType = sourcecode.swift; path = TLSEvaluationTests.swift; sourceTree = "<group>"; };
		F897FF4019AA800700AB5182 /* Alamofire.swift */ = {isa = PBXFileReference; fileEncoding = 4; lastKnownFileType = sourcecode.swift; path = Alamofire.swift; sourceTree = "<group>"; };
		F8AE910119D28DCC0078C7B2 /* ValidationTests.swift */ = {isa = PBXFileReference; fileEncoding = 4; lastKnownFileType = sourcecode.swift; path = ValidationTests.swift; sourceTree = "<group>"; };
		F8D1C6F419D52968002E74FE /* ManagerTests.swift */ = {isa = PBXFileReference; fileEncoding = 4; lastKnownFileType = sourcecode.swift; path = ManagerTests.swift; sourceTree = "<group>"; };
		F8E6024419CB46A800A3E7F1 /* AuthenticationTests.swift */ = {isa = PBXFileReference; fileEncoding = 4; lastKnownFileType = sourcecode.swift; path = AuthenticationTests.swift; sourceTree = "<group>"; };
/* End PBXFileReference section */

/* Begin PBXFrameworksBuildPhase section */
<<<<<<< HEAD
		18C008CF1BA4E6300062B893 /* Frameworks */ = {
=======
		4CF626EB1BA7CB3E0011A099 /* Frameworks */ = {
>>>>>>> 00039319
			isa = PBXFrameworksBuildPhase;
			buildActionMask = 2147483647;
			files = (
			);
			runOnlyForDeploymentPostprocessing = 0;
		};
<<<<<<< HEAD
=======
		4CF626F51BA7CB3E0011A099 /* Frameworks */ = {
			isa = PBXFrameworksBuildPhase;
			buildActionMask = 2147483647;
			files = (
				4CF626F91BA7CB3E0011A099 /* Alamofire.framework in Frameworks */,
			);
			runOnlyForDeploymentPostprocessing = 0;
		};
>>>>>>> 00039319
		4DD67C071A5C55C900ED2280 /* Frameworks */ = {
			isa = PBXFrameworksBuildPhase;
			buildActionMask = 2147483647;
			files = (
			);
			runOnlyForDeploymentPostprocessing = 0;
		};
		E4202FD91B667AA100C997FB /* Frameworks */ = {
			isa = PBXFrameworksBuildPhase;
			buildActionMask = 2147483647;
			files = (
			);
			runOnlyForDeploymentPostprocessing = 0;
		};
		F8111E2F19A95C8B0040E7D1 /* Frameworks */ = {
			isa = PBXFrameworksBuildPhase;
			buildActionMask = 2147483647;
			files = (
				4CF627361BA7CC630011A099 /* Alamofire.framework in Frameworks */,
			);
			runOnlyForDeploymentPostprocessing = 0;
		};
		F8111E3B19A95C8B0040E7D1 /* Frameworks */ = {
			isa = PBXFrameworksBuildPhase;
			buildActionMask = 2147483647;
			files = (
			);
			runOnlyForDeploymentPostprocessing = 0;
		};
		F829C6AF1A7A94F100A2CD59 /* Frameworks */ = {
			isa = PBXFrameworksBuildPhase;
			buildActionMask = 2147483647;
			files = (
				F829C6B81A7A94F100A2CD59 /* Alamofire.framework in Frameworks */,
			);
			runOnlyForDeploymentPostprocessing = 0;
		};
/* End PBXFrameworksBuildPhase section */

/* Begin PBXGroup section */
		4C256A4E1B09656A0065714F /* Core */ = {
			isa = PBXGroup;
			children = (
				F8E6024419CB46A800A3E7F1 /* AuthenticationTests.swift */,
				F8D1C6F419D52968002E74FE /* ManagerTests.swift */,
				F8111E5C19A9674D0040E7D1 /* ParameterEncodingTests.swift */,
				F8111E5D19A9674D0040E7D1 /* RequestTests.swift */,
				F8111E5E19A9674D0040E7D1 /* ResponseTests.swift */,
				4CA028C41B7466C500C84163 /* ResultTests.swift */,
			);
			name = Core;
			sourceTree = "<group>";
		};
		4C256A4F1B09656E0065714F /* Features */ = {
			isa = PBXGroup;
			children = (
				4C341BB91B1A865A00C1B34D /* CacheTests.swift */,
				F8111E5B19A9674D0040E7D1 /* DownloadTests.swift */,
				4C3238E61B3604DB00FE04AE /* MultipartFormDataTests.swift */,
				4C0B58381B747A4400C0B99C /* ResponseSerializationTests.swift */,
				4C33A1421B52089C00873DFF /* ServerTrustPolicyTests.swift */,
				F86AEFE51AE6A282007D9C76 /* TLSEvaluationTests.swift */,
				F8111E5F19A9674D0040E7D1 /* UploadTests.swift */,
				4CCFA7991B2BE71600B6F460 /* URLProtocolTests.swift */,
				F8AE910119D28DCC0078C7B2 /* ValidationTests.swift */,
			);
			name = Features;
			sourceTree = "<group>";
		};
		4C3238E91B3617A600FE04AE /* Resources */ = {
			isa = PBXGroup;
			children = (
				4C33A1171B5207DB00873DFF /* Certificates */,
				4C33A1221B5207DB00873DFF /* Images */,
			);
			name = Resources;
			sourceTree = "<group>";
		};
		4C33A1171B5207DB00873DFF /* Certificates */ = {
			isa = PBXGroup;
			children = (
				4C812C391B535F060017E0BF /* alamofire.org */,
				4C812C381B535F000017E0BF /* disig.sk */,
			);
			name = Certificates;
			path = Resources/Certificates;
			sourceTree = "<group>";
		};
		4C33A1221B5207DB00873DFF /* Images */ = {
			isa = PBXGroup;
			children = (
				4C33A1231B5207DB00873DFF /* rainbow.jpg */,
				4C33A1241B5207DB00873DFF /* unicorn.png */,
			);
			name = Images;
			path = Resources/Images;
			sourceTree = "<group>";
		};
		4C33A13D1B52080800873DFF /* Root */ = {
			isa = PBXGroup;
			children = (
				4C812C3A1B535F220017E0BF /* alamofire-root-ca.cer */,
			);
			name = Root;
			sourceTree = "<group>";
		};
		4C33A13E1B52081100873DFF /* Intermediate */ = {
			isa = PBXGroup;
			children = (
				4C812C3D1B535F2E0017E0BF /* alamofire-signing-ca1.cer */,
				4C812C3E1B535F2E0017E0BF /* alamofire-signing-ca2.cer */,
			);
			name = Intermediate;
			sourceTree = "<group>";
		};
		4C33A13F1B52081A00873DFF /* Leaf */ = {
			isa = PBXGroup;
			children = (
				4C33A1401B52084400873DFF /* Signed by CA1 */,
				4C33A1411B52084E00873DFF /* Signed by CA2 */,
			);
			name = Leaf;
			sourceTree = "<group>";
		};
		4C33A1401B52084400873DFF /* Signed by CA1 */ = {
			isa = PBXGroup;
			children = (
				4C812C441B535F400017E0BF /* multiple-dns-names.cer */,
				4C812C451B535F400017E0BF /* signed-by-ca1.cer */,
				4C812C461B535F400017E0BF /* test.alamofire.org.cer */,
				4C812C431B535F400017E0BF /* wildcard.alamofire.org.cer */,
			);
			name = "Signed by CA1";
			sourceTree = "<group>";
		};
		4C33A1411B52084E00873DFF /* Signed by CA2 */ = {
			isa = PBXGroup;
			children = (
				4C812C4F1B535F540017E0BF /* expired.cer */,
				4C812C501B535F540017E0BF /* missing-dns-name-and-uri.cer */,
				4C812C511B535F540017E0BF /* signed-by-ca2.cer */,
				4C812C521B535F540017E0BF /* valid-dns-name.cer */,
				4C812C531B535F540017E0BF /* valid-uri.cer */,
			);
			name = "Signed by CA2";
			sourceTree = "<group>";
		};
		4C7C8D201B9D0D7300948136 /* Extensions */ = {
			isa = PBXGroup;
			children = (
				4C7C8D211B9D0D9000948136 /* NSURLSessionConfiguration+AlamofireTests.swift */,
			);
			name = Extensions;
			sourceTree = "<group>";
		};
		4C812C381B535F000017E0BF /* disig.sk */ = {
			isa = PBXGroup;
			children = (
				4C812C5E1B535F6D0017E0BF /* intermediate-ca-disig.cer */,
				4C812C5F1B535F6D0017E0BF /* root-ca-disig.cer */,
				4C812C601B535F6D0017E0BF /* testssl-expire.disig.sk.cer */,
			);
			name = disig.sk;
			sourceTree = "<group>";
		};
		4C812C391B535F060017E0BF /* alamofire.org */ = {
			isa = PBXGroup;
			children = (
				4C33A13D1B52080800873DFF /* Root */,
				4C33A13E1B52081100873DFF /* Intermediate */,
				4C33A13F1B52081A00873DFF /* Leaf */,
			);
			name = alamofire.org;
			sourceTree = "<group>";
		};
		4CDE2C481AF8A14A00BABAE5 /* Core */ = {
			isa = PBXGroup;
			children = (
				4C1DC8531B68908E00476DE3 /* Error.swift */,
				4CDE2C361AF8932A00BABAE5 /* Manager.swift */,
				4CE2724E1AF88FB500F1D59A /* ParameterEncoding.swift */,
				4CDE2C391AF899EC00BABAE5 /* Request.swift */,
				4C0E5BF71B673D3400816CCC /* Result.swift */,
			);
			name = Core;
			sourceTree = "<group>";
		};
		4CDE2C491AF8A14E00BABAE5 /* Features */ = {
			isa = PBXGroup;
			children = (
				4CDE2C3C1AF89D4900BABAE5 /* Download.swift */,
				4C23EB421B327C5B0090E0BC /* MultipartFormData.swift */,
				4CDE2C451AF89FF300BABAE5 /* ResponseSerialization.swift */,
				4C811F8C1B51856D00E0F59A /* ServerTrustPolicy.swift */,
				4C83F41A1B749E0E00203445 /* Stream.swift */,
				4CDE2C3F1AF89E0700BABAE5 /* Upload.swift */,
				4CDE2C421AF89F0900BABAE5 /* Validation.swift */,
			);
			name = Features;
			sourceTree = "<group>";
		};
		F8111E2919A95C8B0040E7D1 = {
			isa = PBXGroup;
			children = (
				F8111E3519A95C8B0040E7D1 /* Source */,
				F8111E3F19A95C8B0040E7D1 /* Tests */,
				F8111E3419A95C8B0040E7D1 /* Products */,
			);
			sourceTree = "<group>";
		};
		F8111E3419A95C8B0040E7D1 /* Products */ = {
			isa = PBXGroup;
			children = (
				F8111E3319A95C8B0040E7D1 /* Alamofire.framework */,
				F8111E3E19A95C8B0040E7D1 /* Alamofire iOS Tests.xctest */,
				4DD67C0B1A5C55C900ED2280 /* Alamofire.framework */,
				F829C6B21A7A94F100A2CD59 /* Alamofire OSX Tests.xctest */,
				E4202FE01B667AA100C997FB /* Alamofire.framework */,
<<<<<<< HEAD
				18C008D31BA4E6300062B893 /* Alamofire.framework */,
=======
				4CF626EF1BA7CB3E0011A099 /* Alamofire.framework */,
				4CF626F81BA7CB3E0011A099 /* Alamofire tvOS Tests.xctest */,
>>>>>>> 00039319
			);
			name = Products;
			sourceTree = "<group>";
		};
		F8111E3519A95C8B0040E7D1 /* Source */ = {
			isa = PBXGroup;
			children = (
				F897FF4019AA800700AB5182 /* Alamofire.swift */,
				4CDE2C481AF8A14A00BABAE5 /* Core */,
				4CDE2C491AF8A14E00BABAE5 /* Features */,
				F8111E3619A95C8B0040E7D1 /* Supporting Files */,
			);
			path = Source;
			sourceTree = "<group>";
		};
		F8111E3619A95C8B0040E7D1 /* Supporting Files */ = {
			isa = PBXGroup;
			children = (
				F8111E3819A95C8B0040E7D1 /* Alamofire.h */,
				F8111E3719A95C8B0040E7D1 /* Info.plist */,
			);
			name = "Supporting Files";
			sourceTree = "<group>";
		};
		F8111E3F19A95C8B0040E7D1 /* Tests */ = {
			isa = PBXGroup;
			children = (
				4C256A501B096C2C0065714F /* BaseTestCase.swift */,
				4C256A4E1B09656A0065714F /* Core */,
				4C7C8D201B9D0D7300948136 /* Extensions */,
				4C256A4F1B09656E0065714F /* Features */,
				4C3238E91B3617A600FE04AE /* Resources */,
				F8111E4019A95C8B0040E7D1 /* Supporting Files */,
			);
			path = Tests;
			sourceTree = "<group>";
		};
		F8111E4019A95C8B0040E7D1 /* Supporting Files */ = {
			isa = PBXGroup;
			children = (
				F8111E4119A95C8B0040E7D1 /* Info.plist */,
			);
			name = "Supporting Files";
			sourceTree = "<group>";
		};
/* End PBXGroup section */

/* Begin PBXHeadersBuildPhase section */
<<<<<<< HEAD
		18C008D01BA4E6300062B893 /* Headers */ = {
			isa = PBXHeadersBuildPhase;
			buildActionMask = 2147483647;
			files = (
				18C008DB1BA4E6850062B893 /* Alamofire.h in Headers */,
=======
		4CF626EC1BA7CB3E0011A099 /* Headers */ = {
			isa = PBXHeadersBuildPhase;
			buildActionMask = 2147483647;
			files = (
				4CF627061BA7CBE30011A099 /* Alamofire.h in Headers */,
>>>>>>> 00039319
			);
			runOnlyForDeploymentPostprocessing = 0;
		};
		4DD67C081A5C55C900ED2280 /* Headers */ = {
			isa = PBXHeadersBuildPhase;
			buildActionMask = 2147483647;
			files = (
				4DD67C241A5C58FB00ED2280 /* Alamofire.h in Headers */,
			);
			runOnlyForDeploymentPostprocessing = 0;
		};
		E4202FDA1B667AA100C997FB /* Headers */ = {
			isa = PBXHeadersBuildPhase;
			buildActionMask = 2147483647;
			files = (
				4CEC605C1B745C9B00E684F4 /* Alamofire.h in Headers */,
			);
			runOnlyForDeploymentPostprocessing = 0;
		};
		F8111E3019A95C8B0040E7D1 /* Headers */ = {
			isa = PBXHeadersBuildPhase;
			buildActionMask = 2147483647;
			files = (
				F8111E3919A95C8B0040E7D1 /* Alamofire.h in Headers */,
			);
			runOnlyForDeploymentPostprocessing = 0;
		};
/* End PBXHeadersBuildPhase section */

/* Begin PBXNativeTarget section */
<<<<<<< HEAD
		18C008D21BA4E6300062B893 /* Alamofire tvOS */ = {
			isa = PBXNativeTarget;
			buildConfigurationList = 18C008DA1BA4E6300062B893 /* Build configuration list for PBXNativeTarget "Alamofire tvOS" */;
			buildPhases = (
				18C008CE1BA4E6300062B893 /* Sources */,
				18C008CF1BA4E6300062B893 /* Frameworks */,
				18C008D01BA4E6300062B893 /* Headers */,
				18C008D11BA4E6300062B893 /* Resources */,
=======
		4CF626EE1BA7CB3E0011A099 /* Alamofire tvOS */ = {
			isa = PBXNativeTarget;
			buildConfigurationList = 4CF627041BA7CB3E0011A099 /* Build configuration list for PBXNativeTarget "Alamofire tvOS" */;
			buildPhases = (
				4CF626EA1BA7CB3E0011A099 /* Sources */,
				4CF626EB1BA7CB3E0011A099 /* Frameworks */,
				4CF626EC1BA7CB3E0011A099 /* Headers */,
				4CF626ED1BA7CB3E0011A099 /* Resources */,
>>>>>>> 00039319
			);
			buildRules = (
			);
			dependencies = (
			);
			name = "Alamofire tvOS";
			productName = "Alamofire tvOS";
<<<<<<< HEAD
			productReference = 18C008D31BA4E6300062B893 /* Alamofire.framework */;
			productType = "com.apple.product-type.framework";
		};
=======
			productReference = 4CF626EF1BA7CB3E0011A099 /* Alamofire.framework */;
			productType = "com.apple.product-type.framework";
		};
		4CF626F71BA7CB3E0011A099 /* Alamofire tvOS Tests */ = {
			isa = PBXNativeTarget;
			buildConfigurationList = 4CF627051BA7CB3E0011A099 /* Build configuration list for PBXNativeTarget "Alamofire tvOS Tests" */;
			buildPhases = (
				4CF626F41BA7CB3E0011A099 /* Sources */,
				4CF626F51BA7CB3E0011A099 /* Frameworks */,
				4CF626F61BA7CB3E0011A099 /* Resources */,
			);
			buildRules = (
			);
			dependencies = (
				4CF626FB1BA7CB3E0011A099 /* PBXTargetDependency */,
			);
			name = "Alamofire tvOS Tests";
			productName = "Alamofire tvOSTests";
			productReference = 4CF626F81BA7CB3E0011A099 /* Alamofire tvOS Tests.xctest */;
			productType = "com.apple.product-type.bundle.unit-test";
		};
>>>>>>> 00039319
		4DD67C0A1A5C55C900ED2280 /* Alamofire OSX */ = {
			isa = PBXNativeTarget;
			buildConfigurationList = 4DD67C1E1A5C55C900ED2280 /* Build configuration list for PBXNativeTarget "Alamofire OSX" */;
			buildPhases = (
				4DD67C061A5C55C900ED2280 /* Sources */,
				4DD67C071A5C55C900ED2280 /* Frameworks */,
				4DD67C081A5C55C900ED2280 /* Headers */,
				4DD67C091A5C55C900ED2280 /* Resources */,
			);
			buildRules = (
			);
			dependencies = (
			);
			name = "Alamofire OSX";
			productName = AlamofireOSX;
			productReference = 4DD67C0B1A5C55C900ED2280 /* Alamofire.framework */;
			productType = "com.apple.product-type.framework";
		};
		E4202FCD1B667AA100C997FB /* Alamofire watchOS */ = {
			isa = PBXNativeTarget;
			buildConfigurationList = E4202FDD1B667AA100C997FB /* Build configuration list for PBXNativeTarget "Alamofire watchOS" */;
			buildPhases = (
				E4202FCE1B667AA100C997FB /* Sources */,
				E4202FD91B667AA100C997FB /* Frameworks */,
				E4202FDA1B667AA100C997FB /* Headers */,
				E4202FDC1B667AA100C997FB /* Resources */,
			);
			buildRules = (
			);
			dependencies = (
			);
			name = "Alamofire watchOS";
			productName = Alamofire;
			productReference = E4202FE01B667AA100C997FB /* Alamofire.framework */;
			productType = "com.apple.product-type.framework";
		};
		F8111E3219A95C8B0040E7D1 /* Alamofire iOS */ = {
			isa = PBXNativeTarget;
			buildConfigurationList = F8111E4619A95C8B0040E7D1 /* Build configuration list for PBXNativeTarget "Alamofire iOS" */;
			buildPhases = (
				F8111E2E19A95C8B0040E7D1 /* Sources */,
				F8111E2F19A95C8B0040E7D1 /* Frameworks */,
				F8111E3019A95C8B0040E7D1 /* Headers */,
				F8111E3119A95C8B0040E7D1 /* Resources */,
			);
			buildRules = (
			);
			dependencies = (
			);
			name = "Alamofire iOS";
			productName = Alamofire;
			productReference = F8111E3319A95C8B0040E7D1 /* Alamofire.framework */;
			productType = "com.apple.product-type.framework";
		};
		F8111E3D19A95C8B0040E7D1 /* Alamofire iOS Tests */ = {
			isa = PBXNativeTarget;
			buildConfigurationList = F8111E4919A95C8B0040E7D1 /* Build configuration list for PBXNativeTarget "Alamofire iOS Tests" */;
			buildPhases = (
				F8111E3A19A95C8B0040E7D1 /* Sources */,
				F8111E3B19A95C8B0040E7D1 /* Frameworks */,
				F8111E3C19A95C8B0040E7D1 /* Resources */,
			);
			buildRules = (
			);
			dependencies = (
				F8111E6619A967880040E7D1 /* PBXTargetDependency */,
			);
			name = "Alamofire iOS Tests";
			productName = AlamofireTests;
			productReference = F8111E3E19A95C8B0040E7D1 /* Alamofire iOS Tests.xctest */;
			productType = "com.apple.product-type.bundle.unit-test";
		};
		F829C6B11A7A94F100A2CD59 /* Alamofire OSX Tests */ = {
			isa = PBXNativeTarget;
			buildConfigurationList = F829C6BB1A7A94F100A2CD59 /* Build configuration list for PBXNativeTarget "Alamofire OSX Tests" */;
			buildPhases = (
				F829C6AE1A7A94F100A2CD59 /* Sources */,
				F829C6AF1A7A94F100A2CD59 /* Frameworks */,
				F829C6B01A7A94F100A2CD59 /* Resources */,
			);
			buildRules = (
			);
			dependencies = (
				F829C6BA1A7A94F100A2CD59 /* PBXTargetDependency */,
			);
			name = "Alamofire OSX Tests";
			productName = "Alamofire OSX Tests";
			productReference = F829C6B21A7A94F100A2CD59 /* Alamofire OSX Tests.xctest */;
			productType = "com.apple.product-type.bundle.unit-test";
		};
/* End PBXNativeTarget section */

/* Begin PBXProject section */
		F8111E2A19A95C8B0040E7D1 /* Project object */ = {
			isa = PBXProject;
			attributes = {
				LastSwiftUpdateCheck = 0700;
				LastUpgradeCheck = 0700;
				ORGANIZATIONNAME = Alamofire;
				TargetAttributes = {
<<<<<<< HEAD
					18C008D21BA4E6300062B893 = {
=======
					4CF626EE1BA7CB3E0011A099 = {
						CreatedOnToolsVersion = 7.1;
					};
					4CF626F71BA7CB3E0011A099 = {
>>>>>>> 00039319
						CreatedOnToolsVersion = 7.1;
					};
					4DD67C0A1A5C55C900ED2280 = {
						CreatedOnToolsVersion = 6.1.1;
					};
					F8111E3219A95C8B0040E7D1 = {
						CreatedOnToolsVersion = 6.0;
					};
					F8111E3D19A95C8B0040E7D1 = {
						CreatedOnToolsVersion = 6.0;
					};
					F829C6B11A7A94F100A2CD59 = {
						CreatedOnToolsVersion = 6.1.1;
					};
				};
			};
			buildConfigurationList = F8111E2D19A95C8B0040E7D1 /* Build configuration list for PBXProject "Alamofire" */;
			compatibilityVersion = "Xcode 3.2";
			developmentRegion = English;
			hasScannedForEncodings = 0;
			knownRegions = (
				en,
			);
			mainGroup = F8111E2919A95C8B0040E7D1;
			productRefGroup = F8111E3419A95C8B0040E7D1 /* Products */;
			projectDirPath = "";
			projectRoot = "";
			targets = (
				F8111E3219A95C8B0040E7D1 /* Alamofire iOS */,
<<<<<<< HEAD
				4DD67C0A1A5C55C900ED2280 /* Alamofire OSX */,
				E4202FCD1B667AA100C997FB /* Alamofire watchOS */,
				18C008D21BA4E6300062B893 /* Alamofire tvOS */,
=======
>>>>>>> 00039319
				F8111E3D19A95C8B0040E7D1 /* Alamofire iOS Tests */,
				4DD67C0A1A5C55C900ED2280 /* Alamofire OSX */,
				F829C6B11A7A94F100A2CD59 /* Alamofire OSX Tests */,
				4CF626EE1BA7CB3E0011A099 /* Alamofire tvOS */,
				4CF626F71BA7CB3E0011A099 /* Alamofire tvOS Tests */,
				E4202FCD1B667AA100C997FB /* Alamofire watchOS */,
			);
		};
/* End PBXProject section */

/* Begin PBXResourcesBuildPhase section */
<<<<<<< HEAD
		18C008D11BA4E6300062B893 /* Resources */ = {
=======
		4CF626ED1BA7CB3E0011A099 /* Resources */ = {
>>>>>>> 00039319
			isa = PBXResourcesBuildPhase;
			buildActionMask = 2147483647;
			files = (
			);
			runOnlyForDeploymentPostprocessing = 0;
		};
<<<<<<< HEAD
=======
		4CF626F61BA7CB3E0011A099 /* Resources */ = {
			isa = PBXResourcesBuildPhase;
			buildActionMask = 2147483647;
			files = (
				4CF627271BA7CC300011A099 /* alamofire-signing-ca2.cer in Resources */,
				4CF627311BA7CC300011A099 /* intermediate-ca-disig.cer in Resources */,
				4CF6272B1BA7CC300011A099 /* wildcard.alamofire.org.cer in Resources */,
				4CF627331BA7CC300011A099 /* testssl-expire.disig.sk.cer in Resources */,
				4CF6272F1BA7CC300011A099 /* valid-dns-name.cer in Resources */,
				4CF627291BA7CC300011A099 /* signed-by-ca1.cer in Resources */,
				4CF627321BA7CC300011A099 /* root-ca-disig.cer in Resources */,
				4CF6272A1BA7CC300011A099 /* test.alamofire.org.cer in Resources */,
				4CF6272E1BA7CC300011A099 /* signed-by-ca2.cer in Resources */,
				4CF6272C1BA7CC300011A099 /* expired.cer in Resources */,
				4CF6272D1BA7CC300011A099 /* missing-dns-name-and-uri.cer in Resources */,
				4CF627281BA7CC300011A099 /* multiple-dns-names.cer in Resources */,
				4CF627341BA7CC300011A099 /* rainbow.jpg in Resources */,
				4CF627251BA7CC300011A099 /* alamofire-root-ca.cer in Resources */,
				4CF627301BA7CC300011A099 /* valid-uri.cer in Resources */,
				4CF627351BA7CC300011A099 /* unicorn.png in Resources */,
				4CF627261BA7CC300011A099 /* alamofire-signing-ca1.cer in Resources */,
			);
			runOnlyForDeploymentPostprocessing = 0;
		};
>>>>>>> 00039319
		4DD67C091A5C55C900ED2280 /* Resources */ = {
			isa = PBXResourcesBuildPhase;
			buildActionMask = 2147483647;
			files = (
			);
			runOnlyForDeploymentPostprocessing = 0;
		};
		E4202FDC1B667AA100C997FB /* Resources */ = {
			isa = PBXResourcesBuildPhase;
			buildActionMask = 2147483647;
			files = (
			);
			runOnlyForDeploymentPostprocessing = 0;
		};
		F8111E3119A95C8B0040E7D1 /* Resources */ = {
			isa = PBXResourcesBuildPhase;
			buildActionMask = 2147483647;
			files = (
			);
			runOnlyForDeploymentPostprocessing = 0;
		};
		F8111E3C19A95C8B0040E7D1 /* Resources */ = {
			isa = PBXResourcesBuildPhase;
			buildActionMask = 2147483647;
			files = (
				4C812C3B1B535F220017E0BF /* alamofire-root-ca.cer in Resources */,
				4C812C4B1B535F400017E0BF /* signed-by-ca1.cer in Resources */,
				4C812C541B535F540017E0BF /* expired.cer in Resources */,
				4C812C491B535F400017E0BF /* multiple-dns-names.cer in Resources */,
				4C812C4D1B535F400017E0BF /* test.alamofire.org.cer in Resources */,
				4C812C411B535F2E0017E0BF /* alamofire-signing-ca2.cer in Resources */,
				4C33A13B1B5207DB00873DFF /* unicorn.png in Resources */,
				4C812C561B535F540017E0BF /* missing-dns-name-and-uri.cer in Resources */,
				4C812C581B535F540017E0BF /* signed-by-ca2.cer in Resources */,
				4C812C651B535F6D0017E0BF /* testssl-expire.disig.sk.cer in Resources */,
				4C812C611B535F6D0017E0BF /* intermediate-ca-disig.cer in Resources */,
				4C33A1391B5207DB00873DFF /* rainbow.jpg in Resources */,
				4C812C631B535F6D0017E0BF /* root-ca-disig.cer in Resources */,
				4C812C5C1B535F540017E0BF /* valid-uri.cer in Resources */,
				4C812C3F1B535F2E0017E0BF /* alamofire-signing-ca1.cer in Resources */,
				4C812C5A1B535F540017E0BF /* valid-dns-name.cer in Resources */,
				4C812C471B535F400017E0BF /* wildcard.alamofire.org.cer in Resources */,
			);
			runOnlyForDeploymentPostprocessing = 0;
		};
		F829C6B01A7A94F100A2CD59 /* Resources */ = {
			isa = PBXResourcesBuildPhase;
			buildActionMask = 2147483647;
			files = (
				4C812C3C1B535F220017E0BF /* alamofire-root-ca.cer in Resources */,
				4C812C4C1B535F400017E0BF /* signed-by-ca1.cer in Resources */,
				4C812C551B535F540017E0BF /* expired.cer in Resources */,
				4C812C4A1B535F400017E0BF /* multiple-dns-names.cer in Resources */,
				4C812C4E1B535F400017E0BF /* test.alamofire.org.cer in Resources */,
				4C812C421B535F2E0017E0BF /* alamofire-signing-ca2.cer in Resources */,
				4C33A13C1B5207DB00873DFF /* unicorn.png in Resources */,
				4C812C571B535F540017E0BF /* missing-dns-name-and-uri.cer in Resources */,
				4C812C591B535F540017E0BF /* signed-by-ca2.cer in Resources */,
				4C812C661B535F6D0017E0BF /* testssl-expire.disig.sk.cer in Resources */,
				4C812C621B535F6D0017E0BF /* intermediate-ca-disig.cer in Resources */,
				4C33A13A1B5207DB00873DFF /* rainbow.jpg in Resources */,
				4C812C641B535F6D0017E0BF /* root-ca-disig.cer in Resources */,
				4C812C5D1B535F540017E0BF /* valid-uri.cer in Resources */,
				4C812C401B535F2E0017E0BF /* alamofire-signing-ca1.cer in Resources */,
				4C812C5B1B535F540017E0BF /* valid-dns-name.cer in Resources */,
				4C812C481B535F400017E0BF /* wildcard.alamofire.org.cer in Resources */,
			);
			runOnlyForDeploymentPostprocessing = 0;
		};
/* End PBXResourcesBuildPhase section */

/* Begin PBXSourcesBuildPhase section */
<<<<<<< HEAD
		18C008CE1BA4E6300062B893 /* Sources */ = {
			isa = PBXSourcesBuildPhase;
			buildActionMask = 2147483647;
			files = (
				18C008E41BA4E7070062B893 /* ServerTrustPolicy.swift in Sources */,
				18C008DE1BA4E6F30062B893 /* ParameterEncoding.swift in Sources */,
				18C008E01BA4E6F90062B893 /* Result.swift in Sources */,
				18C008E81BA4E7160062B893 /* Alamofire.swift in Sources */,
				18C008E21BA4E7000062B893 /* MultipartFormData.swift in Sources */,
				18C008E31BA4E7030062B893 /* ResponseSerialization.swift in Sources */,
				18C008E61BA4E7070062B893 /* Upload.swift in Sources */,
				18C008DF1BA4E6F60062B893 /* Request.swift in Sources */,
				18C008E11BA4E6FD0062B893 /* Download.swift in Sources */,
				18C008DC1BA4E6DD0062B893 /* Error.swift in Sources */,
				18C008DD1BA4E6ED0062B893 /* Manager.swift in Sources */,
				18C008E71BA4E7070062B893 /* Validation.swift in Sources */,
				18C008E51BA4E7070062B893 /* Stream.swift in Sources */,
=======
		4CF626EA1BA7CB3E0011A099 /* Sources */ = {
			isa = PBXSourcesBuildPhase;
			buildActionMask = 2147483647;
			files = (
				4CF627121BA7CBF60011A099 /* Upload.swift in Sources */,
				4CF627111BA7CBF60011A099 /* Stream.swift in Sources */,
				4CF6270C1BA7CBF60011A099 /* Result.swift in Sources */,
				4CF627081BA7CBF60011A099 /* Error.swift in Sources */,
				4CF627131BA7CBF60011A099 /* Validation.swift in Sources */,
				4CF6270E1BA7CBF60011A099 /* MultipartFormData.swift in Sources */,
				4CF627091BA7CBF60011A099 /* Manager.swift in Sources */,
				4CF6270F1BA7CBF60011A099 /* ResponseSerialization.swift in Sources */,
				4CF6270B1BA7CBF60011A099 /* Request.swift in Sources */,
				4CF6270A1BA7CBF60011A099 /* ParameterEncoding.swift in Sources */,
				4CF627101BA7CBF60011A099 /* ServerTrustPolicy.swift in Sources */,
				4CF6270D1BA7CBF60011A099 /* Download.swift in Sources */,
				4CF627071BA7CBF60011A099 /* Alamofire.swift in Sources */,
			);
			runOnlyForDeploymentPostprocessing = 0;
		};
		4CF626F41BA7CB3E0011A099 /* Sources */ = {
			isa = PBXSourcesBuildPhase;
			buildActionMask = 2147483647;
			files = (
				4CF627181BA7CC240011A099 /* RequestTests.swift in Sources */,
				4CF627211BA7CC240011A099 /* TLSEvaluationTests.swift in Sources */,
				4CF627221BA7CC240011A099 /* UploadTests.swift in Sources */,
				4CF6271E1BA7CC240011A099 /* MultipartFormDataTests.swift in Sources */,
				4CF627201BA7CC240011A099 /* ServerTrustPolicyTests.swift in Sources */,
				4CF627241BA7CC240011A099 /* ValidationTests.swift in Sources */,
				4CF627141BA7CC240011A099 /* BaseTestCase.swift in Sources */,
				4CF627151BA7CC240011A099 /* AuthenticationTests.swift in Sources */,
				4CF627171BA7CC240011A099 /* ParameterEncodingTests.swift in Sources */,
				4CF627191BA7CC240011A099 /* ResponseTests.swift in Sources */,
				4CF627231BA7CC240011A099 /* URLProtocolTests.swift in Sources */,
				4CF6271C1BA7CC240011A099 /* CacheTests.swift in Sources */,
				4CF627161BA7CC240011A099 /* ManagerTests.swift in Sources */,
				4CF6271A1BA7CC240011A099 /* ResultTests.swift in Sources */,
				4CF6271B1BA7CC240011A099 /* NSURLSessionConfiguration+AlamofireTests.swift in Sources */,
				4CF6271F1BA7CC240011A099 /* ResponseSerializationTests.swift in Sources */,
				4CF6271D1BA7CC240011A099 /* DownloadTests.swift in Sources */,
>>>>>>> 00039319
			);
			runOnlyForDeploymentPostprocessing = 0;
		};
		4DD67C061A5C55C900ED2280 /* Sources */ = {
			isa = PBXSourcesBuildPhase;
			buildActionMask = 2147483647;
			files = (
				4CDE2C411AF89E0700BABAE5 /* Upload.swift in Sources */,
				4CE272501AF88FB500F1D59A /* ParameterEncoding.swift in Sources */,
				4CDE2C3B1AF899EC00BABAE5 /* Request.swift in Sources */,
				4CDE2C471AF89FF300BABAE5 /* ResponseSerialization.swift in Sources */,
				4C1DC8551B68908E00476DE3 /* Error.swift in Sources */,
				4CDE2C381AF8932A00BABAE5 /* Manager.swift in Sources */,
				4DD67C251A5C590000ED2280 /* Alamofire.swift in Sources */,
				4C23EB441B327C5B0090E0BC /* MultipartFormData.swift in Sources */,
				4C811F8E1B51856D00E0F59A /* ServerTrustPolicy.swift in Sources */,
				4C83F41C1B749E0E00203445 /* Stream.swift in Sources */,
				4CDE2C3E1AF89D4900BABAE5 /* Download.swift in Sources */,
				4CDE2C441AF89F0900BABAE5 /* Validation.swift in Sources */,
				4C0E5BF91B673D3400816CCC /* Result.swift in Sources */,
			);
			runOnlyForDeploymentPostprocessing = 0;
		};
		E4202FCE1B667AA100C997FB /* Sources */ = {
			isa = PBXSourcesBuildPhase;
			buildActionMask = 2147483647;
			files = (
				E4202FCF1B667AA100C997FB /* Upload.swift in Sources */,
				E4202FD01B667AA100C997FB /* ParameterEncoding.swift in Sources */,
				E4202FD11B667AA100C997FB /* Request.swift in Sources */,
				4CEC605A1B745C9100E684F4 /* Error.swift in Sources */,
				E4202FD21B667AA100C997FB /* ResponseSerialization.swift in Sources */,
				E4202FD31B667AA100C997FB /* Manager.swift in Sources */,
				4CEC605B1B745C9100E684F4 /* Result.swift in Sources */,
				E4202FD41B667AA100C997FB /* Alamofire.swift in Sources */,
				E4202FD51B667AA100C997FB /* MultipartFormData.swift in Sources */,
				4C83F41D1B749E0E00203445 /* Stream.swift in Sources */,
				E4202FD61B667AA100C997FB /* ServerTrustPolicy.swift in Sources */,
				E4202FD71B667AA100C997FB /* Download.swift in Sources */,
				E4202FD81B667AA100C997FB /* Validation.swift in Sources */,
			);
			runOnlyForDeploymentPostprocessing = 0;
		};
		F8111E2E19A95C8B0040E7D1 /* Sources */ = {
			isa = PBXSourcesBuildPhase;
			buildActionMask = 2147483647;
			files = (
				4CDE2C401AF89E0700BABAE5 /* Upload.swift in Sources */,
				4CE2724F1AF88FB500F1D59A /* ParameterEncoding.swift in Sources */,
				4CDE2C3A1AF899EC00BABAE5 /* Request.swift in Sources */,
				4CDE2C461AF89FF300BABAE5 /* ResponseSerialization.swift in Sources */,
				4C1DC8541B68908E00476DE3 /* Error.swift in Sources */,
				4CDE2C371AF8932A00BABAE5 /* Manager.swift in Sources */,
				F897FF4119AA800700AB5182 /* Alamofire.swift in Sources */,
				4C23EB431B327C5B0090E0BC /* MultipartFormData.swift in Sources */,
				4C811F8D1B51856D00E0F59A /* ServerTrustPolicy.swift in Sources */,
				4C83F41B1B749E0E00203445 /* Stream.swift in Sources */,
				4CDE2C3D1AF89D4900BABAE5 /* Download.swift in Sources */,
				4CDE2C431AF89F0900BABAE5 /* Validation.swift in Sources */,
				4C0E5BF81B673D3400816CCC /* Result.swift in Sources */,
			);
			runOnlyForDeploymentPostprocessing = 0;
		};
		F8111E3A19A95C8B0040E7D1 /* Sources */ = {
			isa = PBXSourcesBuildPhase;
			buildActionMask = 2147483647;
			files = (
				4C3238E71B3604DB00FE04AE /* MultipartFormDataTests.swift in Sources */,
				4C33A1431B52089C00873DFF /* ServerTrustPolicyTests.swift in Sources */,
				4C341BBA1B1A865A00C1B34D /* CacheTests.swift in Sources */,
				4CA028C51B7466C500C84163 /* ResultTests.swift in Sources */,
				4CCFA79A1B2BE71600B6F460 /* URLProtocolTests.swift in Sources */,
				F86AEFE71AE6A312007D9C76 /* TLSEvaluationTests.swift in Sources */,
				4C0B58391B747A4400C0B99C /* ResponseSerializationTests.swift in Sources */,
				F8858DDD19A96B4300F55F93 /* RequestTests.swift in Sources */,
				4C256A531B096C770065714F /* BaseTestCase.swift in Sources */,
				F8E6024519CB46A800A3E7F1 /* AuthenticationTests.swift in Sources */,
				F8858DDE19A96B4400F55F93 /* ResponseTests.swift in Sources */,
				F8D1C6F519D52968002E74FE /* ManagerTests.swift in Sources */,
				F8AE910219D28DCC0078C7B2 /* ValidationTests.swift in Sources */,
				F8111E6119A9674D0040E7D1 /* ParameterEncodingTests.swift in Sources */,
				F8111E6419A9674D0040E7D1 /* UploadTests.swift in Sources */,
				F8111E6019A9674D0040E7D1 /* DownloadTests.swift in Sources */,
				4C7C8D221B9D0D9000948136 /* NSURLSessionConfiguration+AlamofireTests.swift in Sources */,
			);
			runOnlyForDeploymentPostprocessing = 0;
		};
		F829C6AE1A7A94F100A2CD59 /* Sources */ = {
			isa = PBXSourcesBuildPhase;
			buildActionMask = 2147483647;
			files = (
				4C3238E81B3604DB00FE04AE /* MultipartFormDataTests.swift in Sources */,
				4C33A1441B52089C00873DFF /* ServerTrustPolicyTests.swift in Sources */,
				4C341BBB1B1A865A00C1B34D /* CacheTests.swift in Sources */,
				4CA028C61B7466C500C84163 /* ResultTests.swift in Sources */,
				4CCFA79B1B2BE71600B6F460 /* URLProtocolTests.swift in Sources */,
				F829C6BE1A7A950600A2CD59 /* ParameterEncodingTests.swift in Sources */,
				4C0B583A1B747A4400C0B99C /* ResponseSerializationTests.swift in Sources */,
				F829C6BF1A7A950600A2CD59 /* RequestTests.swift in Sources */,
				4C256A541B096C770065714F /* BaseTestCase.swift in Sources */,
				F829C6C01A7A950600A2CD59 /* ManagerTests.swift in Sources */,
				F829C6C11A7A950600A2CD59 /* ResponseTests.swift in Sources */,
				F829C6C21A7A950600A2CD59 /* UploadTests.swift in Sources */,
				F829C6C31A7A950600A2CD59 /* DownloadTests.swift in Sources */,
				F829C6C41A7A950600A2CD59 /* AuthenticationTests.swift in Sources */,
				F829C6C51A7A950600A2CD59 /* ValidationTests.swift in Sources */,
				F86AEFE81AE6A315007D9C76 /* TLSEvaluationTests.swift in Sources */,
				4C7C8D231B9D0D9000948136 /* NSURLSessionConfiguration+AlamofireTests.swift in Sources */,
			);
			runOnlyForDeploymentPostprocessing = 0;
		};
/* End PBXSourcesBuildPhase section */

/* Begin PBXTargetDependency section */
		4CF626FB1BA7CB3E0011A099 /* PBXTargetDependency */ = {
			isa = PBXTargetDependency;
			target = 4CF626EE1BA7CB3E0011A099 /* Alamofire tvOS */;
			targetProxy = 4CF626FA1BA7CB3E0011A099 /* PBXContainerItemProxy */;
		};
		F8111E6619A967880040E7D1 /* PBXTargetDependency */ = {
			isa = PBXTargetDependency;
			target = F8111E3219A95C8B0040E7D1 /* Alamofire iOS */;
			targetProxy = F8111E6519A967880040E7D1 /* PBXContainerItemProxy */;
		};
		F829C6BA1A7A94F100A2CD59 /* PBXTargetDependency */ = {
			isa = PBXTargetDependency;
			target = 4DD67C0A1A5C55C900ED2280 /* Alamofire OSX */;
			targetProxy = F829C6B91A7A94F100A2CD59 /* PBXContainerItemProxy */;
		};
/* End PBXTargetDependency section */

/* Begin XCBuildConfiguration section */
<<<<<<< HEAD
		18C008D81BA4E6300062B893 /* Debug */ = {
			isa = XCBuildConfiguration;
			buildSettings = {
				APPLICATION_EXTENSION_API_ONLY = YES;
=======
		4CF627001BA7CB3E0011A099 /* Debug */ = {
			isa = XCBuildConfiguration;
			buildSettings = {
>>>>>>> 00039319
				DEBUG_INFORMATION_FORMAT = dwarf;
				DEFINES_MODULE = YES;
				DYLIB_COMPATIBILITY_VERSION = 1;
				DYLIB_CURRENT_VERSION = 1;
				DYLIB_INSTALL_NAME_BASE = "@rpath";
<<<<<<< HEAD
=======
				ENABLE_TESTABILITY = YES;
>>>>>>> 00039319
				GCC_NO_COMMON_BLOCKS = YES;
				INFOPLIST_FILE = Source/Info.plist;
				INSTALL_PATH = "$(LOCAL_LIBRARY_DIR)/Frameworks";
				LD_RUNPATH_SEARCH_PATHS = "$(inherited) @executable_path/Frameworks @loader_path/Frameworks";
<<<<<<< HEAD
				PRODUCT_BUNDLE_IDENTIFIER = "com.alamofire.$(PRODUCT_NAME:rfc1034identifier)";
=======
				PRODUCT_BUNDLE_IDENTIFIER = com.alamofire.Alamofire;
>>>>>>> 00039319
				PRODUCT_NAME = Alamofire;
				SDKROOT = appletvos;
				SKIP_INSTALL = YES;
				TARGETED_DEVICE_FAMILY = 3;
				TVOS_DEPLOYMENT_TARGET = 9.0;
			};
			name = Debug;
		};
<<<<<<< HEAD
		18C008D91BA4E6300062B893 /* Release */ = {
			isa = XCBuildConfiguration;
			buildSettings = {
				APPLICATION_EXTENSION_API_ONLY = YES;
=======
		4CF627011BA7CB3E0011A099 /* Release */ = {
			isa = XCBuildConfiguration;
			buildSettings = {
>>>>>>> 00039319
				COPY_PHASE_STRIP = NO;
				DEBUG_INFORMATION_FORMAT = "dwarf-with-dsym";
				DEFINES_MODULE = YES;
				DYLIB_COMPATIBILITY_VERSION = 1;
				DYLIB_CURRENT_VERSION = 1;
				DYLIB_INSTALL_NAME_BASE = "@rpath";
<<<<<<< HEAD
=======
				ENABLE_TESTABILITY = YES;
>>>>>>> 00039319
				GCC_NO_COMMON_BLOCKS = YES;
				INFOPLIST_FILE = Source/Info.plist;
				INSTALL_PATH = "$(LOCAL_LIBRARY_DIR)/Frameworks";
				LD_RUNPATH_SEARCH_PATHS = "$(inherited) @executable_path/Frameworks @loader_path/Frameworks";
<<<<<<< HEAD
				PRODUCT_BUNDLE_IDENTIFIER = "com.alamofire.$(PRODUCT_NAME:rfc1034identifier)";
=======
				PRODUCT_BUNDLE_IDENTIFIER = com.alamofire.Alamofire;
>>>>>>> 00039319
				PRODUCT_NAME = Alamofire;
				SDKROOT = appletvos;
				SKIP_INSTALL = YES;
				TARGETED_DEVICE_FAMILY = 3;
				TVOS_DEPLOYMENT_TARGET = 9.0;
			};
			name = Release;
		};
<<<<<<< HEAD
=======
		4CF627021BA7CB3E0011A099 /* Debug */ = {
			isa = XCBuildConfiguration;
			buildSettings = {
				DEBUG_INFORMATION_FORMAT = dwarf;
				GCC_NO_COMMON_BLOCKS = YES;
				INFOPLIST_FILE = Tests/Info.plist;
				LD_RUNPATH_SEARCH_PATHS = "$(inherited) @executable_path/Frameworks @loader_path/Frameworks";
				PRODUCT_BUNDLE_IDENTIFIER = "com.alamofire.Alamofire-tvOSTests";
				PRODUCT_NAME = "$(TARGET_NAME)";
				SDKROOT = appletvos;
				TVOS_DEPLOYMENT_TARGET = 9.0;
			};
			name = Debug;
		};
		4CF627031BA7CB3E0011A099 /* Release */ = {
			isa = XCBuildConfiguration;
			buildSettings = {
				COPY_PHASE_STRIP = NO;
				DEBUG_INFORMATION_FORMAT = "dwarf-with-dsym";
				GCC_NO_COMMON_BLOCKS = YES;
				INFOPLIST_FILE = Tests/Info.plist;
				LD_RUNPATH_SEARCH_PATHS = "$(inherited) @executable_path/Frameworks @loader_path/Frameworks";
				PRODUCT_BUNDLE_IDENTIFIER = "com.alamofire.Alamofire-tvOSTests";
				PRODUCT_NAME = "$(TARGET_NAME)";
				SDKROOT = appletvos;
				TVOS_DEPLOYMENT_TARGET = 9.0;
			};
			name = Release;
		};
>>>>>>> 00039319
		4DD67C1F1A5C55C900ED2280 /* Debug */ = {
			isa = XCBuildConfiguration;
			buildSettings = {
				APPLICATION_EXTENSION_API_ONLY = YES;
				"CODE_SIGN_IDENTITY[sdk=iphoneos*]" = "";
				COMBINE_HIDPI_IMAGES = YES;
				DEFINES_MODULE = YES;
				DYLIB_COMPATIBILITY_VERSION = 1;
				DYLIB_CURRENT_VERSION = 1;
				DYLIB_INSTALL_NAME_BASE = "@rpath";
				FRAMEWORK_VERSION = A;
				GCC_PREPROCESSOR_DEFINITIONS = (
					"DEBUG=1",
					"$(inherited)",
				);
				INFOPLIST_FILE = Source/Info.plist;
				INSTALL_PATH = "$(LOCAL_LIBRARY_DIR)/Frameworks";
				IPHONEOS_DEPLOYMENT_TARGET = 8.0;
				LD_RUNPATH_SEARCH_PATHS = "$(inherited) @executable_path/../Frameworks @loader_path/Frameworks";
				MACOSX_DEPLOYMENT_TARGET = 10.9;
				PRODUCT_BUNDLE_IDENTIFIER = "com.alamofire.$(PRODUCT_NAME:rfc1034identifier)";
				PRODUCT_NAME = Alamofire;
				SDKROOT = macosx;
				SKIP_INSTALL = YES;
			};
			name = Debug;
		};
		4DD67C201A5C55C900ED2280 /* Release */ = {
			isa = XCBuildConfiguration;
			buildSettings = {
				APPLICATION_EXTENSION_API_ONLY = YES;
				"CODE_SIGN_IDENTITY[sdk=iphoneos*]" = "";
				COMBINE_HIDPI_IMAGES = YES;
				DEBUG_INFORMATION_FORMAT = "dwarf-with-dsym";
				DEFINES_MODULE = YES;
				DYLIB_COMPATIBILITY_VERSION = 1;
				DYLIB_CURRENT_VERSION = 1;
				DYLIB_INSTALL_NAME_BASE = "@rpath";
				ENABLE_TESTABILITY = YES;
				FRAMEWORK_VERSION = A;
				INFOPLIST_FILE = Source/Info.plist;
				INSTALL_PATH = "$(LOCAL_LIBRARY_DIR)/Frameworks";
				IPHONEOS_DEPLOYMENT_TARGET = 8.0;
				LD_RUNPATH_SEARCH_PATHS = "$(inherited) @executable_path/../Frameworks @loader_path/Frameworks";
				MACOSX_DEPLOYMENT_TARGET = 10.9;
				PRODUCT_BUNDLE_IDENTIFIER = "com.alamofire.$(PRODUCT_NAME:rfc1034identifier)";
				PRODUCT_NAME = Alamofire;
				SDKROOT = macosx;
				SKIP_INSTALL = YES;
			};
			name = Release;
		};
		E4202FDE1B667AA100C997FB /* Debug */ = {
			isa = XCBuildConfiguration;
			buildSettings = {
				APPLICATION_EXTENSION_API_ONLY = YES;
				CLANG_ENABLE_MODULES = YES;
				CODE_SIGN_IDENTITY = "iPhone Developer";
				COPY_PHASE_STRIP = NO;
				DEBUG_INFORMATION_FORMAT = dwarf;
				DEFINES_MODULE = YES;
				DYLIB_COMPATIBILITY_VERSION = 1;
				DYLIB_CURRENT_VERSION = 1;
				DYLIB_INSTALL_NAME_BASE = "@rpath";
				GCC_NO_COMMON_BLOCKS = YES;
				INFOPLIST_FILE = Source/Info.plist;
				INSTALL_PATH = "$(LOCAL_LIBRARY_DIR)/Frameworks";
				LD_RUNPATH_SEARCH_PATHS = "$(inherited) @executable_path/Frameworks @loader_path/Frameworks";
				MODULE_NAME = "";
				PRODUCT_BUNDLE_IDENTIFIER = com.alamofire.Alamofire;
				PRODUCT_NAME = Alamofire;
				SDKROOT = watchos;
				SKIP_INSTALL = YES;
				SWIFT_OPTIMIZATION_LEVEL = "-Onone";
				TARGETED_DEVICE_FAMILY = 4;
			};
			name = Debug;
		};
		E4202FDF1B667AA100C997FB /* Release */ = {
			isa = XCBuildConfiguration;
			buildSettings = {
				APPLICATION_EXTENSION_API_ONLY = YES;
				CLANG_ENABLE_MODULES = YES;
				CODE_SIGN_IDENTITY = "iPhone Developer";
				COPY_PHASE_STRIP = NO;
				DEFINES_MODULE = YES;
				DYLIB_COMPATIBILITY_VERSION = 1;
				DYLIB_CURRENT_VERSION = 1;
				DYLIB_INSTALL_NAME_BASE = "@rpath";
				ENABLE_TESTABILITY = YES;
				GCC_NO_COMMON_BLOCKS = YES;
				INFOPLIST_FILE = Source/Info.plist;
				INSTALL_PATH = "$(LOCAL_LIBRARY_DIR)/Frameworks";
				LD_RUNPATH_SEARCH_PATHS = "$(inherited) @executable_path/Frameworks @loader_path/Frameworks";
				MODULE_NAME = "";
				PRODUCT_BUNDLE_IDENTIFIER = com.alamofire.Alamofire;
				PRODUCT_NAME = Alamofire;
				SDKROOT = watchos;
				SKIP_INSTALL = YES;
				TARGETED_DEVICE_FAMILY = 4;
			};
			name = Release;
		};
		F8111E4419A95C8B0040E7D1 /* Debug */ = {
			isa = XCBuildConfiguration;
			buildSettings = {
				ALWAYS_SEARCH_USER_PATHS = NO;
				CLANG_CXX_LANGUAGE_STANDARD = "gnu++0x";
				CLANG_CXX_LIBRARY = "libc++";
				CLANG_ENABLE_MODULES = YES;
				CLANG_ENABLE_OBJC_ARC = YES;
				CLANG_WARN_BOOL_CONVERSION = YES;
				CLANG_WARN_CONSTANT_CONVERSION = YES;
				CLANG_WARN_DIRECT_OBJC_ISA_USAGE = YES_ERROR;
				CLANG_WARN_EMPTY_BODY = YES;
				CLANG_WARN_ENUM_CONVERSION = YES;
				CLANG_WARN_INT_CONVERSION = YES;
				CLANG_WARN_OBJC_ROOT_CLASS = YES_ERROR;
				CLANG_WARN_UNREACHABLE_CODE = YES;
				CLANG_WARN__DUPLICATE_METHOD_MATCH = YES;
				"CODE_SIGN_IDENTITY[sdk=iphoneos*]" = "iPhone Developer";
				COPY_PHASE_STRIP = NO;
				CURRENT_PROJECT_VERSION = 1;
				ENABLE_STRICT_OBJC_MSGSEND = YES;
				ENABLE_TESTABILITY = YES;
				GCC_C_LANGUAGE_STANDARD = gnu99;
				GCC_DYNAMIC_NO_PIC = NO;
				GCC_OPTIMIZATION_LEVEL = 0;
				GCC_PREPROCESSOR_DEFINITIONS = (
					"DEBUG=1",
					"$(inherited)",
				);
				GCC_SYMBOLS_PRIVATE_EXTERN = NO;
				GCC_WARN_64_TO_32_BIT_CONVERSION = YES;
				GCC_WARN_ABOUT_RETURN_TYPE = YES_ERROR;
				GCC_WARN_UNDECLARED_SELECTOR = YES;
				GCC_WARN_UNINITIALIZED_AUTOS = YES_AGGRESSIVE;
				GCC_WARN_UNUSED_FUNCTION = YES;
				GCC_WARN_UNUSED_VARIABLE = YES;
				IPHONEOS_DEPLOYMENT_TARGET = 8.0;
				MACOSX_DEPLOYMENT_TARGET = 10.9;
				MTL_ENABLE_DEBUG_INFO = YES;
				ONLY_ACTIVE_ARCH = YES;
				SDKROOT = iphoneos;
				SWIFT_OPTIMIZATION_LEVEL = "-Onone";
				TARGETED_DEVICE_FAMILY = "1,2";
				TVOS_DEPLOYMENT_TARGET = 9.0;
				VERSIONING_SYSTEM = "apple-generic";
				VERSION_INFO_PREFIX = "";
				WATCHOS_DEPLOYMENT_TARGET = 2.0;
			};
			name = Debug;
		};
		F8111E4519A95C8B0040E7D1 /* Release */ = {
			isa = XCBuildConfiguration;
			buildSettings = {
				ALWAYS_SEARCH_USER_PATHS = NO;
				CLANG_CXX_LANGUAGE_STANDARD = "gnu++0x";
				CLANG_CXX_LIBRARY = "libc++";
				CLANG_ENABLE_MODULES = YES;
				CLANG_ENABLE_OBJC_ARC = YES;
				CLANG_WARN_BOOL_CONVERSION = YES;
				CLANG_WARN_CONSTANT_CONVERSION = YES;
				CLANG_WARN_DIRECT_OBJC_ISA_USAGE = YES_ERROR;
				CLANG_WARN_EMPTY_BODY = YES;
				CLANG_WARN_ENUM_CONVERSION = YES;
				CLANG_WARN_INT_CONVERSION = YES;
				CLANG_WARN_OBJC_ROOT_CLASS = YES_ERROR;
				CLANG_WARN_UNREACHABLE_CODE = YES;
				CLANG_WARN__DUPLICATE_METHOD_MATCH = YES;
				"CODE_SIGN_IDENTITY[sdk=iphoneos*]" = "iPhone Developer";
				COPY_PHASE_STRIP = YES;
				CURRENT_PROJECT_VERSION = 1;
				ENABLE_NS_ASSERTIONS = NO;
				ENABLE_STRICT_OBJC_MSGSEND = YES;
				GCC_C_LANGUAGE_STANDARD = gnu99;
				GCC_WARN_64_TO_32_BIT_CONVERSION = YES;
				GCC_WARN_ABOUT_RETURN_TYPE = YES_ERROR;
				GCC_WARN_UNDECLARED_SELECTOR = YES;
				GCC_WARN_UNINITIALIZED_AUTOS = YES_AGGRESSIVE;
				GCC_WARN_UNUSED_FUNCTION = YES;
				GCC_WARN_UNUSED_VARIABLE = YES;
				IPHONEOS_DEPLOYMENT_TARGET = 8.0;
				MACOSX_DEPLOYMENT_TARGET = 10.9;
				MTL_ENABLE_DEBUG_INFO = NO;
				SDKROOT = iphoneos;
				TARGETED_DEVICE_FAMILY = "1,2";
				TVOS_DEPLOYMENT_TARGET = 9.0;
				VALIDATE_PRODUCT = YES;
				VERSIONING_SYSTEM = "apple-generic";
				VERSION_INFO_PREFIX = "";
				WATCHOS_DEPLOYMENT_TARGET = 2.0;
			};
			name = Release;
		};
		F8111E4719A95C8B0040E7D1 /* Debug */ = {
			isa = XCBuildConfiguration;
			buildSettings = {
				APPLICATION_EXTENSION_API_ONLY = YES;
				CLANG_ENABLE_MODULES = YES;
				CODE_SIGN_IDENTITY = "iPhone Developer";
				DEFINES_MODULE = YES;
				DYLIB_COMPATIBILITY_VERSION = 1;
				DYLIB_CURRENT_VERSION = 1;
				DYLIB_INSTALL_NAME_BASE = "@rpath";
				INFOPLIST_FILE = Source/Info.plist;
				INSTALL_PATH = "$(LOCAL_LIBRARY_DIR)/Frameworks";
				IPHONEOS_DEPLOYMENT_TARGET = 8.0;
				LD_RUNPATH_SEARCH_PATHS = "$(inherited) @executable_path/Frameworks @loader_path/Frameworks";
				PRODUCT_BUNDLE_IDENTIFIER = "com.alamofire.$(PRODUCT_NAME:rfc1034identifier)";
				PRODUCT_NAME = Alamofire;
				SKIP_INSTALL = YES;
				SUPPORTED_PLATFORMS = "iphonesimulator iphoneos";
				SWIFT_OPTIMIZATION_LEVEL = "-Onone";
			};
			name = Debug;
		};
		F8111E4819A95C8B0040E7D1 /* Release */ = {
			isa = XCBuildConfiguration;
			buildSettings = {
				APPLICATION_EXTENSION_API_ONLY = YES;
				CLANG_ENABLE_MODULES = YES;
				CODE_SIGN_IDENTITY = "iPhone Developer";
				DEFINES_MODULE = YES;
				DYLIB_COMPATIBILITY_VERSION = 1;
				DYLIB_CURRENT_VERSION = 1;
				DYLIB_INSTALL_NAME_BASE = "@rpath";
				ENABLE_TESTABILITY = YES;
				INFOPLIST_FILE = Source/Info.plist;
				INSTALL_PATH = "$(LOCAL_LIBRARY_DIR)/Frameworks";
				IPHONEOS_DEPLOYMENT_TARGET = 8.0;
				LD_RUNPATH_SEARCH_PATHS = "$(inherited) @executable_path/Frameworks @loader_path/Frameworks";
				PRODUCT_BUNDLE_IDENTIFIER = "com.alamofire.$(PRODUCT_NAME:rfc1034identifier)";
				PRODUCT_NAME = Alamofire;
				SKIP_INSTALL = YES;
				SUPPORTED_PLATFORMS = "iphonesimulator iphoneos";
			};
			name = Release;
		};
		F8111E4A19A95C8B0040E7D1 /* Debug */ = {
			isa = XCBuildConfiguration;
			buildSettings = {
				CODE_SIGN_IDENTITY = "iPhone Developer";
				FRAMEWORK_SEARCH_PATHS = "$(inherited)";
				GCC_PREPROCESSOR_DEFINITIONS = (
					"DEBUG=1",
					"$(inherited)",
				);
				INFOPLIST_FILE = Tests/Info.plist;
				IPHONEOS_DEPLOYMENT_TARGET = 8.0;
				LD_RUNPATH_SEARCH_PATHS = "$(inherited) @executable_path/Frameworks @loader_path/Frameworks";
				PRODUCT_BUNDLE_IDENTIFIER = "com.alamofire.$(PRODUCT_NAME:rfc1034identifier)";
				PRODUCT_NAME = "$(TARGET_NAME)";
			};
			name = Debug;
		};
		F8111E4B19A95C8B0040E7D1 /* Release */ = {
			isa = XCBuildConfiguration;
			buildSettings = {
				CODE_SIGN_IDENTITY = "iPhone Developer";
				FRAMEWORK_SEARCH_PATHS = "$(inherited)";
				INFOPLIST_FILE = Tests/Info.plist;
				IPHONEOS_DEPLOYMENT_TARGET = 8.0;
				LD_RUNPATH_SEARCH_PATHS = "$(inherited) @executable_path/Frameworks @loader_path/Frameworks";
				PRODUCT_BUNDLE_IDENTIFIER = "com.alamofire.$(PRODUCT_NAME:rfc1034identifier)";
				PRODUCT_NAME = "$(TARGET_NAME)";
			};
			name = Release;
		};
		F829C6BC1A7A94F100A2CD59 /* Debug */ = {
			isa = XCBuildConfiguration;
			buildSettings = {
				"CODE_SIGN_IDENTITY[sdk=iphoneos*]" = "";
				COMBINE_HIDPI_IMAGES = YES;
				FRAMEWORK_SEARCH_PATHS = (
					"$(DEVELOPER_FRAMEWORKS_DIR)",
					"$(inherited)",
				);
				GCC_PREPROCESSOR_DEFINITIONS = (
					"DEBUG=1",
					"$(inherited)",
				);
				INFOPLIST_FILE = Tests/Info.plist;
				IPHONEOS_DEPLOYMENT_TARGET = 8.0;
				LD_RUNPATH_SEARCH_PATHS = "$(inherited) @executable_path/../Frameworks @loader_path/../Frameworks";
				MACOSX_DEPLOYMENT_TARGET = 10.9;
				PRODUCT_BUNDLE_IDENTIFIER = "com.alamofire.$(PRODUCT_NAME:rfc1034identifier)";
				PRODUCT_NAME = "$(TARGET_NAME)";
				SDKROOT = macosx;
			};
			name = Debug;
		};
		F829C6BD1A7A94F100A2CD59 /* Release */ = {
			isa = XCBuildConfiguration;
			buildSettings = {
				"CODE_SIGN_IDENTITY[sdk=iphoneos*]" = "";
				COMBINE_HIDPI_IMAGES = YES;
				DEBUG_INFORMATION_FORMAT = "dwarf-with-dsym";
				FRAMEWORK_SEARCH_PATHS = (
					"$(DEVELOPER_FRAMEWORKS_DIR)",
					"$(inherited)",
				);
				INFOPLIST_FILE = Tests/Info.plist;
				IPHONEOS_DEPLOYMENT_TARGET = 8.0;
				LD_RUNPATH_SEARCH_PATHS = "$(inherited) @executable_path/../Frameworks @loader_path/../Frameworks";
				MACOSX_DEPLOYMENT_TARGET = 10.9;
				PRODUCT_BUNDLE_IDENTIFIER = "com.alamofire.$(PRODUCT_NAME:rfc1034identifier)";
				PRODUCT_NAME = "$(TARGET_NAME)";
				SDKROOT = macosx;
			};
			name = Release;
		};
/* End XCBuildConfiguration section */

/* Begin XCConfigurationList section */
<<<<<<< HEAD
		18C008DA1BA4E6300062B893 /* Build configuration list for PBXNativeTarget "Alamofire tvOS" */ = {
			isa = XCConfigurationList;
			buildConfigurations = (
				18C008D81BA4E6300062B893 /* Debug */,
				18C008D91BA4E6300062B893 /* Release */,
=======
		4CF627041BA7CB3E0011A099 /* Build configuration list for PBXNativeTarget "Alamofire tvOS" */ = {
			isa = XCConfigurationList;
			buildConfigurations = (
				4CF627001BA7CB3E0011A099 /* Debug */,
				4CF627011BA7CB3E0011A099 /* Release */,
			);
			defaultConfigurationIsVisible = 0;
		};
		4CF627051BA7CB3E0011A099 /* Build configuration list for PBXNativeTarget "Alamofire tvOS Tests" */ = {
			isa = XCConfigurationList;
			buildConfigurations = (
				4CF627021BA7CB3E0011A099 /* Debug */,
				4CF627031BA7CB3E0011A099 /* Release */,
>>>>>>> 00039319
			);
			defaultConfigurationIsVisible = 0;
		};
		4DD67C1E1A5C55C900ED2280 /* Build configuration list for PBXNativeTarget "Alamofire OSX" */ = {
			isa = XCConfigurationList;
			buildConfigurations = (
				4DD67C1F1A5C55C900ED2280 /* Debug */,
				4DD67C201A5C55C900ED2280 /* Release */,
			);
			defaultConfigurationIsVisible = 0;
			defaultConfigurationName = Release;
		};
		E4202FDD1B667AA100C997FB /* Build configuration list for PBXNativeTarget "Alamofire watchOS" */ = {
			isa = XCConfigurationList;
			buildConfigurations = (
				E4202FDE1B667AA100C997FB /* Debug */,
				E4202FDF1B667AA100C997FB /* Release */,
			);
			defaultConfigurationIsVisible = 0;
			defaultConfigurationName = Release;
		};
		F8111E2D19A95C8B0040E7D1 /* Build configuration list for PBXProject "Alamofire" */ = {
			isa = XCConfigurationList;
			buildConfigurations = (
				F8111E4419A95C8B0040E7D1 /* Debug */,
				F8111E4519A95C8B0040E7D1 /* Release */,
			);
			defaultConfigurationIsVisible = 0;
			defaultConfigurationName = Release;
		};
		F8111E4619A95C8B0040E7D1 /* Build configuration list for PBXNativeTarget "Alamofire iOS" */ = {
			isa = XCConfigurationList;
			buildConfigurations = (
				F8111E4719A95C8B0040E7D1 /* Debug */,
				F8111E4819A95C8B0040E7D1 /* Release */,
			);
			defaultConfigurationIsVisible = 0;
			defaultConfigurationName = Release;
		};
		F8111E4919A95C8B0040E7D1 /* Build configuration list for PBXNativeTarget "Alamofire iOS Tests" */ = {
			isa = XCConfigurationList;
			buildConfigurations = (
				F8111E4A19A95C8B0040E7D1 /* Debug */,
				F8111E4B19A95C8B0040E7D1 /* Release */,
			);
			defaultConfigurationIsVisible = 0;
			defaultConfigurationName = Release;
		};
		F829C6BB1A7A94F100A2CD59 /* Build configuration list for PBXNativeTarget "Alamofire OSX Tests" */ = {
			isa = XCConfigurationList;
			buildConfigurations = (
				F829C6BC1A7A94F100A2CD59 /* Debug */,
				F829C6BD1A7A94F100A2CD59 /* Release */,
			);
			defaultConfigurationIsVisible = 0;
			defaultConfigurationName = Release;
		};
/* End XCConfigurationList section */
	};
	rootObject = F8111E2A19A95C8B0040E7D1 /* Project object */;
}<|MERGE_RESOLUTION|>--- conflicted
+++ resolved
@@ -270,19 +270,13 @@
 /* End PBXFileReference section */
 
 /* Begin PBXFrameworksBuildPhase section */
-<<<<<<< HEAD
-		18C008CF1BA4E6300062B893 /* Frameworks */ = {
-=======
 		4CF626EB1BA7CB3E0011A099 /* Frameworks */ = {
->>>>>>> 00039319
 			isa = PBXFrameworksBuildPhase;
 			buildActionMask = 2147483647;
 			files = (
 			);
 			runOnlyForDeploymentPostprocessing = 0;
 		};
-<<<<<<< HEAD
-=======
 		4CF626F51BA7CB3E0011A099 /* Frameworks */ = {
 			isa = PBXFrameworksBuildPhase;
 			buildActionMask = 2147483647;
@@ -291,7 +285,6 @@
 			);
 			runOnlyForDeploymentPostprocessing = 0;
 		};
->>>>>>> 00039319
 		4DD67C071A5C55C900ED2280 /* Frameworks */ = {
 			isa = PBXFrameworksBuildPhase;
 			buildActionMask = 2147483647;
@@ -510,12 +503,8 @@
 				4DD67C0B1A5C55C900ED2280 /* Alamofire.framework */,
 				F829C6B21A7A94F100A2CD59 /* Alamofire OSX Tests.xctest */,
 				E4202FE01B667AA100C997FB /* Alamofire.framework */,
-<<<<<<< HEAD
-				18C008D31BA4E6300062B893 /* Alamofire.framework */,
-=======
 				4CF626EF1BA7CB3E0011A099 /* Alamofire.framework */,
 				4CF626F81BA7CB3E0011A099 /* Alamofire tvOS Tests.xctest */,
->>>>>>> 00039319
 			);
 			name = Products;
 			sourceTree = "<group>";
@@ -564,19 +553,11 @@
 /* End PBXGroup section */
 
 /* Begin PBXHeadersBuildPhase section */
-<<<<<<< HEAD
-		18C008D01BA4E6300062B893 /* Headers */ = {
-			isa = PBXHeadersBuildPhase;
-			buildActionMask = 2147483647;
-			files = (
-				18C008DB1BA4E6850062B893 /* Alamofire.h in Headers */,
-=======
 		4CF626EC1BA7CB3E0011A099 /* Headers */ = {
 			isa = PBXHeadersBuildPhase;
 			buildActionMask = 2147483647;
 			files = (
 				4CF627061BA7CBE30011A099 /* Alamofire.h in Headers */,
->>>>>>> 00039319
 			);
 			runOnlyForDeploymentPostprocessing = 0;
 		};
@@ -607,16 +588,6 @@
 /* End PBXHeadersBuildPhase section */
 
 /* Begin PBXNativeTarget section */
-<<<<<<< HEAD
-		18C008D21BA4E6300062B893 /* Alamofire tvOS */ = {
-			isa = PBXNativeTarget;
-			buildConfigurationList = 18C008DA1BA4E6300062B893 /* Build configuration list for PBXNativeTarget "Alamofire tvOS" */;
-			buildPhases = (
-				18C008CE1BA4E6300062B893 /* Sources */,
-				18C008CF1BA4E6300062B893 /* Frameworks */,
-				18C008D01BA4E6300062B893 /* Headers */,
-				18C008D11BA4E6300062B893 /* Resources */,
-=======
 		4CF626EE1BA7CB3E0011A099 /* Alamofire tvOS */ = {
 			isa = PBXNativeTarget;
 			buildConfigurationList = 4CF627041BA7CB3E0011A099 /* Build configuration list for PBXNativeTarget "Alamofire tvOS" */;
@@ -625,7 +596,6 @@
 				4CF626EB1BA7CB3E0011A099 /* Frameworks */,
 				4CF626EC1BA7CB3E0011A099 /* Headers */,
 				4CF626ED1BA7CB3E0011A099 /* Resources */,
->>>>>>> 00039319
 			);
 			buildRules = (
 			);
@@ -633,11 +603,6 @@
 			);
 			name = "Alamofire tvOS";
 			productName = "Alamofire tvOS";
-<<<<<<< HEAD
-			productReference = 18C008D31BA4E6300062B893 /* Alamofire.framework */;
-			productType = "com.apple.product-type.framework";
-		};
-=======
 			productReference = 4CF626EF1BA7CB3E0011A099 /* Alamofire.framework */;
 			productType = "com.apple.product-type.framework";
 		};
@@ -659,7 +624,6 @@
 			productReference = 4CF626F81BA7CB3E0011A099 /* Alamofire tvOS Tests.xctest */;
 			productType = "com.apple.product-type.bundle.unit-test";
 		};
->>>>>>> 00039319
 		4DD67C0A1A5C55C900ED2280 /* Alamofire OSX */ = {
 			isa = PBXNativeTarget;
 			buildConfigurationList = 4DD67C1E1A5C55C900ED2280 /* Build configuration list for PBXNativeTarget "Alamofire OSX" */;
@@ -760,14 +724,10 @@
 				LastUpgradeCheck = 0700;
 				ORGANIZATIONNAME = Alamofire;
 				TargetAttributes = {
-<<<<<<< HEAD
-					18C008D21BA4E6300062B893 = {
-=======
 					4CF626EE1BA7CB3E0011A099 = {
 						CreatedOnToolsVersion = 7.1;
 					};
 					4CF626F71BA7CB3E0011A099 = {
->>>>>>> 00039319
 						CreatedOnToolsVersion = 7.1;
 					};
 					4DD67C0A1A5C55C900ED2280 = {
@@ -797,12 +757,6 @@
 			projectRoot = "";
 			targets = (
 				F8111E3219A95C8B0040E7D1 /* Alamofire iOS */,
-<<<<<<< HEAD
-				4DD67C0A1A5C55C900ED2280 /* Alamofire OSX */,
-				E4202FCD1B667AA100C997FB /* Alamofire watchOS */,
-				18C008D21BA4E6300062B893 /* Alamofire tvOS */,
-=======
->>>>>>> 00039319
 				F8111E3D19A95C8B0040E7D1 /* Alamofire iOS Tests */,
 				4DD67C0A1A5C55C900ED2280 /* Alamofire OSX */,
 				F829C6B11A7A94F100A2CD59 /* Alamofire OSX Tests */,
@@ -814,19 +768,13 @@
 /* End PBXProject section */
 
 /* Begin PBXResourcesBuildPhase section */
-<<<<<<< HEAD
-		18C008D11BA4E6300062B893 /* Resources */ = {
-=======
 		4CF626ED1BA7CB3E0011A099 /* Resources */ = {
->>>>>>> 00039319
 			isa = PBXResourcesBuildPhase;
 			buildActionMask = 2147483647;
 			files = (
 			);
 			runOnlyForDeploymentPostprocessing = 0;
 		};
-<<<<<<< HEAD
-=======
 		4CF626F61BA7CB3E0011A099 /* Resources */ = {
 			isa = PBXResourcesBuildPhase;
 			buildActionMask = 2147483647;
@@ -851,7 +799,6 @@
 			);
 			runOnlyForDeploymentPostprocessing = 0;
 		};
->>>>>>> 00039319
 		4DD67C091A5C55C900ED2280 /* Resources */ = {
 			isa = PBXResourcesBuildPhase;
 			buildActionMask = 2147483647;
@@ -924,25 +871,6 @@
 /* End PBXResourcesBuildPhase section */
 
 /* Begin PBXSourcesBuildPhase section */
-<<<<<<< HEAD
-		18C008CE1BA4E6300062B893 /* Sources */ = {
-			isa = PBXSourcesBuildPhase;
-			buildActionMask = 2147483647;
-			files = (
-				18C008E41BA4E7070062B893 /* ServerTrustPolicy.swift in Sources */,
-				18C008DE1BA4E6F30062B893 /* ParameterEncoding.swift in Sources */,
-				18C008E01BA4E6F90062B893 /* Result.swift in Sources */,
-				18C008E81BA4E7160062B893 /* Alamofire.swift in Sources */,
-				18C008E21BA4E7000062B893 /* MultipartFormData.swift in Sources */,
-				18C008E31BA4E7030062B893 /* ResponseSerialization.swift in Sources */,
-				18C008E61BA4E7070062B893 /* Upload.swift in Sources */,
-				18C008DF1BA4E6F60062B893 /* Request.swift in Sources */,
-				18C008E11BA4E6FD0062B893 /* Download.swift in Sources */,
-				18C008DC1BA4E6DD0062B893 /* Error.swift in Sources */,
-				18C008DD1BA4E6ED0062B893 /* Manager.swift in Sources */,
-				18C008E71BA4E7070062B893 /* Validation.swift in Sources */,
-				18C008E51BA4E7070062B893 /* Stream.swift in Sources */,
-=======
 		4CF626EA1BA7CB3E0011A099 /* Sources */ = {
 			isa = PBXSourcesBuildPhase;
 			buildActionMask = 2147483647;
@@ -984,7 +912,6 @@
 				4CF6271B1BA7CC240011A099 /* NSURLSessionConfiguration+AlamofireTests.swift in Sources */,
 				4CF6271F1BA7CC240011A099 /* ResponseSerializationTests.swift in Sources */,
 				4CF6271D1BA7CC240011A099 /* DownloadTests.swift in Sources */,
->>>>>>> 00039319
 			);
 			runOnlyForDeploymentPostprocessing = 0;
 		};
@@ -1117,34 +1044,20 @@
 /* End PBXTargetDependency section */
 
 /* Begin XCBuildConfiguration section */
-<<<<<<< HEAD
-		18C008D81BA4E6300062B893 /* Debug */ = {
-			isa = XCBuildConfiguration;
-			buildSettings = {
-				APPLICATION_EXTENSION_API_ONLY = YES;
-=======
 		4CF627001BA7CB3E0011A099 /* Debug */ = {
 			isa = XCBuildConfiguration;
 			buildSettings = {
->>>>>>> 00039319
 				DEBUG_INFORMATION_FORMAT = dwarf;
 				DEFINES_MODULE = YES;
 				DYLIB_COMPATIBILITY_VERSION = 1;
 				DYLIB_CURRENT_VERSION = 1;
 				DYLIB_INSTALL_NAME_BASE = "@rpath";
-<<<<<<< HEAD
-=======
 				ENABLE_TESTABILITY = YES;
->>>>>>> 00039319
 				GCC_NO_COMMON_BLOCKS = YES;
 				INFOPLIST_FILE = Source/Info.plist;
 				INSTALL_PATH = "$(LOCAL_LIBRARY_DIR)/Frameworks";
 				LD_RUNPATH_SEARCH_PATHS = "$(inherited) @executable_path/Frameworks @loader_path/Frameworks";
-<<<<<<< HEAD
-				PRODUCT_BUNDLE_IDENTIFIER = "com.alamofire.$(PRODUCT_NAME:rfc1034identifier)";
-=======
 				PRODUCT_BUNDLE_IDENTIFIER = com.alamofire.Alamofire;
->>>>>>> 00039319
 				PRODUCT_NAME = Alamofire;
 				SDKROOT = appletvos;
 				SKIP_INSTALL = YES;
@@ -1153,35 +1066,21 @@
 			};
 			name = Debug;
 		};
-<<<<<<< HEAD
-		18C008D91BA4E6300062B893 /* Release */ = {
-			isa = XCBuildConfiguration;
-			buildSettings = {
-				APPLICATION_EXTENSION_API_ONLY = YES;
-=======
 		4CF627011BA7CB3E0011A099 /* Release */ = {
 			isa = XCBuildConfiguration;
 			buildSettings = {
->>>>>>> 00039319
 				COPY_PHASE_STRIP = NO;
 				DEBUG_INFORMATION_FORMAT = "dwarf-with-dsym";
 				DEFINES_MODULE = YES;
 				DYLIB_COMPATIBILITY_VERSION = 1;
 				DYLIB_CURRENT_VERSION = 1;
 				DYLIB_INSTALL_NAME_BASE = "@rpath";
-<<<<<<< HEAD
-=======
 				ENABLE_TESTABILITY = YES;
->>>>>>> 00039319
 				GCC_NO_COMMON_BLOCKS = YES;
 				INFOPLIST_FILE = Source/Info.plist;
 				INSTALL_PATH = "$(LOCAL_LIBRARY_DIR)/Frameworks";
 				LD_RUNPATH_SEARCH_PATHS = "$(inherited) @executable_path/Frameworks @loader_path/Frameworks";
-<<<<<<< HEAD
-				PRODUCT_BUNDLE_IDENTIFIER = "com.alamofire.$(PRODUCT_NAME:rfc1034identifier)";
-=======
 				PRODUCT_BUNDLE_IDENTIFIER = com.alamofire.Alamofire;
->>>>>>> 00039319
 				PRODUCT_NAME = Alamofire;
 				SDKROOT = appletvos;
 				SKIP_INSTALL = YES;
@@ -1190,8 +1089,6 @@
 			};
 			name = Release;
 		};
-<<<<<<< HEAD
-=======
 		4CF627021BA7CB3E0011A099 /* Debug */ = {
 			isa = XCBuildConfiguration;
 			buildSettings = {
@@ -1221,7 +1118,6 @@
 			};
 			name = Release;
 		};
->>>>>>> 00039319
 		4DD67C1F1A5C55C900ED2280 /* Debug */ = {
 			isa = XCBuildConfiguration;
 			buildSettings = {
@@ -1537,13 +1433,6 @@
 /* End XCBuildConfiguration section */
 
 /* Begin XCConfigurationList section */
-<<<<<<< HEAD
-		18C008DA1BA4E6300062B893 /* Build configuration list for PBXNativeTarget "Alamofire tvOS" */ = {
-			isa = XCConfigurationList;
-			buildConfigurations = (
-				18C008D81BA4E6300062B893 /* Debug */,
-				18C008D91BA4E6300062B893 /* Release */,
-=======
 		4CF627041BA7CB3E0011A099 /* Build configuration list for PBXNativeTarget "Alamofire tvOS" */ = {
 			isa = XCConfigurationList;
 			buildConfigurations = (
@@ -1557,7 +1446,6 @@
 			buildConfigurations = (
 				4CF627021BA7CB3E0011A099 /* Debug */,
 				4CF627031BA7CB3E0011A099 /* Release */,
->>>>>>> 00039319
 			);
 			defaultConfigurationIsVisible = 0;
 		};
