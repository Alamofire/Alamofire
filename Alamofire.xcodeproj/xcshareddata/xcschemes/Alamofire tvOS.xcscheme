--- conflicted
+++ resolved
@@ -1,10 +1,6 @@
 <?xml version="1.0" encoding="UTF-8"?>
 <Scheme
-<<<<<<< HEAD
-   LastUpgradeVersion = "1630"
-=======
    LastUpgradeVersion = "1640"
->>>>>>> cd3d98f4
    version = "1.7">
    <BuildAction
       parallelizeBuildables = "YES"
