--- conflicted
+++ resolved
@@ -1,12 +1,8 @@
-<<<<<<< HEAD
-// swift-tools-version:5.0
-=======
 // swift-tools-version:5.1
->>>>>>> 4afe548d
 //
 //  Package.swift
 //
-//  Copyright (c) 2014 Alamofire Software Foundation (http://alamofire.org/)
+//  Copyright (c) 2014-2018 Alamofire Software Foundation (http://alamofire.org/)
 //
 //  Permission is hereby granted, free of charge, to any person obtaining a copy
 //  of this software and associated documentation files (the "Software"), to deal
@@ -29,22 +25,6 @@
 
 import PackageDescription
 
-<<<<<<< HEAD
-let package = Package(
-    name: "Alamofire",
-    products: [
-        .library(
-            name: "Alamofire",
-            targets: ["Alamofire"])
-    ],
-    targets: [
-        .target(
-            name: "Alamofire",
-            path: "Source")
-    ],
-    swiftLanguageVersions: [.v4, .v5]
-)
-=======
 let package = Package(name: "Alamofire",
                       platforms: [.macOS(.v10_12),
                                   .iOS(.v10),
@@ -62,5 +42,4 @@
                                 .testTarget(name: "AlamofireTests",
                                             dependencies: ["Alamofire"],
                                             path: "Tests")],
-                      swiftLanguageVersions: [.v5])
->>>>>>> 4afe548d
+                      swiftLanguageVersions: [.v5])