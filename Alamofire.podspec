--- conflicted
+++ resolved
@@ -1,10 +1,6 @@
 Pod::Spec.new do |s|
   s.name = 'Alamofire'
-<<<<<<< HEAD
-  s.version = '4.9.0'
-=======
   s.version = '5.2.2'
->>>>>>> 4afe548d
   s.license = 'MIT'
   s.summary = 'Elegant HTTP Networking in Swift'
   s.homepage = 'https://github.com/Alamofire/Alamofire'
@@ -12,20 +8,12 @@
   s.source = { :git => 'https://github.com/Alamofire/Alamofire.git', :tag => s.version }
   s.documentation_url = 'https://alamofire.github.io/Alamofire/'
 
-<<<<<<< HEAD
-  s.swift_versions = ['3.1', '3.2', '4', '4.1', '4.2', '5', '5.1']
-  s.ios.deployment_target = '8.0'
-  s.osx.deployment_target = '10.10'
-  s.tvos.deployment_target = '9.0'
-  s.watchos.deployment_target = '2.0'
-=======
   s.ios.deployment_target = '10.0'
   s.osx.deployment_target = '10.12'
   s.tvos.deployment_target = '10.0'
   s.watchos.deployment_target = '3.0'
 
   s.swift_versions = ['5.1', '5.2']
->>>>>>> 4afe548d
 
   s.source_files = 'Source/*.swift'
 
