--- conflicted
+++ resolved
@@ -540,14 +540,10 @@
 
 When composed of multiple `RequestAdapter`s, `Interceptor` will call each `RequestAdapter` in succession. If they all succeed, the final `URLRequest` out of the chain of `RequestAdapter`s will be used to perform the request. If one fails, adaptation stops and the `Request` fails with the error returned. Similarly, when composed of multiple `RequestRetrier`s, retries are executed in the same order as the retriers were added to the instance, until either all of them complete or one of them fails with an error.
 
-<<<<<<< HEAD
-    private let lock = NSRecursiveLock()
-=======
 ### `AuthenticationInterceptor`
 Alamofire's `AuthenticationInterceptor` class is a `RequestInterceptor` designed to handle the queueing and threading complexity involved with authenticating requests.
 It leverages an injected `Authenticator` protocol that manages the lifecycle of the matching `AuthenticationCredential`.
 Here is a simple example of how an `OAuthAuthenticator` class could be implemented along with an `OAuthCredential`.
->>>>>>> 4afe548d
 
 **`OAuthCredential`**
 
@@ -1178,10 +1174,6 @@
 - When reachability is restored, use the event to retry failed network requests.
 	- Even though the network requests may still fail, this is a good moment to retry them.
 - The network reachability status can be useful for determining why a network request may have failed.
-<<<<<<< HEAD
-    - If a network request fails, it is more useful to tell the user that the network request failed due to being offline rather than a more technical error, such as "request timed out."
-=======
 	- If a network request fails, it is more useful to tell the user that the network request failed due to being offline rather than a more technical error, such as "request timed out."
 
-Alternatively, using a `RequestRetrier`, like the built in `RetryPolicy`, instead of reachability updates to retry requests which failed to a network failure will likely be simpler and more reliable. By default, `RetryPolicy` will retry idempotent requests on a variety of error conditions, including an offline network connection.
->>>>>>> 4afe548d
+Alternatively, using a `RequestRetrier`, like the built in `RetryPolicy`, instead of reachability updates to retry requests which failed to a network failure will likely be simpler and more reliable. By default, `RetryPolicy` will retry idempotent requests on a variety of error conditions, including an offline network connection.