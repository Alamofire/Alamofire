## Usage

### Making a Request

```swift
import Alamofire

Alamofire.request("https://httpbin.org/get")
```

### Response Handling

Handling the `Response` of a `Request` made in Alamofire involves chaining a response handler onto the `Request`.

```swift
Alamofire.request("https://httpbin.org/get").responseJSON { response in
    print("Request: \(String(describing: response.request))")   // original url request
    print("Response: \(String(describing: response.response))") // http url response
    print("Result: \(response.result)")                         // response serialization result

    if let httpStatusCode = response.response?.statusCode {
        print("http status code: \(httpStatusCode)") // http status code
    }
<<<<<<< HEAD

=======
    
>>>>>>> b971d828
    if let json = response.result.value {
        print("JSON: \(json)") // serialized json response
    }

    if let data = response.data, let utf8Text = String(data: data, encoding: .utf8) {
        print("Data: \(utf8Text)") // original server data as UTF8 string
    }
}
```

In the above example, the `responseJSON` handler is appended to the `Request` to be executed once the `Request` is complete. Rather than blocking execution to wait for a response from the server, a [callback](http://en.wikipedia.org/wiki/Callback_%28computer_programming%29) in the form of a closure is specified to handle the response once it's received. The result of a request is only available inside the scope of a response closure. Any execution contingent on the response or data received from the server must be done within a response closure.

> Networking in Alamofire is done _asynchronously_. Asynchronous programming may be a source of frustration to programmers unfamiliar with the concept, but there are [very good reasons](https://developer.apple.com/library/ios/qa/qa1693/_index.html) for doing it this way.

Alamofire contains five different response handlers by default including:

```swift
// Response Handler - Unserialized Response
func response(
    queue: DispatchQueue?,
    completionHandler: @escaping (DataResponse<Data?>) -> Void)
    -> Self

// Response Data Handler - Serialized into Data
func responseData(
    queue: DispatchQueue?,
    completionHandler: @escaping (DataResponse<Data>) -> Void)
    -> Self

// Response String Handler - Serialized into String
func responseString(
    queue: DispatchQueue?,
    encoding: String.Encoding?,
    completionHandler: @escaping (DataResponse<String>) -> Void)
    -> Self

// Response JSON Handler - Serialized into Any
func responseJSON(
    queue: DispatchQueue?,
    completionHandler: @escaping (DataResponse<Any>) -> Void)
    -> Self

// Response PropertyList (plist) Handler - Serialized into Any
func responsePropertyList(
    queue: DispatchQueue?,
    completionHandler: @escaping (DataResponse<Any>) -> Void))
    -> Self
```

None of the response handlers perform any validation of the `HTTPURLResponse` it gets back from the server.

> For example, response status codes in the `400..<500` and `500..<600` ranges do NOT automatically trigger an `Error`. Alamofire uses [Response Validation](#response-validation) method chaining to achieve this.

#### Response Handler

The `response` handler does NOT evaluate any of the response data. It merely forwards on all information directly from the URL session delegate. It is the Alamofire equivalent of using `cURL` to execute a `Request`.

```swift
Alamofire.request("https://httpbin.org/get").response { response in
    print("Request: \(response.request)")
    print("Response: \(response.response)")
    print("Error: \(response.error)")

    if let data = response.data, let utf8Text = String(data: data, encoding: .utf8) {
    	print("Data: \(utf8Text)")
    }
}
```

> We strongly encourage you to leverage the other response serializers taking advantage of `Response` and `Result` types.

#### Response Data Handler

The `responseData` handler uses the `responseDataSerializer` (the object that serializes the server data into some other type) to extract the `Data` returned by the server. If no errors occur and `Data` is returned, the response `Result` will be a `.success` and the `value` will be of type `Data`.

```swift
Alamofire.request("https://httpbin.org/get").responseData { response in
    debugPrint("All Response Info: \(response)")

    if let data = response.result.value, let utf8Text = String(data: data, encoding: .utf8) {
    	print("Data: \(utf8Text)")
    }
}
```

#### Response String Handler

The `responseString` handler uses the `responseStringSerializer` to convert the `Data` returned by the server into a `String` with the specified encoding. If no errors occur and the server data is successfully serialized into a `String`, the response `Result` will be a `.success` and the `value` will be of type `String`.

```swift
Alamofire.request("https://httpbin.org/get").responseString { response in
    print("Success: \(response.result.isSuccess)")
    print("Response String: \(response.result.value)")
}
```

> If no encoding is specified, Alamofire will use the text encoding specified in the `HTTPURLResponse` from the server. If the text encoding cannot be determined by the server response, it defaults to `.isoLatin1`.

#### Response JSON Handler

The `responseJSON` handler uses the `responseJSONSerializer` to convert the `Data` returned by the server into an `Any` type using the specified `JSONSerialization.ReadingOptions`. If no errors occur and the server data is successfully serialized into a JSON object, the response `Result` will be a `.success` and the `value` will be of type `Any`.

```swift
Alamofire.request("https://httpbin.org/get").responseJSON { response in
    debugPrint(response)

    if let json = response.result.value {
        print("JSON: \(json)")
    }
}
```

> All JSON serialization is handled by the `JSONSerialization` API in the `Foundation` framework.

#### Chained Response Handlers

Response handlers can even be chained:

```swift
Alamofire.request("https://httpbin.org/get")
    .responseString { response in
        print("Response String: \(response.result.value)")
    }
    .responseJSON { response in
        print("Response JSON: \(response.result.value)")
    }
```

> It is important to note that using multiple response handlers on the same `Request` requires the server data to be serialized multiple times. Once for each response handler.

#### Response Handler Queue

Response handlers by default are executed on the main dispatch queue. However, a custom dispatch queue can be provided instead.

```swift
let utilityQueue = DispatchQueue.global(qos: .utility)

Alamofire.request("https://httpbin.org/get").responseJSON(queue: utilityQueue) { response in
    print("Executing response handler on utility queue")
}
```

### Response Validation

By default, Alamofire treats any completed request to be successful, regardless of the content of the response. Calling `validate` before a response handler causes an error to be generated if the response had an unacceptable status code or MIME type.

#### Manual Validation

```swift
Alamofire.request("https://httpbin.org/get")
    .validate(statusCode: 200..<300)
    .validate(contentType: ["application/json"])
    .responseData { response in
        switch response.result {
        case .success:
            print("Validation Successful")
        case .failure(let error):
            print(error)
        }
    }
```

#### Automatic Validation

Automatically validates status code within `200..<300` range, and that the `Content-Type` header of the response matches the `Accept` header of the request, if one is provided.

```swift
Alamofire.request("https://httpbin.org/get").validate().responseJSON { response in
    switch response.result {
    case .success:
        print("Validation Successful")
    case .failure(let error):
        print(error)
    }
}
```

### Response Caching

Response Caching is handled on the system framework level by [`URLCache`](https://developer.apple.com/reference/foundation/urlcache). It provides a composite in-memory and on-disk cache and lets you manipulate the sizes of both the in-memory and on-disk portions.

> By default, Alamofire leverages the shared `URLCache`. In order to customize it, see the [Session Manager Configurations](AdvancedUsage.md#session-manager) section.

### HTTP Methods

The `HTTPMethod` enumeration lists the HTTP methods defined in [RFC 7231 §4.3](http://tools.ietf.org/html/rfc7231#section-4.3):

```swift
public enum HTTPMethod: String {
    case options = "OPTIONS"
    case get     = "GET"
    case head    = "HEAD"
    case post    = "POST"
    case put     = "PUT"
    case patch   = "PATCH"
    case delete  = "DELETE"
    case trace   = "TRACE"
    case connect = "CONNECT"
}
```

These values can be passed as the `method` argument to the `Alamofire.request` API:

```swift
Alamofire.request("https://httpbin.org/get") // method defaults to `.get`

Alamofire.request("https://httpbin.org/post", method: .post)
Alamofire.request("https://httpbin.org/put", method: .put)
Alamofire.request("https://httpbin.org/delete", method: .delete)
```

> The `Alamofire.request` method parameter defaults to `.get`.

### Parameter Encoding

Alamofire supports three types of parameter encoding including: `URL`, `JSON` and `PropertyList`. It can also support any custom encoding that conforms to the `ParameterEncoding` protocol.

#### URL Encoding

The `URLEncoding` type creates a url-encoded query string to be set as or appended to any existing URL query string or set as the HTTP body of the URL request. Whether the query string is set or appended to any existing URL query string or set as the HTTP body depends on the `Destination` of the encoding. The `Destination` enumeration has three cases:

- `.methodDependent` - Applies encoded query string result to existing query string for `GET`, `HEAD` and `DELETE` requests and sets as the HTTP body for requests with any other HTTP method.
- `.queryString` - Sets or appends encoded query string result to existing query string.
- `.httpBody` - Sets encoded query string result as the HTTP body of the URL request.

The `Content-Type` HTTP header field of an encoded request with HTTP body is set to `application/x-www-form-urlencoded; charset=utf-8`. Since there is no published specification for how to encode collection types, the convention of appending `[]` to the key for array values (`foo[]=1&foo[]=2`), and appending the key surrounded by square brackets for nested dictionary values (`foo[bar]=baz`).

##### GET Request With URL-Encoded Parameters

```swift
let parameters: Parameters = ["foo": "bar"]

// All three of these calls are equivalent
Alamofire.request("https://httpbin.org/get", parameters: parameters) // encoding defaults to `URLEncoding.default`
Alamofire.request("https://httpbin.org/get", parameters: parameters, encoding: URLEncoding.default)
Alamofire.request("https://httpbin.org/get", parameters: parameters, encoding: URLEncoding(destination: .methodDependent))

// https://httpbin.org/get?foo=bar
```

##### POST Request With URL-Encoded Parameters

```swift
let parameters: Parameters = [
    "foo": "bar",
    "baz": ["a", 1],
    "qux": [
        "x": 1,
        "y": 2,
        "z": 3
    ]
]

// All three of these calls are equivalent
Alamofire.request("https://httpbin.org/post", method: .post, parameters: parameters)
Alamofire.request("https://httpbin.org/post", method: .post, parameters: parameters, encoding: URLEncoding.default)
Alamofire.request("https://httpbin.org/post", method: .post, parameters: parameters, encoding: URLEncoding.httpBody)

// HTTP body: foo=bar&baz[]=a&baz[]=1&qux[x]=1&qux[y]=2&qux[z]=3
```

##### Configuring the Encoding of `Bool` Parameters

The `URLEncoding.BoolEncoding` enumeration provides the following methods for encoding `Bool` parameters:

- `.numeric` - Encode `true` as `1` and `false` as `0`.
- `.literal` - Encode `true` and `false` as string literals.

By default, Alamofire uses the `.numeric` encoding.

You can create your own `URLEncoding` and specify the desired `Bool` encoding in the initializer:

```swift
let encoding = URLEncoding(boolEncoding: .literal)
```

##### Configuring the Encoding of `Array` Parameters

The `URLEncoding.ArrayEncoding` enumeration provides the following methods for encoding `Array` parameters:

- `.brackets` - An empty set of square brackets is appended to the key for every value.
- `.noBrackets` - No brackets are appended. The key is encoded as is.

By default, Alamofire uses the `.brackets` encoding, where `foo=[1,2]` is encoded as `foo[]=1&foo[]=2`.

Using the `.noBrackets` encoding will encode `foo=[1,2]` as `foo=1&foo=2`.

You can create your own `URLEncoding` and specify the desired `Array` encoding in the initializer:

```swift
let encoding = URLEncoding(arrayEncoding: .noBrackets)
```

#### JSON Encoding

The `JSONEncoding` type creates a JSON representation of the parameters object, which is set as the HTTP body of the request. The `Content-Type` HTTP header field of an encoded request is set to `application/json`.

##### POST Request with JSON-Encoded Parameters

```swift
let parameters: Parameters = [
    "foo": [1,2,3],
    "bar": [
        "baz": "qux"
    ]
]

// Both calls are equivalent
Alamofire.request("https://httpbin.org/post", method: .post, parameters: parameters, encoding: JSONEncoding.default)
Alamofire.request("https://httpbin.org/post", method: .post, parameters: parameters, encoding: JSONEncoding(options: []))

// HTTP body: {"foo": [1, 2, 3], "bar": {"baz": "qux"}}
```

#### Property List Encoding

The `PropertyListEncoding` uses `PropertyListSerialization` to create a plist representation of the parameters object, according to the associated format and write options values, which is set as the body of the request. The `Content-Type` HTTP header field of an encoded request is set to `application/x-plist`.

#### Custom Encoding

In the event that the provided `ParameterEncoding` types do not meet your needs, you can create your own custom encoding. Here's a quick example of how you could build a custom `JSONStringArrayEncoding` type to encode a JSON string array onto a `Request`.

```swift
struct JSONStringArrayEncoding: ParameterEncoding {
	private let array: [String]

    init(array: [String]) {
        self.array = array
    }

    func encode(_ urlRequest: URLRequestConvertible, with parameters: Parameters?) throws -> URLRequest {
        var urlRequest = try urlRequest.asURLRequest()

        let data = try JSONSerialization.data(withJSONObject: array, options: [])

        if urlRequest.value(forHTTPHeaderField: "Content-Type") == nil {
            urlRequest.setValue("application/json", forHTTPHeaderField: "Content-Type")
        }

        urlRequest.httpBody = data

        return urlRequest
    }
}
```

#### Manual Parameter Encoding of a URLRequest

The `ParameterEncoding` APIs can be used outside of making network requests.

```swift
let url = URL(string: "https://httpbin.org/get")!
var urlRequest = URLRequest(url: url)

let parameters: Parameters = ["foo": "bar"]
let encodedURLRequest = try URLEncoding.queryString.encode(urlRequest, with: parameters)
```

### HTTP Headers

Adding a custom HTTP header to a `Request` is supported directly in the global `request` method. This makes it easy to attach HTTP headers to a `Request` that can be constantly changing.

```swift
let headers: HTTPHeaders = [
    "Authorization": "Basic QWxhZGRpbjpvcGVuIHNlc2FtZQ==",
    "Accept": "application/json"
]

Alamofire.request("https://httpbin.org/headers", headers: headers).responseJSON { response in
    debugPrint(response)
}
```

> For HTTP headers that do not change, it is recommended to set them on the `URLSessionConfiguration` so they are automatically applied to any `URLSessionTask` created by the underlying `URLSession`. For more information, see the [Session Manager Configurations](AdvancedUsage.md#session-manager) section.

The default Alamofire `SessionManager` provides a default set of headers for every `Request`. These include:

- `Accept-Encoding`, which defaults to `gzip;q=1.0, compress;q=0.5`, per [RFC 7230 §4.2.3](https://tools.ietf.org/html/rfc7230#section-4.2.3).
- `Accept-Language`, which defaults to up to the top 6 preferred languages on the system, formatted like `en;q=1.0`, per [RFC 7231 §5.3.5](https://tools.ietf.org/html/rfc7231#section-5.3.5).
- `User-Agent`, which contains versioning information about the current app. For example: `iOS Example/1.0 (com.alamofire.iOS-Example; build:1; iOS 10.0.0) Alamofire/4.0.0`, per [RFC 7231 §5.5.3](https://tools.ietf.org/html/rfc7231#section-5.5.3).

If you need to customize these headers, a custom `URLSessionConfiguration` should be created, the `defaultHTTPHeaders` property updated and the configuration applied to a new `SessionManager` instance.

### Authentication

Authentication is handled on the system framework level by [`URLCredential`](https://developer.apple.com/reference/foundation/nsurlcredential) and [`URLAuthenticationChallenge`](https://developer.apple.com/reference/foundation/urlauthenticationchallenge).

**Supported Authentication Schemes**

- [HTTP Basic](http://en.wikipedia.org/wiki/Basic_access_authentication)
- [HTTP Digest](http://en.wikipedia.org/wiki/Digest_access_authentication)
- [Kerberos](http://en.wikipedia.org/wiki/Kerberos_%28protocol%29)
- [NTLM](http://en.wikipedia.org/wiki/NT_LAN_Manager)

#### HTTP Basic Authentication

The `authenticate` method on a `Request` will automatically provide a `URLCredential` to a `URLAuthenticationChallenge` when appropriate:

```swift
let user = "user"
let password = "password"

Alamofire.request("https://httpbin.org/basic-auth/\(user)/\(password)")
    .authenticate(user: user, password: password)
    .responseJSON { response in
        debugPrint(response)
    }
```

Depending upon your server implementation, an `Authorization` header may also be appropriate:

```swift
let user = "user"
let password = "password"

var headers: HTTPHeaders = [:]

if let authorizationHeader = Request.authorizationHeader(user: user, password: password) {
    headers[authorizationHeader.key] = authorizationHeader.value
}

Alamofire.request("https://httpbin.org/basic-auth/user/password", headers: headers)
    .responseJSON { response in
        debugPrint(response)
    }
```

#### Authentication with URLCredential

```swift
let user = "user"
let password = "password"

let credential = URLCredential(user: user, password: password, persistence: .forSession)

Alamofire.request("https://httpbin.org/basic-auth/\(user)/\(password)")
    .authenticate(usingCredential: credential)
    .responseJSON { response in
        debugPrint(response)
    }
```

> It is important to note that when using a `URLCredential` for authentication, the underlying `URLSession` will actually end up making two requests if a challenge is issued by the server. The first request will not include the credential which "may" trigger a challenge from the server. The challenge is then received by Alamofire, the credential is appended and the request is retried by the underlying `URLSession`.

### Downloading Data to a File

Requests made in Alamofire that fetch data from a server can download the data in-memory or on-disk. The `Alamofire.request` APIs used in all the examples so far always downloads the server data in-memory. This is great for smaller payloads because it's more efficient, but really bad for larger payloads because the download could run your entire application out-of-memory. Because of this, you can also use the `Alamofire.download` APIs to download the server data to a temporary file on-disk.

> This will only work on `macOS` as is. Other platforms don't allow access to the filesystem outside of your app's sandbox. To download files on other platforms, see the [Download File Destination](#download-file-destination) section.

```swift
Alamofire.download("https://httpbin.org/image/png").responseData { response in
    if let data = response.result.value {
        let image = UIImage(data: data)
    }
}
```

> The `Alamofire.download` APIs should also be used if you need to download data while your app is in the background. For more information, please see the [Session Manager Configurations](AdvancedUsage.md#session-manager) section.

#### Download File Destination

You can also provide a `DownloadFileDestination` closure to move the file from the temporary directory to a final destination. Before the temporary file is actually moved to the `destinationURL`, the `DownloadOptions` specified in the closure will be executed. The two currently supported `DownloadOptions` are:

- `.createIntermediateDirectories` - Creates intermediate directories for the destination URL if specified.
- `.removePreviousFile` - Removes a previous file from the destination URL if specified.

```swift
let destination: DownloadRequest.DownloadFileDestination = { _, _ in
    let documentsURL = FileManager.default.urls(for: .documentDirectory, in: .userDomainMask)[0]
    let fileURL = documentsURL.appendingPathComponent("pig.png")

    return (fileURL, [.removePreviousFile, .createIntermediateDirectories])
}

Alamofire.download(urlString, to: destination).response { response in
    print(response)

    if response.error == nil, let imagePath = response.destinationURL?.path {
        let image = UIImage(contentsOfFile: imagePath)
    }
}
```

You can also use the suggested download destination API.

```swift
let destination = DownloadRequest.suggestedDownloadDestination(for: .documentDirectory)
Alamofire.download("https://httpbin.org/image/png", to: destination)
```

#### Download Progress

Many times it can be helpful to report download progress to the user. Any `DownloadRequest` can report download progress using the `downloadProgress` API.

```swift
Alamofire.download("https://httpbin.org/image/png")
    .downloadProgress { progress in
        print("Download Progress: \(progress.fractionCompleted)")
    }
    .responseData { response in
        if let data = response.result.value {
            let image = UIImage(data: data)
        }
    }
```

The `downloadProgress` API also takes a `queue` parameter which defines which `DispatchQueue` the download progress closure should be called on.

```swift
let utilityQueue = DispatchQueue.global(qos: .utility)

Alamofire.download("https://httpbin.org/image/png")
    .downloadProgress(queue: utilityQueue) { progress in
        print("Download Progress: \(progress.fractionCompleted)")
    }
    .responseData { response in
        if let data = response.result.value {
            let image = UIImage(data: data)
        }
    }
```

#### Resuming a Download

If a `DownloadRequest` is cancelled or interrupted, the underlying URL session may generate resume data for the active `DownloadRequest`. If this happens, the resume data can be re-used to restart the `DownloadRequest` where it left off. The resume data can be accessed through the download response, then reused when trying to restart the request.

> **IMPORTANT:** On some versions of all Apple platforms (iOS 10 - 10.2, macOS 10.12 - 10.12.2, tvOS 10 - 10.1, watchOS 3 - 3.1.1), `resumeData` is broken on background URL session configurations. There's an underlying bug in the `resumeData` generation logic where the data is written incorrectly and will always fail to resume the download. For more information about the bug and possible workarounds, please see this [Stack Overflow post](http://stackoverflow.com/a/39347461/1342462).

```swift
class ImageRequestor {
    private var resumeData: Data?
    private var image: UIImage?

    func fetchImage(completion: (UIImage?) -> Void) {
        guard image == nil else { completion(image) ; return }

        let destination: DownloadRequest.DownloadFileDestination = { _, _ in
            let documentsURL = FileManager.default.urls(for: .documentDirectory, in: .userDomainMask)[0]
            let fileURL = documentsURL.appendingPathComponent("pig.png")

            return (fileURL, [.removePreviousFile, .createIntermediateDirectories])
        }

        let request: DownloadRequest

        if let resumeData = resumeData {
            request = Alamofire.download(resumingWith: resumeData)
        } else {
            request = Alamofire.download("https://httpbin.org/image/png")
        }

        request.responseData { response in
            switch response.result {
            case .success(let data):
                self.image = UIImage(data: data)
            case .failure:
                self.resumeData = response.resumeData
            }
        }
    }
}
```

### Uploading Data to a Server

When sending relatively small amounts of data to a server using JSON or URL encoded parameters, the `Alamofire.request` APIs are usually sufficient. If you need to send much larger amounts of data from a file URL or an `InputStream`, then the `Alamofire.upload` APIs are what you want to use.

> The `Alamofire.upload` APIs should also be used if you need to upload data while your app is in the background. For more information, please see the [Session Manager Configurations](AdvancedUsage.md#session-manager) section.

#### Uploading Data

```swift
let imageData = UIImagePNGRepresentation(image)!

Alamofire.upload(imageData, to: "https://httpbin.org/post").responseJSON { response in
    debugPrint(response)
}
```

#### Uploading a File

```swift
let fileURL = Bundle.main.url(forResource: "video", withExtension: "mov")

Alamofire.upload(fileURL, to: "https://httpbin.org/post").responseJSON { response in
    debugPrint(response)
}
```

#### Uploading Multipart Form Data

```swift
Alamofire.upload(
    multipartFormData: { multipartFormData in
        multipartFormData.append(unicornImageURL, withName: "unicorn")
        multipartFormData.append(rainbowImageURL, withName: "rainbow")
    },
    to: "https://httpbin.org/post",
    encodingCompletion: { encodingResult in
    	switch encodingResult {
    	case .success(let upload, _, _):
            upload.responseJSON { response in
                debugPrint(response)
            }
    	case .failure(let encodingError):
    	    print(encodingError)
    	}
    }
)
```

#### Upload Progress

While your user is waiting for their upload to complete, sometimes it can be handy to show the progress of the upload to the user. Any `UploadRequest` can report both upload progress and download progress of the response data using the `uploadProgress` and `downloadProgress` APIs.

```swift
let fileURL = Bundle.main.url(forResource: "video", withExtension: "mov")

Alamofire.upload(fileURL, to: "https://httpbin.org/post")
    .uploadProgress { progress in // main queue by default
        print("Upload Progress: \(progress.fractionCompleted)")
    }
    .downloadProgress { progress in // main queue by default
        print("Download Progress: \(progress.fractionCompleted)")
    }
    .responseJSON { response in
        debugPrint(response)
    }
```

### Statistical Metrics

#### Timeline

Alamofire collects timings throughout the lifecycle of a `Request` and creates a `Timeline` object exposed as a property on all response types.

```swift
Alamofire.request("https://httpbin.org/get").responseJSON { response in
    print(response.timeline)
}
```

The above reports the following `Timeline` info:

- `Latency`: 0.428 seconds
- `Request Duration`: 0.428 seconds
- `Serialization Duration`: 0.001 seconds
- `Total Duration`: 0.429 seconds

#### URL Session Task Metrics

In iOS and tvOS 10 and macOS 10.12, Apple introduced the new [URLSessionTaskMetrics](https://developer.apple.com/reference/foundation/urlsessiontaskmetrics) APIs. The task metrics encapsulate some fantastic statistical information about the request and response execution. The API is very similar to the `Timeline`, but provides many more statistics that Alamofire doesn't have access to compute. The metrics can be accessed through any response type.

```swift
Alamofire.request("https://httpbin.org/get").responseJSON { response in
    print(response.metrics)
}
```

It's important to note that these APIs are only available on iOS and tvOS 10 and macOS 10.12. Therefore, depending on your deployment target, you may need to use these inside availability checks:

```swift
Alamofire.request("https://httpbin.org/get").responseJSON { response in
    if #available(iOS 10.0, *) {
        print(response.metrics)
    }
}
```

### cURL Command Output

Debugging platform issues can be frustrating. Thankfully, Alamofire `Request` objects conform to both the `CustomStringConvertible` and `CustomDebugStringConvertible` protocols to provide some VERY helpful debugging tools.

#### CustomStringConvertible

```swift
let request = Alamofire.request("https://httpbin.org/ip")

print(request)
// GET https://httpbin.org/ip (200)
```

#### CustomDebugStringConvertible

```swift
let request = Alamofire.request("https://httpbin.org/get", parameters: ["foo": "bar"])
debugPrint(request)
```

Outputs:

```bash
$ curl -i \
    -H "User-Agent: Alamofire/4.0.0" \
    -H "Accept-Encoding: gzip;q=1.0, compress;q=0.5" \
    -H "Accept-Language: en;q=1.0,fr;q=0.9,de;q=0.8,zh-Hans;q=0.7,zh-Hant;q=0.6,ja;q=0.5" \
    "https://httpbin.org/get?foo=bar"
```

---<|MERGE_RESOLUTION|>--- conflicted
+++ resolved
@@ -21,11 +21,7 @@
     if let httpStatusCode = response.response?.statusCode {
         print("http status code: \(httpStatusCode)") // http status code
     }
-<<<<<<< HEAD
-
-=======
-    
->>>>>>> b971d828
+
     if let json = response.result.value {
         print("JSON: \(json)") // serialized json response
     }
