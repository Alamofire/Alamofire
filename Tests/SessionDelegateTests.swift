--- conflicted
+++ resolved
@@ -511,17 +511,14 @@
         // Given
         var notificationCalledWithResponseData = false
         var response: HTTPURLResponse?
-<<<<<<< HEAD
-
-        let expectation = self.expectation(forNotification: Notification.Name.Task.DidComplete, object: nil) { notif -> Bool in
-=======
         #if swift(>=4.1)
         let notification = Notification.Name.Task.DidComplete
         #else
         let notification = Notification.Name.Task.DidComplete.rawValue
         #endif
         let expectation = self.expectation(forNotification: notification, object: nil) { notif -> Bool in
->>>>>>> 2fb881a1
+
+        let expectation = self.expectation(forNotification: Notification.Name.Task.DidComplete, object: nil) { notif -> Bool in
 
             // check that we are handling notif for a dataTask
             guard let task = notif.userInfo?[Notification.Key.Task] as? URLSessionDataTask else {
@@ -552,17 +549,12 @@
         // Given
         var notificationCalledWithNilResponseData = false
         var response: HTTPURLResponse?
-<<<<<<< HEAD
-
-        let expectation = self.expectation(forNotification: Notification.Name.Task.DidComplete, object: nil) { notif -> Bool in
-=======
         #if swift(>=4.1)
         let notification = Notification.Name.Task.DidComplete
         #else
         let notification = Notification.Name.Task.DidComplete.rawValue
         #endif
         let expectation = self.expectation(forNotification: notification, object: nil) { notif -> Bool in
->>>>>>> 2fb881a1
 
             // check that we are handling notif for a downloadTask
             guard let task = notif.userInfo?[Notification.Key.Task] as? URLSessionDownloadTask else {
@@ -577,11 +569,7 @@
         }
 
         // When
-<<<<<<< HEAD
-        manager.download("https://httpbin.org/get").response {resp in }
-=======
         manager.download("https://httpbin.org/get").response { resp in }
->>>>>>> 2fb881a1
 
         wait(for: [expectation], timeout: timeout)
 
