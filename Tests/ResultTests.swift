--- conflicted
+++ resolved
@@ -213,15 +213,11 @@
         let result = Result<String>.success("success value")
 
         // When
-<<<<<<< HEAD
-        let mappedResult = result.map { $0.count }
-=======
         #if swift(>=3.2)
         let mappedResult = result.map { $0.count }
         #else
         let mappedResult = result.map { $0.characters.count }
         #endif
->>>>>>> 7c84c0a9
 
         // Then
         XCTAssertEqual(mappedResult.value, 13)
@@ -233,15 +229,11 @@
         let result = Result<String>.failure(ResultError())
 
         // When
-<<<<<<< HEAD
-        let mappedResult = result.map { $0.count }
-=======
         #if swift(>=3.2)
         let mappedResult = result.map { $0.count }
         #else
         let mappedResult = result.map { $0.characters.count }
         #endif
->>>>>>> 7c84c0a9
 
         // Then
         if let error = mappedResult.error {
@@ -258,15 +250,11 @@
         let result = Result<String>.success("success value")
 
         // When
-<<<<<<< HEAD
-        let mappedResult = result.flatMap { $0.count }
-=======
         #if swift(>=3.2)
         let mappedResult = result.map { $0.count }
         #else
         let mappedResult = result.map { $0.characters.count }
         #endif
->>>>>>> 7c84c0a9
 
         // Then
         XCTAssertEqual(mappedResult.value, 13)
