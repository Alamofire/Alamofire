// ParameterEncodingTests.swift
//
// Copyright (c) 2014 Alamofire (http://alamofire.org)
//
// Permission is hereby granted, free of charge, to any person obtaining a copy
// of this software and associated documentation files (the "Software"), to deal
// in the Software without restriction, including without limitation the rights
// to use, copy, modify, merge, publish, distribute, sublicense, and/or sell
// copies of the Software, and to permit persons to whom the Software is
// furnished to do so, subject to the following conditions:
//
// The above copyright notice and this permission notice shall be included in
// all copies or substantial portions of the Software.
//
// THE SOFTWARE IS PROVIDED "AS IS", WITHOUT WARRANTY OF ANY KIND, EXPRESS OR
// IMPLIED, INCLUDING BUT NOT LIMITED TO THE WARRANTIES OF MERCHANTABILITY,
// FITNESS FOR A PARTICULAR PURPOSE AND NONINFRINGEMENT. IN NO EVENT SHALL THE
// AUTHORS OR COPYRIGHT HOLDERS BE LIABLE FOR ANY CLAIM, DAMAGES OR OTHER
// LIABILITY, WHETHER IN AN ACTION OF CONTRACT, TORT OR OTHERWISE, ARISING FROM,
// OUT OF OR IN CONNECTION WITH THE SOFTWARE OR THE USE OR OTHER DEALINGS IN
// THE SOFTWARE.

import Foundation
import Alamofire
import XCTest

class AlamofireURLParameterEncodingTestCase: XCTestCase {
    let encoding: ParameterEncoding = .URL
    var URLRequest: NSURLRequest!

    override func setUp()  {
        super.setUp()

        let URL = NSURL(string: "http://example.com/")
        self.URLRequest = NSURLRequest(URL: URL)
    }

    // MARK: -

    func testURLParameterEncodeNilParameters() {
        let (URLRequest, error) = self.encoding.encode(self.URLRequest, parameters: nil)

        XCTAssertNil(URLRequest.URL.query?, "query should be nil")
    }

    func testURLParameterEncodeOneStringKeyStringValueParameter() {
        let parameters = ["foo": "bar"]
        let (URLRequest, error) = self.encoding.encode(self.URLRequest, parameters: parameters)

        XCTAssertEqual(URLRequest.URL.query!, "foo=bar", "query is incorrect")
    }

    func testURLParameterEncodeOneStringKeyStringValueParameterAppendedToQuery() {
        var mutableURLRequest = self.URLRequest.mutableCopy() as NSMutableURLRequest
        let URLComponents = NSURLComponents(URL: mutableURLRequest.URL!, resolvingAgainstBaseURL: false)
        URLComponents.query = "baz=qux"
        mutableURLRequest.URL = URLComponents.URL

        let parameters = ["foo": "bar"]
        let (URLRequest, error) = self.encoding.encode(mutableURLRequest, parameters: parameters)

        XCTAssertEqual(URLRequest.URL.query!, "baz=qux&foo=bar", "query is incorrect")
    }

    func testURLParameterEncodeTwoStringKeyStringValueParameters() {
        let parameters = ["foo": "bar", "baz": "qux"]
        let (URLRequest, error) = self.encoding.encode(self.URLRequest, parameters: parameters)

        XCTAssertEqual(URLRequest.URL.query!, "baz=qux&foo=bar", "query is incorrect")
    }

    func testURLParameterEncodeStringKeyIntegerValueParameter() {
        let parameters = ["foo": 1]
        let (URLRequest, error) = self.encoding.encode(self.URLRequest, parameters: parameters)

        XCTAssertEqual(URLRequest.URL.query!, "foo=1", "query is incorrect")
    }

    func testURLParameterEncodeStringKeyDoubleValueParameter() {
        let parameters = ["foo": 1.1]
        let (URLRequest, error) = self.encoding.encode(self.URLRequest, parameters: parameters)

        XCTAssertEqual(URLRequest.URL.query!, "foo=1.1", "query is incorrect")
    }

    func testURLParameterEncodeStringKeyBoolValueParameter() {
        let parameters = ["foo": true]
        let (URLRequest, error) = self.encoding.encode(self.URLRequest, parameters: parameters)

        XCTAssertEqual(URLRequest.URL.query!, "foo=1", "query is incorrect")
    }

    func testURLParameterEncodeStringKeyArrayValueParameter() {
        let parameters = ["foo": ["a", 1, true]]
        let (URLRequest, error) = self.encoding.encode(self.URLRequest, parameters: parameters)

        XCTAssertEqual(URLRequest.URL.query!, "foo%5B%5D=a&foo%5B%5D=1&foo%5B%5D=1", "query is incorrect")
    }

    func testURLParameterEncodeStringKeyDictionaryValueParameter() {
        let parameters = ["foo": ["bar": 1]]
        let (URLRequest, error) = self.encoding.encode(self.URLRequest, parameters: parameters)

        XCTAssertEqual(URLRequest.URL.query!, "foo%5Bbar%5D=1", "query is incorrect")
    }

    func testURLParameterEncodeStringKeyNestedDictionaryValueParameter() {
        let parameters = ["foo": ["bar": ["baz": 1]]]
        let (URLRequest, error) = self.encoding.encode(self.URLRequest, parameters: parameters)

        XCTAssertEqual(URLRequest.URL.query!, "foo%5Bbar%5D%5Bbaz%5D=1", "query is incorrect")
    }

    func testURLParameterEncodeStringKeyNestedDictionaryArrayValueParameter() {
        let parameters = ["foo": ["bar": ["baz": ["a", 1, true]]]]
        let (URLRequest, error) = self.encoding.encode(self.URLRequest, parameters: parameters)

        XCTAssertEqual(URLRequest.URL.query!, "foo%5Bbar%5D%5Bbaz%5D%5B%5D=a&foo%5Bbar%5D%5Bbaz%5D%5B%5D=1&foo%5Bbar%5D%5Bbaz%5D%5B%5D=1", "query is incorrect")
    }

    func testURLParameterEncodeStringKeyPercentEncodedStringValueParameter() {
        let parameters = ["percent": "%25"]
        let (URLRequest, error) = self.encoding.encode(self.URLRequest, parameters: parameters)

        XCTAssertEqual(URLRequest.URL.query!, "percent=%2525", "query is incorrect")
    }

    func testURLParameterEncodeStringKeyNonLatinStringValueParameter() {
        let parameters = [
            "french": "français",
            "japanese": "日本語",
            "arabic": "العربية",
            "emoji": "😃"
        ]
        let (URLRequest, error) = self.encoding.encode(self.URLRequest, parameters: parameters)

        XCTAssertEqual(URLRequest.URL.query!, "arabic=%D8%A7%D9%84%D8%B9%D8%B1%D8%A8%D9%8A%D8%A9&emoji=%F0%9F%98%83&french=fran%C3%A7ais&japanese=%E6%97%A5%E6%9C%AC%E8%AA%9E", "query is incorrect")
    }

    func testURLParameterEncodeGETParametersInURL() {
<<<<<<< HEAD
        var mutableRequest = self.request.mutableCopy() as NSMutableURLRequest
        mutableRequest.HTTPMethod = Method.GET.rawValue
=======
        var mutableURLRequest = self.URLRequest.mutableCopy() as NSMutableURLRequest
        mutableURLRequest.HTTPMethod = Method.GET.toRaw()
>>>>>>> bc6a58d7

        let parameters = ["foo": 1, "bar": 2]
        let (URLRequest, error) = self.encoding.encode(mutableURLRequest, parameters: parameters)

        XCTAssertEqual(URLRequest.URL.query!, "bar=2&foo=1", "query is incorrect")
        XCTAssertNil(URLRequest.valueForHTTPHeaderField("Content-Type"), "Content-Type should be nil")
        XCTAssertNil(URLRequest.HTTPBody, "HTTPBody should be nil")
    }

    func testURLParameterEncodePOSTParametersInHTTPBody() {
<<<<<<< HEAD
        var mutableRequest = self.request.mutableCopy() as NSMutableURLRequest
        mutableRequest.HTTPMethod = Method.POST.rawValue
=======
        var mutableURLRequest = self.URLRequest.mutableCopy() as NSMutableURLRequest
        mutableURLRequest.HTTPMethod = Method.POST.toRaw()
>>>>>>> bc6a58d7

        let parameters = ["foo": 1, "bar": 2]
        let (URLRequest, error) = self.encoding.encode(mutableURLRequest, parameters: parameters)

        XCTAssertEqual(NSString(data: URLRequest.HTTPBody!, encoding: NSUTF8StringEncoding), "bar=2&foo=1", "HTTPBody is incorrect")
        XCTAssertEqual(URLRequest.valueForHTTPHeaderField("Content-Type")!, "application/x-www-form-urlencoded", "Content-Type should be application/x-www-form-urlencoded")
        XCTAssertNotNil(URLRequest.HTTPBody, "HTTPBody should not be nil")
    }
}

class AlamofireJSONParameterEncodingTestCase: XCTestCase {
    let encoding: ParameterEncoding = .JSON
    var URLRequest: NSURLRequest!

    override func setUp()  {
        super.setUp()

        let URL = NSURL(string: "http://example.com/")
        self.URLRequest = NSURLRequest(URL: URL)
    }

    // MARK: -

    func testJSONParameterEncodeNilParameters() {
        let (URLRequest, error) = self.encoding.encode(self.URLRequest, parameters: nil)

        XCTAssertNil(error, "error should be nil")
        XCTAssertNil(URLRequest.URL.query?, "query should be nil")
        XCTAssertNil(URLRequest.valueForHTTPHeaderField("Content-Type"), "Content-Type should be nil")
        XCTAssertNil(URLRequest.HTTPBody, "HTTPBody should be nil")
    }

    func testJSONParameterEncodeComplexParameters() {
        let parameters = [
            "foo": "bar",
            "baz": ["a", 1, true],
            "qux": ["a": 1,
                    "b": [2, 2],
                    "c": [3, 3, 3]
                   ]
        ]

        let (URLRequest, error) = self.encoding.encode(self.URLRequest, parameters: parameters)

        XCTAssertNil(error, "error should be nil")
        XCTAssertNil(URLRequest.URL.query?, "query should be nil")
        XCTAssertNotNil(URLRequest.valueForHTTPHeaderField("Content-Type"), "Content-Type should not be nil")
        XCTAssert(URLRequest.valueForHTTPHeaderField("Content-Type")!.hasPrefix("application/json"), "Content-Type should be application/json")
        XCTAssertNotNil(URLRequest.HTTPBody, "HTTPBody should not be nil")

        let JSON = NSJSONSerialization.JSONObjectWithData(URLRequest.HTTPBody!, options: .AllowFragments, error: nil) as NSObject!
        XCTAssertNotNil(JSON, "HTTPBody JSON is invalid")
        XCTAssertEqual(JSON as NSObject, parameters as NSObject, "HTTPBody JSON does not equal parameters")
    }
}

class AlamofirePropertyListParameterEncodingTestCase: XCTestCase {
    let encoding: ParameterEncoding = .PropertyList(.XMLFormat_v1_0, 0)
    var URLRequest: NSURLRequest!

    override func setUp()  {
        super.setUp()

        let URL = NSURL(string: "http://example.com/")
        self.URLRequest = NSURLRequest(URL: URL)
    }

    // MARK: -

    func testPropertyListParameterEncodeNilParameters() {
        let (URLRequest, error) = self.encoding.encode(self.URLRequest, parameters: nil)

        XCTAssertNil(error, "error should be nil")
        XCTAssertNil(URLRequest.URL.query?, "query should be nil")
        XCTAssertNil(URLRequest.valueForHTTPHeaderField("Content-Type"), "Content-Type should be nil")
        XCTAssertNil(URLRequest.HTTPBody, "HTTPBody should be nil")
    }

    func testPropertyListParameterEncodeComplexParameters() {
        let parameters = [
            "foo": "bar",
            "baz": ["a", 1, true],
            "qux": ["a": 1,
                "b": [2, 2],
                "c": [3, 3, 3]
            ]
        ]

        let (URLRequest, error) = self.encoding.encode(self.URLRequest, parameters: parameters)

        XCTAssertNil(error, "error should be nil")
        XCTAssertNil(URLRequest.URL.query?, "query should be nil")
        XCTAssertNotNil(URLRequest.valueForHTTPHeaderField("Content-Type"), "Content-Type should not be nil")
        XCTAssert(URLRequest.valueForHTTPHeaderField("Content-Type")!.hasPrefix("application/x-plist"), "Content-Type should be application/x-plist")
        XCTAssertNotNil(URLRequest.HTTPBody, "HTTPBody should not be nil")

        let plist = NSPropertyListSerialization.propertyListWithData(URLRequest.HTTPBody!, options: 0, format: nil, error: nil) as NSObject
        XCTAssertNotNil(plist, "HTTPBody JSON is invalid")
        XCTAssertEqual(plist as NSObject, parameters as NSObject, "HTTPBody plist does not equal parameters")
    }

    func testPropertyListParameterEncodeDateAndDataParameters() {
        let date: NSDate = NSDate()
        let data: NSData = "data".dataUsingEncoding(NSUTF8StringEncoding, allowLossyConversion: false)!

        let parameters = [
            "date": date,
            "data": data
        ]

        let (URLRequest, error) = self.encoding.encode(self.URLRequest, parameters: parameters)

        XCTAssertNil(error, "error should be nil")
        XCTAssertNil(URLRequest.URL.query?, "query should be nil")
        XCTAssertNotNil(URLRequest.valueForHTTPHeaderField("Content-Type"), "Content-Type should not be nil")
        XCTAssert(URLRequest.valueForHTTPHeaderField("Content-Type")!.hasPrefix("application/x-plist"), "Content-Type should be application/x-plist")
        XCTAssertNotNil(URLRequest.HTTPBody, "HTTPBody should not be nil")

        let plist = NSPropertyListSerialization.propertyListWithData(URLRequest.HTTPBody!, options: 0, format: nil, error: nil) as NSObject!
        XCTAssertNotNil(plist, "HTTPBody JSON is invalid")
        XCTAssert(plist.valueForKey("date") is NSDate, "date is not NSDate")
        XCTAssert(plist.valueForKey("data") is NSData, "data is not NSData")
    }
}

class AlamofireCustomParameterEncodingTestCase: XCTestCase {
    func testCustomParameterEncode() {
        let encodingClosure: (URLRequestConvertible, [String: AnyObject]?) -> (NSURLRequest, NSError?) = { (URLRequest, parameters) in
            let mutableURLRequest = URLRequest.URLRequest.mutableCopy() as NSMutableURLRequest
            mutableURLRequest.setValue("Xcode", forHTTPHeaderField: "User-Agent")
            return (mutableURLRequest, nil)
        }

        let encoding: ParameterEncoding = .Custom(encodingClosure)

        let URLRequest = NSURLRequest(URL: NSURL(string: "http://example.com"))
        let parameters: [String: AnyObject] = [:]

        XCTAssertEqual(encoding.encode(URLRequest, parameters: parameters).0, encodingClosure(URLRequest, parameters).0, "URLRequest should be equal")
    }
}<|MERGE_RESOLUTION|>--- conflicted
+++ resolved
@@ -138,13 +138,8 @@
     }
 
     func testURLParameterEncodeGETParametersInURL() {
-<<<<<<< HEAD
-        var mutableRequest = self.request.mutableCopy() as NSMutableURLRequest
+        var mutableRequest = self.URLRequest.mutableCopy() as NSMutableURLRequest
         mutableRequest.HTTPMethod = Method.GET.rawValue
-=======
-        var mutableURLRequest = self.URLRequest.mutableCopy() as NSMutableURLRequest
-        mutableURLRequest.HTTPMethod = Method.GET.toRaw()
->>>>>>> bc6a58d7
 
         let parameters = ["foo": 1, "bar": 2]
         let (URLRequest, error) = self.encoding.encode(mutableURLRequest, parameters: parameters)
@@ -155,13 +150,8 @@
     }
 
     func testURLParameterEncodePOSTParametersInHTTPBody() {
-<<<<<<< HEAD
-        var mutableRequest = self.request.mutableCopy() as NSMutableURLRequest
+        var mutableRequest = self.URLRequest.mutableCopy() as NSMutableURLRequest
         mutableRequest.HTTPMethod = Method.POST.rawValue
-=======
-        var mutableURLRequest = self.URLRequest.mutableCopy() as NSMutableURLRequest
-        mutableURLRequest.HTTPMethod = Method.POST.toRaw()
->>>>>>> bc6a58d7
 
         let parameters = ["foo": 1, "bar": 2]
         let (URLRequest, error) = self.encoding.encode(mutableURLRequest, parameters: parameters)
