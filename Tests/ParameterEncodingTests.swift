// ParameterEncodingTests.swift
//
// Copyright (c) 2014 Alamofire (http://alamofire.org)
//
// Permission is hereby granted, free of charge, to any person obtaining a copy
// of this software and associated documentation files (the "Software"), to deal
// in the Software without restriction, including without limitation the rights
// to use, copy, modify, merge, publish, distribute, sublicense, and/or sell
// copies of the Software, and to permit persons to whom the Software is
// furnished to do so, subject to the following conditions:
//
// The above copyright notice and this permission notice shall be included in
// all copies or substantial portions of the Software.
//
// THE SOFTWARE IS PROVIDED "AS IS", WITHOUT WARRANTY OF ANY KIND, EXPRESS OR
// IMPLIED, INCLUDING BUT NOT LIMITED TO THE WARRANTIES OF MERCHANTABILITY,
// FITNESS FOR A PARTICULAR PURPOSE AND NONINFRINGEMENT. IN NO EVENT SHALL THE
// AUTHORS OR COPYRIGHT HOLDERS BE LIABLE FOR ANY CLAIM, DAMAGES OR OTHER
// LIABILITY, WHETHER IN AN ACTION OF CONTRACT, TORT OR OTHERWISE, ARISING FROM,
// OUT OF OR IN CONNECTION WITH THE SOFTWARE OR THE USE OR OTHER DEALINGS IN
// THE SOFTWARE.

import Foundation
import Alamofire
import XCTest

class AlamofireURLParameterEncodingTestCase: XCTestCase {
    let encoding: ParameterEncoding = .URL
    var URLRequest: NSURLRequest!

    override func setUp()  {
        super.setUp()

<<<<<<< HEAD
        let URL = NSURL(string: "http://example.com/")
        self.URLRequest = NSURLRequest(URL: URL)
=======
        let URL = NSURL(string: "http://example.com/")!
        self.request = NSURLRequest(URL: URL)
>>>>>>> 29d8b97b
    }

    // MARK: -

    func testURLParameterEncodeNilParameters() {
        let (URLRequest, error) = self.encoding.encode(self.URLRequest, parameters: nil)

        XCTAssertNil(URLRequest.URL.query?, "query should be nil")
    }

    func testURLParameterEncodeOneStringKeyStringValueParameter() {
        let parameters = ["foo": "bar"]
        let (URLRequest, error) = self.encoding.encode(self.URLRequest, parameters: parameters)

        XCTAssertEqual(URLRequest.URL.query!, "foo=bar", "query is incorrect")
    }

    func testURLParameterEncodeOneStringKeyStringValueParameterAppendedToQuery() {
<<<<<<< HEAD
        var mutableURLRequest = self.URLRequest.mutableCopy() as NSMutableURLRequest
        let URLComponents = NSURLComponents(URL: mutableURLRequest.URL!, resolvingAgainstBaseURL: false)
=======
        var mutableRequest = self.request.mutableCopy() as NSMutableURLRequest
        let URLComponents = NSURLComponents(URL: mutableRequest.URL!, resolvingAgainstBaseURL: false)!
>>>>>>> 29d8b97b
        URLComponents.query = "baz=qux"
        mutableURLRequest.URL = URLComponents.URL

        let parameters = ["foo": "bar"]
        let (URLRequest, error) = self.encoding.encode(mutableURLRequest, parameters: parameters)

        XCTAssertEqual(URLRequest.URL.query!, "baz=qux&foo=bar", "query is incorrect")
    }

    func testURLParameterEncodeTwoStringKeyStringValueParameters() {
        let parameters = ["foo": "bar", "baz": "qux"]
        let (URLRequest, error) = self.encoding.encode(self.URLRequest, parameters: parameters)

        XCTAssertEqual(URLRequest.URL.query!, "baz=qux&foo=bar", "query is incorrect")
    }

    func testURLParameterEncodeStringKeyIntegerValueParameter() {
        let parameters = ["foo": 1]
        let (URLRequest, error) = self.encoding.encode(self.URLRequest, parameters: parameters)

        XCTAssertEqual(URLRequest.URL.query!, "foo=1", "query is incorrect")
    }

    func testURLParameterEncodeStringKeyDoubleValueParameter() {
        let parameters = ["foo": 1.1]
        let (URLRequest, error) = self.encoding.encode(self.URLRequest, parameters: parameters)

        XCTAssertEqual(URLRequest.URL.query!, "foo=1.1", "query is incorrect")
    }

    func testURLParameterEncodeStringKeyBoolValueParameter() {
        let parameters = ["foo": true]
        let (URLRequest, error) = self.encoding.encode(self.URLRequest, parameters: parameters)

        XCTAssertEqual(URLRequest.URL.query!, "foo=1", "query is incorrect")
    }

    func testURLParameterEncodeStringKeyArrayValueParameter() {
        let parameters = ["foo": ["a", 1, true]]
        let (URLRequest, error) = self.encoding.encode(self.URLRequest, parameters: parameters)

        XCTAssertEqual(URLRequest.URL.query!, "foo%5B%5D=a&foo%5B%5D=1&foo%5B%5D=1", "query is incorrect")
    }

    func testURLParameterEncodeStringKeyDictionaryValueParameter() {
        let parameters = ["foo": ["bar": 1]]
        let (URLRequest, error) = self.encoding.encode(self.URLRequest, parameters: parameters)

        XCTAssertEqual(URLRequest.URL.query!, "foo%5Bbar%5D=1", "query is incorrect")
    }

    func testURLParameterEncodeStringKeyNestedDictionaryValueParameter() {
        let parameters = ["foo": ["bar": ["baz": 1]]]
        let (URLRequest, error) = self.encoding.encode(self.URLRequest, parameters: parameters)

        XCTAssertEqual(URLRequest.URL.query!, "foo%5Bbar%5D%5Bbaz%5D=1", "query is incorrect")
    }

    func testURLParameterEncodeStringKeyNestedDictionaryArrayValueParameter() {
        let parameters = ["foo": ["bar": ["baz": ["a", 1, true]]]]
        let (URLRequest, error) = self.encoding.encode(self.URLRequest, parameters: parameters)

        XCTAssertEqual(URLRequest.URL.query!, "foo%5Bbar%5D%5Bbaz%5D%5B%5D=a&foo%5Bbar%5D%5Bbaz%5D%5B%5D=1&foo%5Bbar%5D%5Bbaz%5D%5B%5D=1", "query is incorrect")
    }

    func testURLParameterEncodeStringWithAmpersandKeyStringWithAmpersandValueParameter() {
        let parameters = ["foo&bar": "baz&qux", "foobar": "bazqux"]
        let (URLRequest, error) = self.encoding.encode(self.URLRequest, parameters: parameters)

        XCTAssertEqual(URLRequest.URL.query!, "foo%26bar=baz%26qux&foobar=bazqux", "query is incorrect")
    }

    func testURLParameterEncodeStringWithQuestionMarkKeyStringWithQuestionMarkValueParameter() {
        let parameters = ["?foo?": "?bar?"]
        let (URLRequest, error) = self.encoding.encode(self.URLRequest, parameters: parameters)

        XCTAssertEqual(URLRequest.URL.query!, "%3Ffoo%3F=%3Fbar%3F", "query is incorrect")
    }

    func testURLParameterEncodeStringWithSpaceKeyStringWithSpaceValueParameter() {
        let parameters = [" foo ": " bar "]
        let (URLRequest, error) = self.encoding.encode(self.URLRequest, parameters: parameters)

        XCTAssertEqual(URLRequest.URL.query!, "%20foo%20=%20bar%20", "query is incorrect")
    }

    func testURLParameterEncodeStringKeyAllowedCharactersStringValueParameter() {
        let parameters = ["allowed": " =\"#%/<>?@\\^`{}[]|&"]
        let (URLRequest, error) = self.encoding.encode(self.URLRequest, parameters: parameters)

        XCTAssertEqual(URLRequest.URL.query!, "allowed=%20%3D%22%23%25%2F%3C%3E%3F%40%5C%5E%60%7B%7D%5B%5D%7C%26", "query is incorrect")
    }

    func testURLParameterEncodeStringKeyPercentEncodedStringValueParameter() {
        let parameters = ["percent": "%25"]
        let (URLRequest, error) = self.encoding.encode(self.URLRequest, parameters: parameters)

        XCTAssertEqual(URLRequest.URL.query!, "percent=%2525", "query is incorrect")
    }

    func testURLParameterEncodeStringKeyNonLatinStringValueParameter() {
        let parameters = [
            "french": "français",
            "japanese": "日本語",
            "arabic": "العربية",
            "emoji": "😃"
        ]
        let (URLRequest, error) = self.encoding.encode(self.URLRequest, parameters: parameters)

        XCTAssertEqual(URLRequest.URL.query!, "arabic=%D8%A7%D9%84%D8%B9%D8%B1%D8%A8%D9%8A%D8%A9&emoji=%F0%9F%98%83&french=fran%C3%A7ais&japanese=%E6%97%A5%E6%9C%AC%E8%AA%9E", "query is incorrect")
    }

    func testURLParameterEncodeGETParametersInURL() {
        var mutableRequest = self.URLRequest.mutableCopy() as NSMutableURLRequest
        mutableRequest.HTTPMethod = Method.GET.rawValue

        let parameters = ["foo": 1, "bar": 2]
        let (URLRequest, error) = self.encoding.encode(mutableURLRequest, parameters: parameters)

        XCTAssertEqual(URLRequest.URL.query!, "bar=2&foo=1", "query is incorrect")
        XCTAssertNil(URLRequest.valueForHTTPHeaderField("Content-Type"), "Content-Type should be nil")
        XCTAssertNil(URLRequest.HTTPBody, "HTTPBody should be nil")
    }

    func testURLParameterEncodePOSTParametersInHTTPBody() {
        var mutableRequest = self.URLRequest.mutableCopy() as NSMutableURLRequest
        mutableRequest.HTTPMethod = Method.POST.rawValue

        let parameters = ["foo": 1, "bar": 2]
        let (URLRequest, error) = self.encoding.encode(mutableURLRequest, parameters: parameters)

<<<<<<< HEAD
        XCTAssertEqual(NSString(data: URLRequest.HTTPBody!, encoding: NSUTF8StringEncoding), "bar=2&foo=1", "HTTPBody is incorrect")
        XCTAssertEqual(URLRequest.valueForHTTPHeaderField("Content-Type")!, "application/x-www-form-urlencoded", "Content-Type should be application/x-www-form-urlencoded")
        XCTAssertNotNil(URLRequest.HTTPBody, "HTTPBody should not be nil")
=======
        XCTAssertEqual(NSString(data: request.HTTPBody!, encoding: NSUTF8StringEncoding)!, "bar=2&foo=1", "HTTPBody is incorrect")
        XCTAssertEqual(request.valueForHTTPHeaderField("Content-Type")!, "application/x-www-form-urlencoded", "Content-Type should be application/x-www-form-urlencoded")
        XCTAssertNotNil(request.HTTPBody, "HTTPBody should not be nil")
>>>>>>> 29d8b97b
    }
}

class AlamofireJSONParameterEncodingTestCase: XCTestCase {
    let encoding: ParameterEncoding = .JSON
    var URLRequest: NSURLRequest!

    override func setUp()  {
        super.setUp()

<<<<<<< HEAD
        let URL = NSURL(string: "http://example.com/")
        self.URLRequest = NSURLRequest(URL: URL)
=======
        let URL = NSURL(string: "http://example.com/")!
        self.request = NSURLRequest(URL: URL)
>>>>>>> 29d8b97b
    }

    // MARK: -

    func testJSONParameterEncodeNilParameters() {
        let (URLRequest, error) = self.encoding.encode(self.URLRequest, parameters: nil)

        XCTAssertNil(error, "error should be nil")
        XCTAssertNil(URLRequest.URL.query?, "query should be nil")
        XCTAssertNil(URLRequest.valueForHTTPHeaderField("Content-Type"), "Content-Type should be nil")
        XCTAssertNil(URLRequest.HTTPBody, "HTTPBody should be nil")
    }

    func testJSONParameterEncodeComplexParameters() {
        let parameters = [
            "foo": "bar",
            "baz": ["a", 1, true],
            "qux": ["a": 1,
                    "b": [2, 2],
                    "c": [3, 3, 3]
                   ]
        ]

        let (URLRequest, error) = self.encoding.encode(self.URLRequest, parameters: parameters)

        XCTAssertNil(error, "error should be nil")
        XCTAssertNil(URLRequest.URL.query?, "query should be nil")
        XCTAssertNotNil(URLRequest.valueForHTTPHeaderField("Content-Type"), "Content-Type should not be nil")
        XCTAssert(URLRequest.valueForHTTPHeaderField("Content-Type")!.hasPrefix("application/json"), "Content-Type should be application/json")
        XCTAssertNotNil(URLRequest.HTTPBody, "HTTPBody should not be nil")

        let JSON = NSJSONSerialization.JSONObjectWithData(URLRequest.HTTPBody!, options: .AllowFragments, error: nil) as NSObject!
        XCTAssertNotNil(JSON, "HTTPBody JSON is invalid")
        XCTAssertEqual(JSON as NSObject, parameters as NSObject, "HTTPBody JSON does not equal parameters")
    }
}

class AlamofirePropertyListParameterEncodingTestCase: XCTestCase {
    let encoding: ParameterEncoding = .PropertyList(.XMLFormat_v1_0, 0)
    var URLRequest: NSURLRequest!

    override func setUp()  {
        super.setUp()

<<<<<<< HEAD
        let URL = NSURL(string: "http://example.com/")
        self.URLRequest = NSURLRequest(URL: URL)
=======
        let URL = NSURL(string: "http://example.com/")!
        self.request = NSURLRequest(URL: URL)
>>>>>>> 29d8b97b
    }

    // MARK: -

    func testPropertyListParameterEncodeNilParameters() {
        let (URLRequest, error) = self.encoding.encode(self.URLRequest, parameters: nil)

        XCTAssertNil(error, "error should be nil")
        XCTAssertNil(URLRequest.URL.query?, "query should be nil")
        XCTAssertNil(URLRequest.valueForHTTPHeaderField("Content-Type"), "Content-Type should be nil")
        XCTAssertNil(URLRequest.HTTPBody, "HTTPBody should be nil")
    }

    func testPropertyListParameterEncodeComplexParameters() {
        let parameters = [
            "foo": "bar",
            "baz": ["a", 1, true],
            "qux": ["a": 1,
                "b": [2, 2],
                "c": [3, 3, 3]
            ]
        ]

        let (URLRequest, error) = self.encoding.encode(self.URLRequest, parameters: parameters)

        XCTAssertNil(error, "error should be nil")
        XCTAssertNil(URLRequest.URL.query?, "query should be nil")
        XCTAssertNotNil(URLRequest.valueForHTTPHeaderField("Content-Type"), "Content-Type should not be nil")
        XCTAssert(URLRequest.valueForHTTPHeaderField("Content-Type")!.hasPrefix("application/x-plist"), "Content-Type should be application/x-plist")
        XCTAssertNotNil(URLRequest.HTTPBody, "HTTPBody should not be nil")

        let plist = NSPropertyListSerialization.propertyListWithData(URLRequest.HTTPBody!, options: 0, format: nil, error: nil) as NSObject
        XCTAssertNotNil(plist, "HTTPBody JSON is invalid")
        XCTAssertEqual(plist as NSObject, parameters as NSObject, "HTTPBody plist does not equal parameters")
    }

    func testPropertyListParameterEncodeDateAndDataParameters() {
        let date: NSDate = NSDate()
        let data: NSData = "data".dataUsingEncoding(NSUTF8StringEncoding, allowLossyConversion: false)!

        let parameters = [
            "date": date,
            "data": data
        ]

        let (URLRequest, error) = self.encoding.encode(self.URLRequest, parameters: parameters)

        XCTAssertNil(error, "error should be nil")
        XCTAssertNil(URLRequest.URL.query?, "query should be nil")
        XCTAssertNotNil(URLRequest.valueForHTTPHeaderField("Content-Type"), "Content-Type should not be nil")
        XCTAssert(URLRequest.valueForHTTPHeaderField("Content-Type")!.hasPrefix("application/x-plist"), "Content-Type should be application/x-plist")
        XCTAssertNotNil(URLRequest.HTTPBody, "HTTPBody should not be nil")

        let plist = NSPropertyListSerialization.propertyListWithData(URLRequest.HTTPBody!, options: 0, format: nil, error: nil) as NSObject!
        XCTAssertNotNil(plist, "HTTPBody JSON is invalid")
        XCTAssert(plist.valueForKey("date") is NSDate, "date is not NSDate")
        XCTAssert(plist.valueForKey("data") is NSData, "data is not NSData")
    }
}

class AlamofireCustomParameterEncodingTestCase: XCTestCase {
    func testCustomParameterEncode() {
        let encodingClosure: (URLRequestConvertible, [String: AnyObject]?) -> (NSURLRequest, NSError?) = { (URLRequest, parameters) in
            let mutableURLRequest = URLRequest.URLRequest.mutableCopy() as NSMutableURLRequest
            mutableURLRequest.setValue("Xcode", forHTTPHeaderField: "User-Agent")
            return (mutableURLRequest, nil)
        }

        let encoding: ParameterEncoding = .Custom(encodingClosure)

        let URLRequest = NSURLRequest(URL: NSURL(string: "http://example.com"))
        let parameters: [String: AnyObject] = [:]

        XCTAssertEqual(encoding.encode(URLRequest, parameters: parameters).0, encodingClosure(URLRequest, parameters).0, "URLRequest should be equal")
    }
}<|MERGE_RESOLUTION|>--- conflicted
+++ resolved
@@ -31,13 +31,8 @@
     override func setUp()  {
         super.setUp()
 
-<<<<<<< HEAD
-        let URL = NSURL(string: "http://example.com/")
-        self.URLRequest = NSURLRequest(URL: URL)
-=======
         let URL = NSURL(string: "http://example.com/")!
         self.request = NSURLRequest(URL: URL)
->>>>>>> 29d8b97b
     }
 
     // MARK: -
@@ -56,13 +51,8 @@
     }
 
     func testURLParameterEncodeOneStringKeyStringValueParameterAppendedToQuery() {
-<<<<<<< HEAD
-        var mutableURLRequest = self.URLRequest.mutableCopy() as NSMutableURLRequest
-        let URLComponents = NSURLComponents(URL: mutableURLRequest.URL!, resolvingAgainstBaseURL: false)
-=======
         var mutableRequest = self.request.mutableCopy() as NSMutableURLRequest
         let URLComponents = NSURLComponents(URL: mutableRequest.URL!, resolvingAgainstBaseURL: false)!
->>>>>>> 29d8b97b
         URLComponents.query = "baz=qux"
         mutableURLRequest.URL = URLComponents.URL
 
@@ -194,15 +184,9 @@
         let parameters = ["foo": 1, "bar": 2]
         let (URLRequest, error) = self.encoding.encode(mutableURLRequest, parameters: parameters)
 
-<<<<<<< HEAD
-        XCTAssertEqual(NSString(data: URLRequest.HTTPBody!, encoding: NSUTF8StringEncoding), "bar=2&foo=1", "HTTPBody is incorrect")
-        XCTAssertEqual(URLRequest.valueForHTTPHeaderField("Content-Type")!, "application/x-www-form-urlencoded", "Content-Type should be application/x-www-form-urlencoded")
-        XCTAssertNotNil(URLRequest.HTTPBody, "HTTPBody should not be nil")
-=======
         XCTAssertEqual(NSString(data: request.HTTPBody!, encoding: NSUTF8StringEncoding)!, "bar=2&foo=1", "HTTPBody is incorrect")
         XCTAssertEqual(request.valueForHTTPHeaderField("Content-Type")!, "application/x-www-form-urlencoded", "Content-Type should be application/x-www-form-urlencoded")
         XCTAssertNotNil(request.HTTPBody, "HTTPBody should not be nil")
->>>>>>> 29d8b97b
     }
 }
 
@@ -213,13 +197,8 @@
     override func setUp()  {
         super.setUp()
 
-<<<<<<< HEAD
-        let URL = NSURL(string: "http://example.com/")
-        self.URLRequest = NSURLRequest(URL: URL)
-=======
         let URL = NSURL(string: "http://example.com/")!
         self.request = NSURLRequest(URL: URL)
->>>>>>> 29d8b97b
     }
 
     // MARK: -
@@ -264,13 +243,8 @@
     override func setUp()  {
         super.setUp()
 
-<<<<<<< HEAD
-        let URL = NSURL(string: "http://example.com/")
-        self.URLRequest = NSURLRequest(URL: URL)
-=======
         let URL = NSURL(string: "http://example.com/")!
         self.request = NSURLRequest(URL: URL)
->>>>>>> 29d8b97b
     }
 
     // MARK: -
