//
//  NetworkReachabilityManagerTests.swift
//
//  Copyright (c) 2014 Alamofire Software Foundation (http://alamofire.org/)
//
//  Permission is hereby granted, free of charge, to any person obtaining a copy
//  of this software and associated documentation files (the "Software"), to deal
//  in the Software without restriction, including without limitation the rights
//  to use, copy, modify, merge, publish, distribute, sublicense, and/or sell
//  copies of the Software, and to permit persons to whom the Software is
//  furnished to do so, subject to the following conditions:
//
//  The above copyright notice and this permission notice shall be included in
//  all copies or substantial portions of the Software.
//
//  THE SOFTWARE IS PROVIDED "AS IS", WITHOUT WARRANTY OF ANY KIND, EXPRESS OR
//  IMPLIED, INCLUDING BUT NOT LIMITED TO THE WARRANTIES OF MERCHANTABILITY,
//  FITNESS FOR A PARTICULAR PURPOSE AND NONINFRINGEMENT. IN NO EVENT SHALL THE
//  AUTHORS OR COPYRIGHT HOLDERS BE LIABLE FOR ANY CLAIM, DAMAGES OR OTHER
//  LIABILITY, WHETHER IN AN ACTION OF CONTRACT, TORT OR OTHERWISE, ARISING FROM,
//  OUT OF OR IN CONNECTION WITH THE SOFTWARE OR THE USE OR OTHER DEALINGS IN
//  THE SOFTWARE.
//

@testable import Alamofire
import Foundation
import SystemConfiguration
import XCTest

final class NetworkReachabilityManagerTestCase: BaseTestCase {
    // MARK: - Tests - Initialization

    func testThatManagerCanBeInitializedFromHost() {
        // Given, When
        let manager = NetworkReachabilityManager(host: "localhost")

        // Then
        XCTAssertNotNil(manager)
    }

    func testThatManagerCanBeInitializedFromAddress() {
        // Given, When
        let manager = NetworkReachabilityManager()

        // Then
        XCTAssertNotNil(manager)
    }

    func testThatHostManagerIsReachableOnWiFi() {
        // Given, When
        let manager = NetworkReachabilityManager(host: "localhost")

        // Then
        XCTAssertEqual(manager?.status, .reachable(.ethernetOrWiFi))
        XCTAssertEqual(manager?.isReachable, true)
        XCTAssertEqual(manager?.isReachableOnCellular, false)
        XCTAssertEqual(manager?.isReachableOnEthernetOrWiFi, true)
    }

    func testThatHostManagerStartsWithReachableStatus() {
        // Given, When
        let manager = NetworkReachabilityManager(host: "localhost")

        // Then
        XCTAssertEqual(manager?.status, .reachable(.ethernetOrWiFi))
        XCTAssertEqual(manager?.isReachable, true)
        XCTAssertEqual(manager?.isReachableOnCellular, false)
        XCTAssertEqual(manager?.isReachableOnEthernetOrWiFi, true)
    }

    func testThatAddressManagerStartsWithReachableStatus() {
        // Given, When
        let manager = NetworkReachabilityManager()

        // Then
        XCTAssertEqual(manager?.status, .reachable(.ethernetOrWiFi))
        XCTAssertEqual(manager?.isReachable, true)
        XCTAssertEqual(manager?.isReachableOnCellular, false)
        XCTAssertEqual(manager?.isReachableOnEthernetOrWiFi, true)
    }

    func testThatZeroManagerCanBeProperlyRestarted() {
        // Given
        let manager = NetworkReachabilityManager()
        let first = expectation(description: "first listener notified")
        let second = expectation(description: "second listener notified")

        // When
        manager?.startListening { _ in
            first.fulfill()
        }
        wait(for: [first], timeout: timeout)

        manager?.stopListening()

        manager?.startListening { _ in
            second.fulfill()
        }
        wait(for: [second], timeout: timeout)

        // Then
        XCTAssertEqual(manager?.status, .reachable(.ethernetOrWiFi))
    }

    func testThatHostManagerCanBeProperlyRestarted() {
        // Given
        let manager = NetworkReachabilityManager(host: "localhost")
        let first = expectation(description: "first listener notified")
        let second = expectation(description: "second listener notified")

        // When
        manager?.startListening { _ in
            first.fulfill()
        }
        wait(for: [first], timeout: timeout)

        manager?.stopListening()

        manager?.startListening { _ in
            second.fulfill()
        }
        wait(for: [second], timeout: timeout)

        // Then
        XCTAssertEqual(manager?.status, .reachable(.ethernetOrWiFi))
    }

    func testThatHostManagerCanBeDeinitialized() {
        // Given
        let expect = expectation(description: "reachability queue should clear")
        var manager: NetworkReachabilityManager? = NetworkReachabilityManager(host: "localhost")
        weak var weakManager = manager

        // When
        manager?.startListening(onUpdatePerforming: { _ in })
        manager?.stopListening()
        manager?.reachabilityQueue.async { expect.fulfill() }
        manager = nil

        waitForExpectations(timeout: timeout)

        // Then
        XCTAssertNil(manager, "strong reference should be nil")
        XCTAssertNil(weakManager, "weak reference should be nil")
    }

    func testThatAddressManagerCanBeDeinitialized() {
        // Given
        let expect = expectation(description: "reachability queue should clear")
        var manager: NetworkReachabilityManager? = NetworkReachabilityManager()
        weak var weakManager = manager

        // When
        manager?.startListening(onUpdatePerforming: { _ in })
        manager?.stopListening()
        manager?.reachabilityQueue.async { expect.fulfill() }
        manager = nil

        waitForExpectations(timeout: timeout)

        // Then
        XCTAssertNil(manager, "strong reference should be nil")
        XCTAssertNil(weakManager, "weak reference should be nil")
    }

    // MARK: - Listener

    func testThatHostManagerIsNotifiedWhenStartListeningIsCalled() {
        // Given
        guard let manager = NetworkReachabilityManager(host: "store.apple.com") else {
            XCTFail("manager should NOT be nil")
            return
        }

        let expectation = self.expectation(description: "listener closure should be executed")
        var networkReachabilityStatus: NetworkReachabilityManager.NetworkReachabilityStatus?

        // When
        manager.startListening { status in
            guard networkReachabilityStatus == nil else { return }
            networkReachabilityStatus = status
            expectation.fulfill()
        }
        waitForExpectations(timeout: timeout, handler: nil)

        // Then
        XCTAssertEqual(networkReachabilityStatus, .reachable(.ethernetOrWiFi))
    }

    func testThatAddressManagerIsNotifiedWhenStartListeningIsCalled() {
        // Given
        let manager = NetworkReachabilityManager()
        let expectation = self.expectation(description: "listener closure should be executed")

        var networkReachabilityStatus: NetworkReachabilityManager.NetworkReachabilityStatus?

        // When
        manager?.startListening { status in
            networkReachabilityStatus = status
            expectation.fulfill()
        }
        waitForExpectations(timeout: timeout, handler: nil)

        // Then
        XCTAssertEqual(networkReachabilityStatus, .reachable(.ethernetOrWiFi))
    }

<<<<<<< HEAD
    func testThatZeroManagerIsNotifiedWhenStoppedAndStarted() {
        // Given
        let manager = NetworkReachabilityManager()
        let first = expectation(description: "first listener notified")
        let second = expectation(description: "second listener notified")

        // When
        manager?.listener = { _ in
            first.fulfill()
        }
        manager?.startListening()

        wait(for: [first], timeout: timeout)

        manager?.stopListening()
        manager?.listener = { _ in
            second.fulfill()
        }
        manager?.startListening()

        wait(for: [second], timeout: timeout)

        // Then
        XCTAssertEqual(manager?.networkReachabilityStatus, .reachable(.ethernetOrWiFi))
    }

    // MARK: - Tests - Network Reachability Status
=======
    // MARK: - NetworkReachabilityStatus
>>>>>>> 4afe548d

    func testThatStatusIsNotReachableStatusWhenReachableFlagIsAbsent() {
        // Given
        let flags: SCNetworkReachabilityFlags = [.connectionOnDemand]

        // When
        let status = NetworkReachabilityManager.NetworkReachabilityStatus(flags)

        // Then
        XCTAssertEqual(status, .notReachable)
    }

    func testThatStatusIsNotReachableStatusWhenConnectionIsRequired() {
        // Given
        let flags: SCNetworkReachabilityFlags = [.reachable, .connectionRequired]

        // When
        let status = NetworkReachabilityManager.NetworkReachabilityStatus(flags)

        // Then
        XCTAssertEqual(status, .notReachable)
    }

    func testThatStatusIsNotReachableStatusWhenInterventionIsRequired() {
        // Given
        let flags: SCNetworkReachabilityFlags = [.reachable, .connectionRequired, .interventionRequired]

        // When
        let status = NetworkReachabilityManager.NetworkReachabilityStatus(flags)

        // Then
        XCTAssertEqual(status, .notReachable)
    }

    func testThatStatusIsReachableOnWiFiStatusWhenConnectionIsNotRequired() {
        // Given
        let flags: SCNetworkReachabilityFlags = [.reachable]

        // When
        let status = NetworkReachabilityManager.NetworkReachabilityStatus(flags)

        // Then
        XCTAssertEqual(status, .reachable(.ethernetOrWiFi))
    }

    func testThatStatusIsReachableOnWiFiStatusWhenConnectionIsOnDemand() {
        // Given
        let flags: SCNetworkReachabilityFlags = [.reachable, .connectionRequired, .connectionOnDemand]

        // When
        let status = NetworkReachabilityManager.NetworkReachabilityStatus(flags)

        // Then
        XCTAssertEqual(status, .reachable(.ethernetOrWiFi))
    }

    func testThatStatusIsReachableOnWiFiStatusWhenConnectionIsOnTraffic() {
        // Given
        let flags: SCNetworkReachabilityFlags = [.reachable, .connectionRequired, .connectionOnTraffic]

        // When
        let status = NetworkReachabilityManager.NetworkReachabilityStatus(flags)

        // Then
        XCTAssertEqual(status, .reachable(.ethernetOrWiFi))
    }

    #if os(iOS) || os(tvOS)
    func testThatStatusIsReachableOnCellularStatusWhenIsWWAN() {
        // Given
        let flags: SCNetworkReachabilityFlags = [.reachable, .isWWAN]

        // When
        let status = NetworkReachabilityManager.NetworkReachabilityStatus(flags)

        // Then
        XCTAssertEqual(status, .reachable(.cellular))
    }

    func testThatStatusIsNotReachableOnCellularStatusWhenIsWWANAndConnectionIsRequired() {
        // Given
        let flags: SCNetworkReachabilityFlags = [.reachable, .isWWAN, .connectionRequired]

        // When
        let status = NetworkReachabilityManager.NetworkReachabilityStatus(flags)

        // Then
        XCTAssertEqual(status, .notReachable)
    }
    #endif
}<|MERGE_RESOLUTION|>--- conflicted
+++ resolved
@@ -1,7 +1,7 @@
 //
 //  NetworkReachabilityManagerTests.swift
 //
-//  Copyright (c) 2014 Alamofire Software Foundation (http://alamofire.org/)
+//  Copyright (c) 2014-2018 Alamofire Software Foundation (http://alamofire.org/)
 //
 //  Permission is hereby granted, free of charge, to any person obtaining a copy
 //  of this software and associated documentation files (the "Software"), to deal
@@ -205,37 +205,7 @@
         XCTAssertEqual(networkReachabilityStatus, .reachable(.ethernetOrWiFi))
     }
 
-<<<<<<< HEAD
-    func testThatZeroManagerIsNotifiedWhenStoppedAndStarted() {
-        // Given
-        let manager = NetworkReachabilityManager()
-        let first = expectation(description: "first listener notified")
-        let second = expectation(description: "second listener notified")
-
-        // When
-        manager?.listener = { _ in
-            first.fulfill()
-        }
-        manager?.startListening()
-
-        wait(for: [first], timeout: timeout)
-
-        manager?.stopListening()
-        manager?.listener = { _ in
-            second.fulfill()
-        }
-        manager?.startListening()
-
-        wait(for: [second], timeout: timeout)
-
-        // Then
-        XCTAssertEqual(manager?.networkReachabilityStatus, .reachable(.ethernetOrWiFi))
-    }
-
-    // MARK: - Tests - Network Reachability Status
-=======
     // MARK: - NetworkReachabilityStatus
->>>>>>> 4afe548d
 
     func testThatStatusIsNotReachableStatusWhenReachableFlagIsAbsent() {
         // Given
