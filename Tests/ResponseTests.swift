//
//  ResponseTests.swift
//
//  Copyright (c) 2014-2017 Alamofire Software Foundation (http://alamofire.org/)
//
//  Permission is hereby granted, free of charge, to any person obtaining a copy
//  of this software and associated documentation files (the "Software"), to deal
//  in the Software without restriction, including without limitation the rights
//  to use, copy, modify, merge, publish, distribute, sublicense, and/or sell
//  copies of the Software, and to permit persons to whom the Software is
//  furnished to do so, subject to the following conditions:
//
//  The above copyright notice and this permission notice shall be included in
//  all copies or substantial portions of the Software.
//
//  THE SOFTWARE IS PROVIDED "AS IS", WITHOUT WARRANTY OF ANY KIND, EXPRESS OR
//  IMPLIED, INCLUDING BUT NOT LIMITED TO THE WARRANTIES OF MERCHANTABILITY,
//  FITNESS FOR A PARTICULAR PURPOSE AND NONINFRINGEMENT. IN NO EVENT SHALL THE
//  AUTHORS OR COPYRIGHT HOLDERS BE LIABLE FOR ANY CLAIM, DAMAGES OR OTHER
//  LIABILITY, WHETHER IN AN ACTION OF CONTRACT, TORT OR OTHERWISE, ARISING FROM,
//  OUT OF OR IN CONNECTION WITH THE SOFTWARE OR THE USE OR OTHER DEALINGS IN
//  THE SOFTWARE.
//

import Alamofire
import Foundation
import XCTest

class ResponseTestCase: BaseTestCase {
    func testThatResponseReturnsSuccessResultWithValidData() {
        // Given
        let urlString = "https://httpbin.org/get"
        let expectation = self.expectation(description: "request should succeed")

        var response: DefaultDataResponse?

        // When
        Alamofire.request(urlString, parameters: ["foo": "bar"]).response { resp in
            response = resp
            expectation.fulfill()
        }

        waitForExpectations(timeout: timeout, handler: nil)

        // Then
        XCTAssertNotNil(response?.request)
        XCTAssertNotNil(response?.response)
        XCTAssertNotNil(response?.data)
        XCTAssertNil(response?.error)

        if #available(iOS 10.0, macOS 10.12, tvOS 10.0, *) {
            XCTAssertNotNil(response?.metrics)
        }
    }

    func testThatResponseReturnsFailureResultWithOptionalDataAndError() {
        // Given
        let urlString = "https://invalid-url-here.org/this/does/not/exist"
        let expectation = self.expectation(description: "request should fail with 404")

        var response: DefaultDataResponse?

        // When
        Alamofire.request(urlString, parameters: ["foo": "bar"]).response { resp in
            response = resp
            expectation.fulfill()
        }

        waitForExpectations(timeout: timeout, handler: nil)

        // Then
        XCTAssertNotNil(response?.request)
        XCTAssertNil(response?.response)
        XCTAssertNotNil(response?.data)
        XCTAssertNotNil(response?.error)

        if #available(iOS 10.0, macOS 10.12, tvOS 10.0, *) {
            XCTAssertNotNil(response?.metrics)
        }
    }
}

// MARK: -

class ResponseDataTestCase: BaseTestCase {
    func testThatResponseDataReturnsSuccessResultWithValidData() {
        // Given
        let urlString = "https://httpbin.org/get"
        let expectation = self.expectation(description: "request should succeed")

        var response: DataResponse<Data>?

        // When
        Alamofire.request(urlString, parameters: ["foo": "bar"]).responseData { resp in
            response = resp
            expectation.fulfill()
        }

        waitForExpectations(timeout: timeout, handler: nil)

        // Then
        XCTAssertNotNil(response?.request)
        XCTAssertNotNil(response?.response)
        XCTAssertNotNil(response?.data)
        XCTAssertNotNil(response?.data)
        XCTAssertEqual(response?.result.isSuccess, true)

        if #available(iOS 10.0, macOS 10.12, tvOS 10.0, *) {
            XCTAssertNotNil(response?.metrics)
        }
    }

    func testThatResponseDataReturnsFailureResultWithOptionalDataAndError() {
        // Given
        let urlString = "https://invalid-url-here.org/this/does/not/exist"
        let expectation = self.expectation(description: "request should fail with 404")

        var response: DataResponse<Data>?

        // When
        Alamofire.request(urlString, parameters: ["foo": "bar"]).responseData { resp in
            response = resp
            expectation.fulfill()
        }

        waitForExpectations(timeout: timeout, handler: nil)

        // Then
        XCTAssertNotNil(response?.request)
        XCTAssertNil(response?.response)
        XCTAssertNotNil(response?.data)
        XCTAssertEqual(response?.result.isFailure, true)

        if #available(iOS 10.0, macOS 10.12, tvOS 10.0, *) {
            XCTAssertNotNil(response?.metrics)
        }
    }
}

// MARK: -

class ResponseStringTestCase: BaseTestCase {
    func testThatResponseStringReturnsSuccessResultWithValidString() {
        // Given
        let urlString = "https://httpbin.org/get"
        let expectation = self.expectation(description: "request should succeed")

        var response: DataResponse<String>?

        // When
        Alamofire.request(urlString, parameters: ["foo": "bar"]).responseString { resp in
            response = resp
            expectation.fulfill()
        }

        waitForExpectations(timeout: timeout, handler: nil)

        // Then
        XCTAssertNotNil(response?.request)
        XCTAssertNotNil(response?.response)
        XCTAssertNotNil(response?.data)
        XCTAssertNotNil(response?.data)
        XCTAssertEqual(response?.result.isSuccess, true)

        if #available(iOS 10.0, macOS 10.12, tvOS 10.0, *) {
            XCTAssertNotNil(response?.metrics)
        }
    }

    func testThatResponseStringReturnsFailureResultWithOptionalDataAndError() {
        // Given
        let urlString = "https://invalid-url-here.org/this/does/not/exist"
        let expectation = self.expectation(description: "request should fail with 404")

        var response: DataResponse<String>?

        // When
        Alamofire.request(urlString, parameters: ["foo": "bar"]).responseString { resp in
            response = resp
            expectation.fulfill()
        }

        waitForExpectations(timeout: timeout, handler: nil)

        // Then
        XCTAssertNotNil(response?.request)
        XCTAssertNil(response?.response)
        XCTAssertNotNil(response?.data)
        XCTAssertEqual(response?.result.isFailure, true)

        if #available(iOS 10.0, macOS 10.12, tvOS 10.0, *) {
            XCTAssertNotNil(response?.metrics)
        }
    }
}

// MARK: -

class ResponseJSONTestCase: BaseTestCase {
    func testThatResponseJSONReturnsSuccessResultWithValidJSON() {
        // Given
        let urlString = "https://httpbin.org/get"
        let expectation = self.expectation(description: "request should succeed")

        var response: DataResponse<Any>?

        // When
        Alamofire.request(urlString, parameters: ["foo": "bar"]).responseJSON { resp in
            response = resp
            expectation.fulfill()
        }

        waitForExpectations(timeout: timeout, handler: nil)

        // Then
        XCTAssertNotNil(response?.request)
        XCTAssertNotNil(response?.response)
        XCTAssertNotNil(response?.data)
        XCTAssertNotNil(response?.data)
        XCTAssertEqual(response?.result.isSuccess, true)

        if #available(iOS 10.0, macOS 10.12, tvOS 10.0, *) {
            XCTAssertNotNil(response?.metrics)
        }
    }

    func testThatResponseStringReturnsFailureResultWithOptionalDataAndError() {
        // Given
        let urlString = "https://invalid-url-here.org/this/does/not/exist"
        let expectation = self.expectation(description: "request should fail")

        var response: DataResponse<Any>?

        // When
        Alamofire.request(urlString, parameters: ["foo": "bar"]).responseJSON { resp in
            response = resp
            expectation.fulfill()
        }

        waitForExpectations(timeout: timeout, handler: nil)

        // Then
        XCTAssertNotNil(response?.request)
        XCTAssertNil(response?.response)
        XCTAssertNotNil(response?.data)
        XCTAssertEqual(response?.result.isFailure, true)

        if #available(iOS 10.0, macOS 10.12, tvOS 10.0, *) {
            XCTAssertNotNil(response?.metrics)
        }
    }

    func testThatResponseJSONReturnsSuccessResultForGETRequest() {
        // Given
        let urlString = "https://httpbin.org/get"
        let expectation = self.expectation(description: "request should succeed")

        var response: DataResponse<Any>?

        // When
        Alamofire.request(urlString, parameters: ["foo": "bar"]).responseJSON { resp in
            response = resp
            expectation.fulfill()
        }

        waitForExpectations(timeout: timeout, handler: nil)

        // Then
        XCTAssertNotNil(response?.request)
        XCTAssertNotNil(response?.response)
        XCTAssertNotNil(response?.data)
        XCTAssertNotNil(response?.data)
        XCTAssertEqual(response?.result.isSuccess, true)

        if #available(iOS 10.0, macOS 10.12, tvOS 10.0, watchOS 3.0, *) {
            XCTAssertNotNil(response?.metrics)
        }

        if
            let responseDictionary = response?.result.value as? [String: Any],
            let args = responseDictionary["args"] as? [String: String]
        {
            XCTAssertEqual(args, ["foo": "bar"], "args should match parameters")
        } else {
            XCTFail("args should not be nil")
        }
    }

    func testThatResponseJSONReturnsSuccessResultForPOSTRequest() {
        // Given
        let urlString = "https://httpbin.org/post"
        let expectation = self.expectation(description: "request should succeed")

        var response: DataResponse<Any>?

        // When
        Alamofire.request(urlString, method: .post, parameters: ["foo": "bar"]).responseJSON { resp in
            response = resp
            expectation.fulfill()
        }

        waitForExpectations(timeout: timeout, handler: nil)

        // Then
        XCTAssertNotNil(response?.request)
        XCTAssertNotNil(response?.response)
        XCTAssertNotNil(response?.data)
        XCTAssertNotNil(response?.data)
        XCTAssertEqual(response?.result.isSuccess, true)

        if #available(iOS 10.0, macOS 10.12, tvOS 10.0, *) {
            XCTAssertNotNil(response?.metrics)
        }

        if
            let responseDictionary = response?.result.value as? [String: Any],
            let form = responseDictionary["form"] as? [String: String]
        {
            XCTAssertEqual(form, ["foo": "bar"], "form should match parameters")
        } else {
            XCTFail("form should not be nil")
        }
    }
}

class ResponseJSONDecodableTestCase: BaseTestCase {
    struct HTTPBinResponse: Decodable {
        let headers: [String: String]
        let origin: String
        let url: String
    }

    func testThatResponseJSONReturnsSuccessResultWithValidJSON() {
        // Given
        let urlString = "https://httpbin.org/get"
        let expectation = self.expectation(description: "request should succeed")

        var response: DataResponse<HTTPBinResponse>?

        // When
        Alamofire.request(urlString, parameters: [:]).responseJSONDecodable { (resp: DataResponse<HTTPBinResponse>) in
            response = resp
            expectation.fulfill()
        }

        waitForExpectations(timeout: timeout, handler: nil)

        // Then
        XCTAssertNotNil(response?.request)
        XCTAssertNotNil(response?.response)
        XCTAssertNotNil(response?.data)
<<<<<<< HEAD
        XCTAssertNotNil(response?.data)
=======
>>>>>>> d8a35768
        XCTAssertEqual(response?.result.isSuccess, true)
        XCTAssertEqual(response?.result.value?.url, "https://httpbin.org/get")

        if #available(iOS 10.0, macOS 10.12, tvOS 10.0, *) {
            XCTAssertNotNil(response?.metrics)
        }
    }

    func testThatResponseStringReturnsFailureResultWithOptionalDataAndError() {
        // Given
        let urlString = "https://invalid-url-here.org/this/does/not/exist"
        let expectation = self.expectation(description: "request should fail")

        var response: DataResponse<HTTPBinResponse>?

        // When
        Alamofire.request(urlString, parameters: [:]).responseJSONDecodable { (resp: DataResponse<HTTPBinResponse>) in
            response = resp
            expectation.fulfill()
        }

        waitForExpectations(timeout: timeout, handler: nil)

        // Then
        XCTAssertNotNil(response?.request)
        XCTAssertNil(response?.response)
        XCTAssertNotNil(response?.data)
        XCTAssertEqual(response?.result.isFailure, true)

        if #available(iOS 10.0, macOS 10.12, tvOS 10.0, *) {
            XCTAssertNotNil(response?.metrics)
        }
    }
}

// MARK: -

class ResponseMapTestCase: BaseTestCase {
    func testThatMapTransformsSuccessValue() {
        // Given
        let urlString = "https://httpbin.org/get"
        let expectation = self.expectation(description: "request should succeed")

        var response: DataResponse<String>?

        // When
        Alamofire.request(urlString, parameters: ["foo": "bar"]).responseJSON { resp in
            response = resp.map { json in
                // json["args"]["foo"] is "bar": use this invariant to test the map function
                return ((json as? [String: Any])?["args"] as? [String: Any])?["foo"] as? String ?? "invalid"
            }

            expectation.fulfill()
        }

        waitForExpectations(timeout: timeout, handler: nil)

        // Then
        XCTAssertNotNil(response?.request)
        XCTAssertNotNil(response?.response)
        XCTAssertNotNil(response?.data)
        XCTAssertEqual(response?.result.isSuccess, true)
        XCTAssertEqual(response?.result.value, "bar")

        if #available(iOS 10.0, macOS 10.12, tvOS 10.0, *) {
            XCTAssertNotNil(response?.metrics)
        }
    }

    func testThatMapPreservesFailureError() {
        // Given
        let urlString = "https://invalid-url-here.org/this/does/not/exist"
        let expectation = self.expectation(description: "request should fail with 404")

        var response: DataResponse<String>?

        // When
        Alamofire.request(urlString, parameters: ["foo": "bar"]).responseData { resp in
            response = resp.map { _ in "ignored" }
            expectation.fulfill()
        }

        waitForExpectations(timeout: timeout, handler: nil)

        // Then
        XCTAssertNotNil(response?.request)
        XCTAssertNil(response?.response)
        XCTAssertNotNil(response?.data)
        XCTAssertEqual(response?.result.isFailure, true)

        if #available(iOS 10.0, macOS 10.12, tvOS 10.0, *) {
            XCTAssertNotNil(response?.metrics)
        }
    }
}

// MARK: -

class ResponseFlatMapTestCase: BaseTestCase {
    func testThatFlatMapTransformsSuccessValue() {
        // Given
        let urlString = "https://httpbin.org/get"
        let expectation = self.expectation(description: "request should succeed")

        var response: DataResponse<String>?

        // When
        Alamofire.request(urlString, parameters: ["foo": "bar"]).responseJSON { resp in
            response = resp.flatMap { json in
                // json["args"]["foo"] is "bar": use this invariant to test the flatMap function
                return ((json as? [String: Any])?["args"] as? [String: Any])?["foo"] as? String ?? "invalid"
            }

            expectation.fulfill()
        }

        waitForExpectations(timeout: timeout, handler: nil)

        // Then
        XCTAssertNotNil(response?.request)
        XCTAssertNotNil(response?.response)
        XCTAssertNotNil(response?.data)
        XCTAssertEqual(response?.result.isSuccess, true)
        XCTAssertEqual(response?.result.value, "bar")

        if #available(iOS 10.0, macOS 10.12, tvOS 10.0, *) {
            XCTAssertNotNil(response?.metrics)
        }
    }

    func testThatFlatMapCatchesTransformationError() {
        // Given
        struct TransformError: Error {}

        let urlString = "https://httpbin.org/get"
        let expectation = self.expectation(description: "request should succeed")

        var response: DataResponse<String>?

        // When
        Alamofire.request(urlString, parameters: ["foo": "bar"]).responseData { resp in
            response = resp.flatMap { json in
                throw TransformError()
            }

            expectation.fulfill()
        }

        waitForExpectations(timeout: timeout, handler: nil)

        // Then
        XCTAssertNotNil(response?.request)
        XCTAssertNotNil(response?.response)
        XCTAssertNotNil(response?.data)
        XCTAssertEqual(response?.result.isFailure, true)

        if let error = response?.result.error {
            XCTAssertTrue(error is TransformError)
        } else {
            XCTFail("flatMap should catch the transformation error")
        }

        if #available(iOS 10.0, macOS 10.12, tvOS 10.0, *) {
            XCTAssertNotNil(response?.metrics)
        }
    }

    func testThatFlatMapPreservesFailureError() {
        // Given
        let urlString = "https://invalid-url-here.org/this/does/not/exist"
        let expectation = self.expectation(description: "request should fail with 404")

        var response: DataResponse<String>?

        // When
        Alamofire.request(urlString, parameters: ["foo": "bar"]).responseData { resp in
            response = resp.flatMap { _ in "ignored" }
            expectation.fulfill()
        }

        waitForExpectations(timeout: timeout, handler: nil)

        // Then
        XCTAssertNotNil(response?.request)
        XCTAssertNil(response?.response)
        XCTAssertNotNil(response?.data)
        XCTAssertEqual(response?.result.isFailure, true)

        if #available(iOS 10.0, macOS 10.12, tvOS 10.0, *) {
            XCTAssertNotNil(response?.metrics)
        }
    }
}

// MARK: -

enum TestError: Error {
    case error(error: Error)
}

enum TransformationError: Error {
    case error

    func alwaysFails() throws -> TestError {
        throw TransformationError.error
    }
}

class ResponseMapErrorTestCase: BaseTestCase {
    func testThatMapErrorTransformsFailureValue() {
        // Given
        let urlString = "https://invalid-url-here.org/this/does/not/exist"
        let expectation = self.expectation(description: "request should not succeed")

        var response: DataResponse<Any>?

        // When
        Alamofire.request(urlString).responseJSON { resp in
            response = resp.mapError { error in
                return TestError.error(error: error)
            }

            expectation.fulfill()
        }

        waitForExpectations(timeout: timeout, handler: nil)

        // Then
        XCTAssertNotNil(response?.request)
        XCTAssertNil(response?.response)
        XCTAssertNotNil(response?.data)
        XCTAssertEqual(response?.result.isFailure, true)
        guard let error = response?.error as? TestError, case .error = error else { XCTFail(); return }

        if #available(iOS 10.0, macOS 10.12, tvOS 10.0, *) {
            XCTAssertNotNil(response?.metrics)
        }
    }

    func testThatMapErrorPreservesSuccessValue() {
        // Given
        let urlString = "https://httpbin.org/get"
        let expectation = self.expectation(description: "request should succeed")

        var response: DataResponse<Data>?

        // When
        Alamofire.request(urlString).responseData { resp in
            response = resp.mapError { TestError.error(error: $0) }
            expectation.fulfill()
        }

        waitForExpectations(timeout: timeout, handler: nil)

        // Then
        XCTAssertNotNil(response?.request)
        XCTAssertNotNil(response?.response)
        XCTAssertNotNil(response?.data)
        XCTAssertEqual(response?.result.isSuccess, true)

        if #available(iOS 10.0, macOS 10.12, tvOS 10.0, *) {
            XCTAssertNotNil(response?.metrics)
        }
    }
}

// MARK: -

class ResponseFlatMapErrorTestCase: BaseTestCase {
    func testThatFlatMapErrorPreservesSuccessValue() {
        // Given
        let urlString = "https://httpbin.org/get"
        let expectation = self.expectation(description: "request should succeed")

        var response: DataResponse<Data>?

        // When
        Alamofire.request(urlString).responseData { resp in
            response = resp.flatMapError { TestError.error(error: $0) }
            expectation.fulfill()
        }

        waitForExpectations(timeout: timeout, handler: nil)

        // Then
        XCTAssertNotNil(response?.request)
        XCTAssertNotNil(response?.response)
        XCTAssertNotNil(response?.data)
        XCTAssertEqual(response?.result.isSuccess, true)

        if #available(iOS 10.0, macOS 10.12, tvOS 10.0, *) {
            XCTAssertNotNil(response?.metrics)
        }
    }

    func testThatFlatMapErrorCatchesTransformationError() {
        // Given
        let urlString = "https://invalid-url-here.org/this/does/not/exist"
        let expectation = self.expectation(description: "request should fail")

        var response: DataResponse<Data>?

        // When
        Alamofire.request(urlString).responseData { resp in
            response = resp.flatMapError { _ in try TransformationError.error.alwaysFails() }
            expectation.fulfill()
        }

        waitForExpectations(timeout: timeout, handler: nil)

        // Then
        XCTAssertNotNil(response?.request)
        XCTAssertNil(response?.response)
        XCTAssertNotNil(response?.data)
        XCTAssertEqual(response?.result.isFailure, true)

        if let error = response?.result.error {
            XCTAssertTrue(error is TransformationError)
        } else {
            XCTFail("flatMapError should catch the transformation error")
        }

        if #available(iOS 10.0, macOS 10.12, tvOS 10.0, *) {
            XCTAssertNotNil(response?.metrics)
        }
    }

    func testThatFlatMapErrorTransformsError() {
        // Given
        let urlString = "https://invalid-url-here.org/this/does/not/exist"
        let expectation = self.expectation(description: "request should fail")

        var response: DataResponse<Data>?

        // When
        Alamofire.request(urlString).responseData { resp in
            response = resp.flatMapError { TestError.error(error: $0) }
            expectation.fulfill()
        }

        waitForExpectations(timeout: timeout, handler: nil)

        // Then
        XCTAssertNotNil(response?.request)
        XCTAssertNil(response?.response)
        XCTAssertNotNil(response?.data)
        XCTAssertEqual(response?.result.isFailure, true)
        guard let error = response?.error as? TestError, case .error = error else { XCTFail(); return }

        if #available(iOS 10.0, macOS 10.12, tvOS 10.0, *) {
            XCTAssertNotNil(response?.metrics)
        }
    }
}<|MERGE_RESOLUTION|>--- conflicted
+++ resolved
@@ -349,10 +349,6 @@
         XCTAssertNotNil(response?.request)
         XCTAssertNotNil(response?.response)
         XCTAssertNotNil(response?.data)
-<<<<<<< HEAD
-        XCTAssertNotNil(response?.data)
-=======
->>>>>>> d8a35768
         XCTAssertEqual(response?.result.isSuccess, true)
         XCTAssertEqual(response?.result.value?.url, "https://httpbin.org/get")
 
