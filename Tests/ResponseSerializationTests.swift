--- conflicted
+++ resolved
@@ -113,8 +113,7 @@
         let response = HTTPURLResponse(statusCode: 204)
 
         // When
-<<<<<<< HEAD
-        let result = Result { try serializer.serialize(request: request, response: response, data: nil, error: nil) }
+        let result = AFResult { try serializer.serialize(request: request, response: response, data: nil, error: nil) }
 
         // Then
         XCTAssertTrue(result.isSuccess)
@@ -153,9 +152,6 @@
 
         // When
         let result = Result { try serializer.serialize(request: request, response: response, data: nil, error: nil) }
-=======
-        let result = AFResult { try serializer.serialize(request: nil, response: response, data: nil, error: nil) }
->>>>>>> 38e19b1b
 
         // Then
         XCTAssertTrue(result.isSuccess)
@@ -355,8 +351,7 @@
         let response = HTTPURLResponse(statusCode: 205)
 
         // When
-<<<<<<< HEAD
-        let result = Result { try serializer.serialize(request: request, response: response, data: nil, error: nil) }
+        let result = AFResult { try serializer.serialize(request: request, response: response, data: nil, error: nil) }
 
         // Then
         XCTAssertTrue(result.isSuccess)
@@ -376,9 +371,6 @@
 
         // When
         let result = Result { try serializer.serialize(request: request, response: response, data: nil, error: nil) }
-=======
-        let result = AFResult { try serializer.serialize(request: nil, response: response, data: nil, error: nil) }
->>>>>>> 38e19b1b
 
         // Then
         XCTAssertTrue(result.isSuccess)
@@ -511,7 +503,6 @@
         let response = HTTPURLResponse(statusCode: 204)
 
         // When
-<<<<<<< HEAD
         let result = Result { try serializer.serialize(request: request, response: response, data: nil, error: nil) }
 
         // Then
@@ -533,7 +524,7 @@
         let response = HTTPURLResponse(statusCode: 205)
 
         // When
-        let result = Result { try serializer.serialize(request: request, response: response, data: nil, error: nil) }
+        let result = AFResult { try serializer.serialize(request: request, response: response, data: nil, error: nil) }
 
         // Then
         XCTAssertTrue(result.isSuccess)
@@ -555,9 +546,6 @@
 
         // When
         let result = Result { try serializer.serialize(request: request, response: response, data: nil, error: nil) }
-=======
-        let result = AFResult { try serializer.serialize(request: nil, response: response, data: nil, error: nil) }
->>>>>>> 38e19b1b
 
         // Then
         XCTAssertTrue(result.isSuccess)
@@ -718,7 +706,7 @@
         let response = HTTPURLResponse(statusCode: 204)
 
         // When
-        let result = AFResult { try serializer.serialize(request: nil, response: response, data: nil, error: nil) }
+        let result = Result { try serializer.serialize(request: nil, response: response, data: nil, error: nil) }
 
         // Then
         XCTAssertTrue(result.isSuccess)
@@ -763,7 +751,7 @@
         let response = HTTPURLResponse(statusCode: 200)
 
         // When
-        let result = Result { try serializer.serialize(request: request, response: response, data: nil, error: nil) }
+        let result = AFResult { try serializer.serialize(request: request, response: response, data: nil, error: nil) }
 
         // Then
         XCTAssertTrue(result.isSuccess)
