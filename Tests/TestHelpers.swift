//
//  TestHelpers.swift
//
//  Copyright (c) 2014-2018 Alamofire Software Foundation (http://alamofire.org/)
//
//  Permission is hereby granted, free of charge, to any person obtaining a copy
//  of this software and associated documentation files (the "Software"), to deal
//  in the Software without restriction, including without limitation the rights
//  to use, copy, modify, merge, publish, distribute, sublicense, and/or sell
//  copies of the Software, and to permit persons to whom the Software is
//  furnished to do so, subject to the following conditions:
//
//  The above copyright notice and this permission notice shall be included in
//  all copies or substantial portions of the Software.
//
//  THE SOFTWARE IS PROVIDED "AS IS", WITHOUT WARRANTY OF ANY KIND, EXPRESS OR
//  IMPLIED, INCLUDING BUT NOT LIMITED TO THE WARRANTIES OF MERCHANTABILITY,
//  FITNESS FOR A PARTICULAR PURPOSE AND NONINFRINGEMENT. IN NO EVENT SHALL THE
//  AUTHORS OR COPYRIGHT HOLDERS BE LIABLE FOR ANY CLAIM, DAMAGES OR OTHER
//  LIABILITY, WHETHER IN AN ACTION OF CONTRACT, TORT OR OTHERWISE, ARISING FROM,
//  OUT OF OR IN CONNECTION WITH THE SOFTWARE OR THE USE OR OTHER DEALINGS IN
//  THE SOFTWARE.
//

import Alamofire
import Foundation

extension String {
    static let invalidURL = "invalid"
    static let nonexistentDomain = "https://nonexistent-domain.org"
}

extension URL {
    static let nonexistentDomain = URL(string: .nonexistentDomain)!
}

struct Endpoint {
    enum Scheme: String {
        case http, https

        var port: Int {
            switch self {
            case .http: return 80
            case .https: return 443
            }
        }
    }

    enum Host: String {
        case localhost = "127.0.0.1"
        case httpBin = "httpbin.org"

        func port(for scheme: Scheme) -> Int {
            switch self {
            case .localhost: return 8080
            case .httpBin: return scheme.port
            }
        }
    }

    enum Path {
        case basicAuth(username: String, password: String)
        case bytes(count: Int)
        case cache
        case chunked(count: Int)
        case compression(Compression)
        case delay(interval: Int)
        case digestAuth(qop: String = "auth", username: String, password: String)
        case download(count: Int)
        case hiddenBasicAuth(username: String, password: String)
        case image(Image)
        case ip
        case method(HTTPMethod)
        case payloads(count: Int)
        case redirect(count: Int)
        case redirectTo
        case responseHeaders
        case status(Int)
        case stream(count: Int)
        case upload
        case websocket
        case websocketCount(Int)
        case websocketEcho
        case websocketPingCount(Int)
        case xml

        var string: String {
            switch self {
            case let .basicAuth(username: username, password: password):
                return "/basic-auth/\(username)/\(password)"
            case let .bytes(count):
                return "/bytes/\(count)"
            case .cache:
                return "/cache"
            case let .chunked(count):
                return "/chunked/\(count)"
            case let .compression(compression):
                return "/\(compression.rawValue)"
            case let .delay(interval):
                return "/delay/\(interval)"
            case let .digestAuth(qop, username, password):
                return "/digest-auth/\(qop)/\(username)/\(password)"
            case let .download(count):
                return "/download/\(count)"
            case let .hiddenBasicAuth(username, password):
                return "/hidden-basic-auth/\(username)/\(password)"
            case let .image(type):
                return "/image/\(type.rawValue)"
            case .ip:
                return "/ip"
            case let .method(method):
                return "/\(method.rawValue.lowercased())"
            case let .payloads(count):
                return "/payloads/\(count)"
            case let .redirect(count):
                return "/redirect/\(count)"
            case .redirectTo:
                return "/redirect-to"
            case .responseHeaders:
                return "/response-headers"
            case let .status(code):
                return "/status/\(code)"
            case let .stream(count):
                return "/stream/\(count)"
            case .upload:
                return "/upload"
            case .websocket:
                return "/websocket"
            case let .websocketCount(count):
                return "/websocket/payloads/\(count)"
            case .websocketEcho:
                return "/websocket/echo"
            case let .websocketPingCount(count):
                return "/websocket/ping/\(count)"
            case .xml:
                return "/xml"
            }
        }
    }

    enum Image: String {
        case jpeg
    }

    enum Compression: String {
        case brotli, gzip, deflate
    }

    static var get: Endpoint { method(.get) }

    static func basicAuth(forUser user: String = "user", password: String = "password") -> Endpoint {
        Endpoint(path: .basicAuth(username: user, password: password))
    }

    static func bytes(_ count: Int) -> Endpoint {
        Endpoint(path: .bytes(count: count))
    }

    static let cache: Endpoint = .init(path: .cache)

    static func chunked(_ count: Int) -> Endpoint {
        Endpoint(path: .chunked(count: count))
    }

    static func compression(_ compression: Compression) -> Endpoint {
        Endpoint(path: .compression(compression))
    }

    static var `default`: Endpoint { .get }

    static func delay(_ interval: Int) -> Endpoint {
        Endpoint(path: .delay(interval: interval))
    }

    static func digestAuth(forUser user: String = "user", password: String = "password") -> Endpoint {
        Endpoint(path: .digestAuth(username: user, password: password))
    }

    static func download(_ count: Int = 10_000, produceError: Bool = false) -> Endpoint {
        Endpoint(path: .download(count: count), queryItems: [.init(name: "shouldProduceError",
                                                                   value: "\(produceError)")])
    }

    static func hiddenBasicAuth(forUser user: String = "user", password: String = "password") -> Endpoint {
        Endpoint(path: .hiddenBasicAuth(username: user, password: password),
                 headers: [.authorization(username: user, password: password)])
    }

    static func image(_ type: Image) -> Endpoint {
        Endpoint(path: .image(type))
    }

    static var ip: Endpoint {
        Endpoint(path: .ip)
    }

    static func method(_ method: HTTPMethod) -> Endpoint {
        Endpoint(path: .method(method), method: method)
    }

    static func payloads(_ count: Int) -> Endpoint {
        Endpoint(path: .payloads(count: count))
    }

    static func redirect(_ count: Int) -> Endpoint {
        Endpoint(path: .redirect(count: count))
    }

    static func redirectTo(_ url: String, code: Int? = nil) -> Endpoint {
        var items = [URLQueryItem(name: "url", value: url)]
        items = code.map { items + [.init(name: "statusCode", value: "\($0)")] } ?? items

        return Endpoint(path: .redirectTo, queryItems: items)
    }

    static func redirectTo(_ endpoint: Endpoint, code: Int? = nil) -> Endpoint {
        var items = [URLQueryItem(name: "url", value: endpoint.url.absoluteString)]
        items = code.map { items + [.init(name: "statusCode", value: "\($0)")] } ?? items

        return Endpoint(path: .redirectTo, queryItems: items)
    }

    static var responseHeaders: Endpoint {
        Endpoint(path: .responseHeaders)
    }

    static func status(_ code: Int) -> Endpoint {
        Endpoint(path: .status(code))
    }

    static func stream(_ count: Int) -> Endpoint {
        Endpoint(path: .stream(count: count))
    }

    static let upload: Endpoint = .init(path: .upload, method: .post, headers: [.contentType("application/octet-stream")])

    #if canImport(Darwin) && !canImport(FoundationNetworking)
    static var defaultCloseDelay: Int64 {
        if #available(macOS 12, iOS 15, tvOS 15, watchOS 8, *) {
            return 0
        } else if #available(macOS 11.3, iOS 14.5, tvOS 14.5, watchOS 7.4, *) {
            // iOS 14.5 to 14.7 have a bug where immediate connection closure will drop messages, so delay close by 60
            // milliseconds.
            return 60
        } else {
            return 0
        }
    }

    @available(macOS 10.15, iOS 13, tvOS 13, watchOS 6, *)
    static func websocket(closeCode: URLSessionWebSocketTask.CloseCode = .normalClosure, closeDelay: Int64 = defaultCloseDelay) -> Endpoint {
        Endpoint(path: .websocket, queryItems: [.init(name: "closeCode", value: "\(closeCode.rawValue)"),
                                                .init(name: "closeDelay", value: "\(closeDelay)")])
    }

    @available(macOS 10.15, iOS 13, tvOS 13, watchOS 6, *)
    static func websocketCount(_ count: Int = 2,
                               closeCode: URLSessionWebSocketTask.CloseCode = .normalClosure,
                               closeDelay: Int64 = defaultCloseDelay) -> Endpoint {
        Endpoint(path: .websocketCount(count), queryItems: [.init(name: "closeCode", value: "\(closeCode.rawValue)"),
                                                            .init(name: "closeDelay", value: "\(closeDelay)")])
    }

    @available(macOS 10.15, iOS 13, tvOS 13, watchOS 6, *)
    static let websocketEcho = Endpoint(path: .websocketEcho)

    static func websocketPings(count: Int = 5) -> Endpoint {
        Endpoint(path: .websocketPingCount(count))
    }
    #endif

    static var xml: Endpoint {
        Endpoint(path: .xml, headers: [.contentType("application/xml")])
    }

    var scheme = Scheme.http
    var port: Int { host.port(for: scheme) }
    var host = Host.localhost
    var path = Path.method(.get)
    var method: HTTPMethod = .get
    var headers: HTTPHeaders = .init()
    var timeout: TimeInterval = 60
    var queryItems: [URLQueryItem] = []
    var cachePolicy: URLRequest.CachePolicy = .useProtocolCachePolicy

    func modifying<T>(_ keyPath: WritableKeyPath<Endpoint, T>, to value: T) -> Endpoint {
        var copy = self
        copy[keyPath: keyPath] = value

        return copy
    }
}

extension Endpoint: URLRequestConvertible {
    var urlRequest: URLRequest { try! asURLRequest() }

    func asURLRequest() throws -> URLRequest {
        var request = try URLRequest(url: asURL())
        request.method = method
        request.headers = headers
        request.timeoutInterval = timeout
        request.cachePolicy = cachePolicy

        return request
    }
}

extension Endpoint: URLConvertible {
    var url: URL { try! asURL() }

    func asURL() throws -> URL {
        var components = URLComponents()
        components.scheme = scheme.rawValue
        components.port = port
        components.host = host.rawValue
        components.path = path.string

        if !queryItems.isEmpty {
            components.queryItems = queryItems
        }

        return try components.asURL()
    }
}

final class EndpointSequence: URLRequestConvertible {
    enum Error: Swift.Error { case noRemainingEndpoints }

    private var remainingEndpoints: [Endpoint]

    init(endpoints: [Endpoint]) {
        remainingEndpoints = endpoints
    }

    func asURLRequest() throws -> URLRequest {
        guard !remainingEndpoints.isEmpty else { throw Error.noRemainingEndpoints }

        return try remainingEndpoints.removeFirst().asURLRequest()
    }
}

extension URLRequestConvertible where Self == EndpointSequence {
    static func endpoints(_ endpoints: Endpoint...) -> Self {
        EndpointSequence(endpoints: endpoints)
    }
}

extension Session {
    func request(_ endpoint: Endpoint,
                 parameters: Parameters? = nil,
                 encoding: any ParameterEncoding = URLEncoding.default,
                 headers: HTTPHeaders? = nil,
                 interceptor: (any RequestInterceptor)? = nil,
                 requestModifier: RequestModifier? = nil) -> DataRequest {
        request(endpoint as (any URLConvertible),
                method: endpoint.method,
                parameters: parameters,
                encoding: encoding,
                headers: headers,
                interceptor: interceptor,
                requestModifier: requestModifier)
    }

    func request<Parameters: Encodable>(_ endpoint: Endpoint,
                                        parameters: Parameters? = nil,
                                        encoder: any ParameterEncoder = URLEncodedFormParameterEncoder.default,
                                        headers: HTTPHeaders? = nil,
                                        interceptor: (any RequestInterceptor)? = nil,
                                        requestModifier: RequestModifier? = nil) -> DataRequest {
        request(endpoint as (any URLConvertible),
                method: endpoint.method,
                parameters: parameters,
                encoder: encoder,
                headers: headers,
                interceptor: interceptor,
                requestModifier: requestModifier)
    }

    func request(_ endpoint: Endpoint, interceptor: (any RequestInterceptor)? = nil) -> DataRequest {
        request(endpoint as (any URLRequestConvertible), interceptor: interceptor)
    }

    func streamRequest(_ endpoint: Endpoint,
                       headers: HTTPHeaders? = nil,
                       automaticallyCancelOnStreamError: Bool = false,
                       interceptor: (any RequestInterceptor)? = nil,
                       requestModifier: RequestModifier? = nil) -> DataStreamRequest {
        streamRequest(endpoint as (any URLConvertible),
                      method: endpoint.method,
                      headers: headers,
                      automaticallyCancelOnStreamError: automaticallyCancelOnStreamError,
                      interceptor: interceptor,
                      requestModifier: requestModifier)
    }

    func streamRequest(_ endpoint: Endpoint,
                       automaticallyCancelOnStreamError: Bool = false,
                       interceptor: (any RequestInterceptor)? = nil) -> DataStreamRequest {
        streamRequest(endpoint as (any URLRequestConvertible),
                      automaticallyCancelOnStreamError: automaticallyCancelOnStreamError,
                      interceptor: interceptor)
    }

    func download<Parameters: Encodable>(_ endpoint: Endpoint,
                                         parameters: Parameters? = nil,
                                         encoder: any ParameterEncoder = URLEncodedFormParameterEncoder.default,
                                         headers: HTTPHeaders? = nil,
                                         interceptor: (any RequestInterceptor)? = nil,
                                         requestModifier: RequestModifier? = nil,
                                         to destination: DownloadRequest.Destination? = nil) -> DownloadRequest {
        download(endpoint as (any URLConvertible),
                 method: endpoint.method,
                 parameters: parameters,
                 encoder: encoder,
                 headers: headers,
                 interceptor: interceptor,
                 requestModifier: requestModifier,
                 to: destination)
    }

    func download(_ endpoint: Endpoint,
                  parameters: Parameters? = nil,
                  encoding: any ParameterEncoding = URLEncoding.default,
                  headers: HTTPHeaders? = nil,
                  interceptor: (any RequestInterceptor)? = nil,
                  requestModifier: RequestModifier? = nil,
                  to destination: DownloadRequest.Destination? = nil) -> DownloadRequest {
        download(endpoint as (any URLConvertible),
                 method: endpoint.method,
                 parameters: parameters,
                 encoding: encoding,
                 headers: headers,
                 interceptor: interceptor,
                 requestModifier: requestModifier,
                 to: destination)
    }

    func download(_ endpoint: Endpoint,
                  interceptor: (any RequestInterceptor)? = nil,
                  to destination: DownloadRequest.Destination? = nil) -> DownloadRequest {
        download(endpoint as (any URLRequestConvertible), interceptor: interceptor, to: destination)
    }

    func upload(_ data: Data,
                to endpoint: Endpoint,
                headers: HTTPHeaders? = nil,
                interceptor: (any RequestInterceptor)? = nil,
                fileManager: FileManager = .default,
                requestModifier: RequestModifier? = nil) -> UploadRequest {
        upload(data, to: endpoint as (any URLConvertible),
               method: endpoint.method,
               headers: headers,
               interceptor: interceptor,
               fileManager: fileManager,
               requestModifier: requestModifier)
    }
}

extension Data {
    var asString: String {
        String(decoding: self, as: UTF8.self)
    }

    func asJSONObject() throws -> Any {
        try JSONSerialization.jsonObject(with: self, options: .allowFragments)
    }
}

struct TestResponse: Decodable {
    let headers: HTTPHeaders
    let origin: String
    let url: String
    let data: String?
    let form: [String: String]?
    let args: [String: String]
}

<<<<<<< HEAD
extension HTTPHeaders: Decodable {
    public init(from decoder: any Decoder) throws {
=======
extension Alamofire.HTTPHeaders: Swift.Decodable {
    public init(from decoder: Decoder) throws {
>>>>>>> 17c7f9b0
        let container = try decoder.singleValueContainer()

        let headers = try container.decode([HTTPHeader].self)

        self = .init(headers)
    }
}

extension Alamofire.HTTPHeader: Swift.Decodable {
    enum CodingKeys: String, CodingKey {
        case name, value
    }

    public init(from decoder: any Decoder) throws {
        let container = try decoder.container(keyedBy: CodingKeys.self)

        let name = try container.decode(String.self, forKey: .name)
        let value = try container.decode(String.self, forKey: .value)

        self = .init(name: name, value: value)
    }
}

struct TestParameters: Encodable {
    static let `default` = TestParameters(property: "property")

    let property: String
}

struct UploadResponse: Decodable {
    let bytes: Int
}<|MERGE_RESOLUTION|>--- conflicted
+++ resolved
@@ -475,13 +475,8 @@
     let args: [String: String]
 }
 
-<<<<<<< HEAD
-extension HTTPHeaders: Decodable {
+extension Alamofire.HTTPHeaders: Swift.Decodable {
     public init(from decoder: any Decoder) throws {
-=======
-extension Alamofire.HTTPHeaders: Swift.Decodable {
-    public init(from decoder: Decoder) throws {
->>>>>>> 17c7f9b0
         let container = try decoder.singleValueContainer()
 
         let headers = try container.decode([HTTPHeader].self)
