--- conflicted
+++ resolved
@@ -394,12 +394,9 @@
         return StubRequest(url, method: method, response: response, session: session)
     }
 
-<<<<<<< HEAD
-=======
     func urlError(with code: URLError.Code) -> URLError {
         NSError(domain: URLError.errorDomain, code: code.rawValue, userInfo: nil) as! URLError
     }
->>>>>>> 508b96ea
 }
 
 // MARK: -
