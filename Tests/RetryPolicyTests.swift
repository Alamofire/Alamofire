//
//  RetryPolicyTests.swift
//
//  Copyright (c) 2019 Alamofire Software Foundation (http://alamofire.org/)
//
//  Permission is hereby granted, free of charge, to any person obtaining a copy
//  of this software and associated documentation files (the "Software"), to deal
//  in the Software without restriction, including without limitation the rights
//  to use, copy, modify, merge, publish, distribute, sublicense, and/or sell
//  copies of the Software, and to permit persons to whom the Software is
//  furnished to do so, subject to the following conditions:
//
//  The above copyright notice and this permission notice shall be included in
//  all copies or substantial portions of the Software.
//
//  THE SOFTWARE IS PROVIDED "AS IS", WITHOUT WARRANTY OF ANY KIND, EXPRESS OR
//  IMPLIED, INCLUDING BUT NOT LIMITED TO THE WARRANTIES OF MERCHANTABILITY,
//  FITNESS FOR A PARTICULAR PURPOSE AND NONINFRINGEMENT. IN NO EVENT SHALL THE
//  AUTHORS OR COPYRIGHT HOLDERS BE LIABLE FOR ANY CLAIM, DAMAGES OR OTHER
//  LIABILITY, WHETHER IN AN ACTION OF CONTRACT, TORT OR OTHERWISE, ARISING FROM,
//  OUT OF OR IN CONNECTION WITH THE SOFTWARE OR THE USE OR OTHER DEALINGS IN
//  THE SOFTWARE.
//

@testable import Alamofire
import Foundation
import XCTest

class BaseRetryPolicyTestCase: BaseTestCase {
    // MARK: Helper Types

    final class StubRequest: DataRequest {
        let urlRequest: URLRequest
        override var request: URLRequest? { return urlRequest }

        let mockedResponse: HTTPURLResponse?
        override var response: HTTPURLResponse? { return mockedResponse }

        init(_ url: URL, method: HTTPMethod, response: HTTPURLResponse?, session: Session) {
            mockedResponse = response

            let request = Session.RequestConvertible(url: url,
                                                     method: method,
                                                     parameters: nil,
                                                     encoding: URLEncoding.default,
                                                     headers: nil)

            urlRequest = try! request.asURLRequest()

            super.init(convertible: request,
                       underlyingQueue: session.rootQueue,
                       serializationQueue: session.serializationQueue,
                       eventMonitor: session.eventMonitor,
                       interceptor: nil,
                       delegate: session)
        }
    }

    // MARK: Properties

    let idempotentMethods: Set<HTTPMethod> = [.get, .head, .put, .delete, .options, .trace]
    let nonIdempotentMethods: Set<HTTPMethod> = [.post, .patch, .connect]
    var methods: Set<HTTPMethod> { return idempotentMethods.union(nonIdempotentMethods) }

    let session = Session(startRequestsImmediately: false)

    let url = URL(string: "https://api.alamofire.org")!

    let connectionLost = URLError(.networkConnectionLost)
    let resourceUnavailable = URLError(.resourceUnavailable)
    let unknown = URLError(.unknown)

    lazy var connectionLostError = AFError.sessionTaskFailed(error: connectionLost)
    lazy var resourceUnavailableError = AFError.sessionTaskFailed(error: resourceUnavailable)
    lazy var unknownError = AFError.sessionTaskFailed(error: unknown)

    let retryableStatusCodes: Set<Int> = [408, 500, 502, 503, 504]

    let retryableErrorCodes: Set<URLError.Code> = [.backgroundSessionInUseByAnotherProcess,
                                                   .backgroundSessionWasDisconnected,
                                                   .badServerResponse,
                                                   .callIsActive,
                                                   .cannotConnectToHost,
                                                   .cannotFindHost,
                                                   .cannotLoadFromNetwork,
                                                   .dataNotAllowed,
                                                   .dnsLookupFailed,
                                                   .downloadDecodingFailedMidStream,
                                                   .downloadDecodingFailedToComplete,
                                                   .internationalRoamingOff,
                                                   .networkConnectionLost,
                                                   .notConnectedToInternet,
                                                   .secureConnectionFailed,
                                                   .serverCertificateHasBadDate,
                                                   .serverCertificateNotYetValid,
                                                   .timedOut]

    var nonRetryableErrorCodes: Set<URLError.Code> = {
        var codes: Set<URLError.Code> = [.backgroundSessionRequiresSharedContainer,
                                         .badURL,
                                         .cancelled,
                                         .cannotCloseFile,
                                         .cannotCreateFile,
                                         .cannotDecodeContentData,
                                         .cannotDecodeRawData,
                                         .cannotMoveFile,
                                         .cannotOpenFile,
                                         .cannotParseResponse,
                                         .cannotRemoveFile,
                                         .cannotWriteToFile,
                                         .clientCertificateRejected,
                                         .clientCertificateRequired,
                                         .fileDoesNotExist,
                                         .fileIsDirectory,
                                         .httpTooManyRedirects,
                                         .noPermissionsToReadFile,
                                         .redirectToNonExistentLocation,
                                         .requestBodyStreamExhausted,
                                         .resourceUnavailable,
                                         .serverCertificateHasUnknownRoot,
                                         .serverCertificateUntrusted,
                                         .unknown,
                                         .unsupportedURL,
                                         .userAuthenticationRequired,
                                         .userCancelledAuthentication,
                                         .zeroByteResource]
        
        #if !os(Linux)
        codes.insert(.appTransportSecurityRequiresSecureConnection)
        codes.insert(.dataLengthExceedsMaximum)
        #endif
        
        return codes
    }()
    
    var errorCodes: Set<URLError.Code> {
        return retryableErrorCodes.union(nonRetryableErrorCodes)
    }
}

// MARK: -

final class RetryPolicyTestCase: BaseRetryPolicyTestCase {
    // MARK: Tests - Retry

    func testThatRetryPolicyRetriesRequestsBelowRetryLimit() {
        // Given
        let retryPolicy = RetryPolicy()
        let request = self.request(method: .get)

        var results: [Int: RetryResult] = [:]

        // When
        for index in 0...2 {
            let expectation = self.expectation(description: "retry policy should complete")

            retryPolicy.retry(request, for: session, dueTo: connectionLostError) { result in
                results[index] = result
                expectation.fulfill()
            }

            waitForExpectations(timeout: timeout, handler: nil)

            request.prepareForRetry()
        }

        // Then
        XCTAssertEqual(results.count, 3)

        if results.count == 3 {
            XCTAssertEqual(results[0]?.retryRequired, true)
            XCTAssertEqual(results[0]?.delay, 0.5)
            XCTAssertNil(results[0]?.error)

            XCTAssertEqual(results[1]?.retryRequired, true)
            XCTAssertEqual(results[1]?.delay, 1.0)
            XCTAssertNil(results[1]?.error)

            XCTAssertEqual(results[2]?.retryRequired, false)
            XCTAssertNil(results[2]?.delay)
            XCTAssertNil(results[2]?.error)
        }
    }

    func testThatRetryPolicyRetriesIdempotentRequests() {
        // Given
        let retryPolicy = RetryPolicy()
        var results: [HTTPMethod: RetryResult] = [:]

        // When
        for method in methods {
            let request = self.request(method: method)
            let expectation = self.expectation(description: "retry policy should complete")

            retryPolicy.retry(request, for: session, dueTo: connectionLostError) { result in
                results[method] = result
                expectation.fulfill()
            }

            waitForExpectations(timeout: timeout, handler: nil)
        }

        // Then
        XCTAssertEqual(results.count, methods.count)

        for (method, result) in results {
            XCTAssertEqual(result.retryRequired, idempotentMethods.contains(method))
            XCTAssertEqual(result.delay, result.retryRequired ? 0.5 : nil)
            XCTAssertNil(result.error)
        }
    }

    func testThatRetryPolicyRetriesRequestsWithRetryableStatusCodes() {
        // Given
        let retryPolicy = RetryPolicy()
        let statusCodes = Set(100...599)
        var results: [Int: RetryResult] = [:]

        // When
        for statusCode in statusCodes {
            let request = self.request(method: .get, statusCode: statusCode)
            let expectation = self.expectation(description: "retry policy should complete")

            retryPolicy.retry(request, for: session, dueTo: unknownError) { result in
                results[statusCode] = result
                expectation.fulfill()
            }

            waitForExpectations(timeout: timeout, handler: nil)
        }

        // Then
        XCTAssertEqual(results.count, statusCodes.count)

        for (statusCode, result) in results {
            XCTAssertEqual(result.retryRequired, retryableStatusCodes.contains(statusCode))
            XCTAssertEqual(result.delay, result.retryRequired ? 0.5 : nil)
            XCTAssertNil(result.error)
        }
    }

    func testThatRetryPolicyRetriesRequestsWithRetryableErrors() {
        // Given
        let retryPolicy = RetryPolicy()
        var results: [URLError.Code: RetryResult] = [:]

        // When
        for code in errorCodes {
            let request = self.request(method: .get)
            let error = URLError(code)

            let expectation = self.expectation(description: "retry policy should complete")

            retryPolicy.retry(request, for: session, dueTo: error) { result in
                results[code] = result
                expectation.fulfill()
            }

            waitForExpectations(timeout: timeout, handler: nil)
        }

        // Then
        XCTAssertEqual(results.count, errorCodes.count)

        for (urlErrorCode, result) in results {
            XCTAssertEqual(result.retryRequired, retryableErrorCodes.contains(urlErrorCode))
            XCTAssertEqual(result.delay, result.retryRequired ? 0.5 : nil)
            XCTAssertNil(result.error)
        }
    }

    func testThatRetryPolicyRetriesRequestsWithRetryableAFErrors() {
        // Given
        let retryPolicy = RetryPolicy()
        var results: [URLError.Code: RetryResult] = [:]

        // When
        for code in errorCodes {
            let request = self.request(method: .get)
            let error = AFError.sessionTaskFailed(error: URLError(code))

            let expectation = self.expectation(description: "retry policy should complete")

            retryPolicy.retry(request, for: session, dueTo: error) { result in
                results[code] = result
                expectation.fulfill()
            }

            waitForExpectations(timeout: timeout, handler: nil)
        }

        // Then
        XCTAssertEqual(results.count, errorCodes.count)

        for (urlErrorCode, result) in results {
            XCTAssertEqual(result.retryRequired, retryableErrorCodes.contains(urlErrorCode))
            XCTAssertEqual(result.delay, result.retryRequired ? 0.5 : nil)
            XCTAssertNil(result.error)
        }
    }

    func testThatRetryPolicyDoesNotRetryErrorsThatAreNotRetryable() {
        // Given
        let retryPolicy = RetryPolicy()
        let request = self.request(method: .get)

        let errors: [Error] = [resourceUnavailable,
                               unknown,
                               resourceUnavailableError,
                               unknownError]

        var results: [RetryResult] = []

        // When
        for error in errors {
            let expectation = self.expectation(description: "retry policy should complete")

            retryPolicy.retry(request, for: session, dueTo: error) { result in
                results.append(result)
                expectation.fulfill()
            }

            waitForExpectations(timeout: timeout, handler: nil)
        }

        // Then
        XCTAssertEqual(results.count, errors.count)

        for result in results {
            XCTAssertFalse(result.retryRequired)
            XCTAssertNil(result.delay)
            XCTAssertNil(result.error)
        }
    }

    // MARK: Tests - Exponential Backoff

    func testThatRetryPolicyTimeDelayBacksOffExponentially() {
        // Given
        let retryPolicy = RetryPolicy(retryLimit: 4)
        let request = self.request(method: .get)

        var results: [Int: RetryResult] = [:]

        // When
        for index in 0...4 {
            let expectation = self.expectation(description: "retry policy should complete")

            retryPolicy.retry(request, for: session, dueTo: connectionLostError) { result in
                results[index] = result
                expectation.fulfill()
            }

            waitForExpectations(timeout: timeout, handler: nil)

            request.prepareForRetry()
        }

        // Then
        XCTAssertEqual(results.count, 5)

        if results.count == 5 {
            XCTAssertEqual(results[0]?.retryRequired, true)
            XCTAssertEqual(results[0]?.delay, 0.5)
            XCTAssertNil(results[0]?.error)

            XCTAssertEqual(results[1]?.retryRequired, true)
            XCTAssertEqual(results[1]?.delay, 1.0)
            XCTAssertNil(results[1]?.error)

            XCTAssertEqual(results[2]?.retryRequired, true)
            XCTAssertEqual(results[2]?.delay, 2.0)
            XCTAssertNil(results[2]?.error)

            XCTAssertEqual(results[3]?.retryRequired, true)
            XCTAssertEqual(results[3]?.delay, 4.0)
            XCTAssertNil(results[3]?.error)

            XCTAssertEqual(results[4]?.retryRequired, false)
            XCTAssertNil(results[4]?.delay)
            XCTAssertNil(results[4]?.error)
        }
    }

    // MARK: Test Helpers

    func request(method: HTTPMethod = .get, statusCode: Int? = nil) -> Request {
        var response: HTTPURLResponse?

        if let statusCode = statusCode {
            response = HTTPURLResponse(url: url, statusCode: statusCode, httpVersion: nil, headerFields: nil)
        }

        return StubRequest(url, method: method, response: response, session: session)
    }
<<<<<<< HEAD

    func urlError(with code: URLError.Code) -> URLError {
        return URLError(code, userInfo: [:])
    }
=======
>>>>>>> 797b5fb3
}

// MARK: -

final class ConnectionLostRetryPolicyTestCase: BaseRetryPolicyTestCase {
    func testThatConnectionLostRetryPolicyCanBeInitializedWithDefaultValues() {
        // Given, When
        let retryPolicy = ConnectionLostRetryPolicy()

        // Then
        XCTAssertEqual(retryPolicy.retryLimit, 2)
        XCTAssertEqual(retryPolicy.exponentialBackoffBase, 2)
        XCTAssertEqual(retryPolicy.exponentialBackoffScale, 0.5)
        XCTAssertEqual(retryPolicy.retryableHTTPMethods, idempotentMethods)
        XCTAssertEqual(retryPolicy.retryableHTTPStatusCodes, [])
        XCTAssertEqual(retryPolicy.retryableURLErrorCodes, [.networkConnectionLost])
    }

    func testThatConnectionLostRetryPolicyCanBeInitializedWithCustomValues() {
        // Given, When
        let retryPolicy = ConnectionLostRetryPolicy(retryLimit: 3,
                                                    exponentialBackoffBase: 4,
                                                    exponentialBackoffScale: 0.25,
                                                    retryableHTTPMethods: [.delete, .get])

        // Then
        XCTAssertEqual(retryPolicy.retryLimit, 3)
        XCTAssertEqual(retryPolicy.exponentialBackoffBase, 4)
        XCTAssertEqual(retryPolicy.exponentialBackoffScale, 0.25)
        XCTAssertEqual(retryPolicy.retryableHTTPMethods, [.delete, .get])
        XCTAssertEqual(retryPolicy.retryableHTTPStatusCodes, [])
        XCTAssertEqual(retryPolicy.retryableURLErrorCodes, [.networkConnectionLost])
    }
}<|MERGE_RESOLUTION|>--- conflicted
+++ resolved
@@ -393,13 +393,7 @@
 
         return StubRequest(url, method: method, response: response, session: session)
     }
-<<<<<<< HEAD
-
-    func urlError(with code: URLError.Code) -> URLError {
-        return URLError(code, userInfo: [:])
-    }
-=======
->>>>>>> 797b5fb3
+
 }
 
 // MARK: -
