--- conflicted
+++ resolved
@@ -314,14 +314,6 @@
 // MARK: -
 
 extension AFError.ServerTrustFailureReason {
-<<<<<<< HEAD
-    var isUnknown: Bool {
-        if case .unknown = self { return true }
-        return false
-    }
-
-=======
->>>>>>> ccfb96ac
     var isNoRequiredEvaluator: Bool {
         if case .noRequiredEvaluator = self { return true }
         return false
