--- conflicted
+++ resolved
@@ -33,16 +33,9 @@
         let request = Alamofire.request(.GET, URLString: URLString)
 
         // Then
-<<<<<<< HEAD
         XCTAssertNotNil(request.request, "request URL request should not be nil")
         XCTAssertEqual(request.request?.URL?.URLString ?? "", URLString, "request URL string should be equal")
         XCTAssertNil(request.response, "request response should be nil")
-=======
-        XCTAssertNotNil(request.request, "request should not be nil")
-        XCTAssertEqual(request.request.HTTPMethod ?? "", "GET", "request HTTP method should match expected value")
-        XCTAssertEqual(request.request.URL!, NSURL(string: URLString)!, "request URL should be equal")
-        XCTAssertNil(request.response, "response should be nil")
->>>>>>> bccbf19a
     }
 
     func testRequestClassMethodWithMethodAndURLAndParameters() {
@@ -50,21 +43,14 @@
         let URLString = "http://httpbin.org/get"
 
         // When
-        let request = Alamofire.request(.GET, URLString: URLString, parameters: ["foo": "bar"])
-
-        // Then
-<<<<<<< HEAD
-        XCTAssertNotNil(request.request, "request URL request should not be nil")
-        XCTAssertNotEqual(request.request?.URL?.URLString ?? "", URLString, "request URL string should be equal")
-        XCTAssertEqual(request.request?.URL?.query ?? "", "foo=bar", "query is incorrect")
-        XCTAssertNil(request.response, "request response should be nil")
-=======
+        let request = Alamofire.request(.GET, URLString, parameters: ["foo": "bar"])
+
+        // Then
         XCTAssertNotNil(request.request, "request should not be nil")
         XCTAssertEqual(request.request.HTTPMethod ?? "", "GET", "request HTTP method should match expected value")
         XCTAssertNotEqual(request.request.URL!, NSURL(string: URLString)!, "request URL should be equal")
         XCTAssertEqual(request.request.URL?.query ?? "", "foo=bar", "query is incorrect")
         XCTAssertNil(request.response, "response should be nil")
->>>>>>> bccbf19a
     }
 
     func testRequestClassMethodWithMethodURLParametersAndHeaders() {
@@ -83,7 +69,7 @@
         let authorizationHeader = request.request.valueForHTTPHeaderField("Authorization") ?? ""
         XCTAssertEqual(authorizationHeader, "123456", "Authorization header is incorrect")
 
-        XCTAssertNil(request.response, "response should be nil")
+        XCTAssertNil(request.response, "request response should be nil")
     }
 }
 
