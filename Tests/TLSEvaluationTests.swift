//
//  TLSEvaluationTests.swift
//
//  Copyright (c) 2014-2018 Alamofire Software Foundation (http://alamofire.org/)
//
//  Permission is hereby granted, free of charge, to any person obtaining a copy
//  of this software and associated documentation files (the "Software"), to deal
//  in the Software without restriction, including without limitation the rights
//  to use, copy, modify, merge, publish, distribute, sublicense, and/or sell
//  copies of the Software, and to permit persons to whom the Software is
//  furnished to do so, subject to the following conditions:
//
//  The above copyright notice and this permission notice shall be included in
//  all copies or substantial portions of the Software.
//
//  THE SOFTWARE IS PROVIDED "AS IS", WITHOUT WARRANTY OF ANY KIND, EXPRESS OR
//  IMPLIED, INCLUDING BUT NOT LIMITED TO THE WARRANTIES OF MERCHANTABILITY,
//  FITNESS FOR A PARTICULAR PURPOSE AND NONINFRINGEMENT. IN NO EVENT SHALL THE
//  AUTHORS OR COPYRIGHT HOLDERS BE LIABLE FOR ANY CLAIM, DAMAGES OR OTHER
//  LIABILITY, WHETHER IN AN ACTION OF CONTRACT, TORT OR OTHERWISE, ARISING FROM,
//  OUT OF OR IN CONNECTION WITH THE SOFTWARE OR THE USE OR OTHER DEALINGS IN
//  THE SOFTWARE.
//

<<<<<<< HEAD
#if !(os(Linux) || os(Windows) || os(Android))
=======
#if canImport(Security)
>>>>>>> d732bc9e

import Alamofire
import Foundation
import XCTest

private enum TestCertificates {
    static let rootCA = TestCertificates.certificate(filename: "expired.badssl.com-root-ca")
    static let intermediateCA1 = TestCertificates.certificate(filename: "expired.badssl.com-intermediate-ca-1")
    static let intermediateCA2 = TestCertificates.certificate(filename: "expired.badssl.com-intermediate-ca-2")
    static let leaf = TestCertificates.certificate(filename: "expired.badssl.com-leaf")

    static func certificate(filename: String) -> SecCertificate {
        let filePath = Bundle.test.path(forResource: filename, ofType: "cer")!
        let data = try! Data(contentsOf: URL(fileURLWithPath: filePath))
        let certificate = SecCertificateCreateWithData(nil, data as CFData)!

        return certificate
    }
}

// MARK: -

final class TLSEvaluationExpiredLeafCertificateTestCase: BaseTestCase {
    private let expiredURLString = "https://expired.badssl.com/"
    private let expiredHost = "expired.badssl.com"

    private let revokedURLString = "https://revoked.badssl.com"
    private let revokedHost = "revoked.badssl.com"

    private var configuration: URLSessionConfiguration!

    // MARK: Setup and Teardown

    override func setUp() {
        super.setUp()

        configuration = URLSessionConfiguration.ephemeral
        configuration.urlCache = nil
        configuration.urlCredentialStorage = nil
    }

    // MARK: Default Behavior Tests

    func testThatExpiredCertificateRequestFailsWithNoServerTrustPolicy() {
        // Given
        let expectation = expectation(description: "\(expiredURLString)")
        let manager = Session(configuration: configuration)
        var error: AFError?

        // When
        manager.request(expiredURLString)
            .response { resp in
                error = resp.error
                expectation.fulfill()
            }

        waitForExpectations(timeout: timeout)

        // Then
        XCTAssertNotNil(error)

        if let error = error?.underlyingError as? URLError {
            XCTAssertEqual(error.code, .serverCertificateUntrusted)
        } else {
            XCTFail("error should be a URLError or NSError from CFNetwork")
        }
    }

    func disabled_testRevokedCertificateRequestBehaviorWithNoServerTrustPolicy() {
        // Disabled due to the instability of due revocation testing of default evaluation from all platforms. This
        // test is left for debugging purposes only. Should not be committed into the test suite while enabled.

        // Given
        let expectation = expectation(description: "\(revokedURLString)")
        let manager = Session(configuration: configuration)

        var error: Error?

        // When
        manager.request(revokedURLString)
            .response { resp in
                error = resp.error
                expectation.fulfill()
            }

        waitForExpectations(timeout: timeout)

        // Then
        if #available(iOS 10.1, macOS 10.12, tvOS 10.1, *) {
            // Apple appears to have started revocation tests as part of default evaluation in 10.1
            XCTAssertNotNil(error)
        } else {
            XCTAssertNil(error)
        }
    }

    // MARK: Server Trust Policy - Perform Default Tests

    func testThatExpiredCertificateRequestFailsWithDefaultServerTrustPolicy() {
        // Given
        let evaluators = [expiredHost: DefaultTrustEvaluator(validateHost: true)]
        let manager = Session(configuration: configuration,
                              serverTrustManager: ServerTrustManager(evaluators: evaluators))

        let expectation = expectation(description: "\(expiredURLString)")
        var error: AFError?

        // When
        manager.request(expiredURLString)
            .response { resp in
                error = resp.error
                expectation.fulfill()
            }

        waitForExpectations(timeout: timeout)

        // Then
        XCTAssertNotNil(error, "error should not be nil")

        XCTAssertEqual(error?.isServerTrustEvaluationError, true)
        if case let .serverTrustEvaluationFailed(reason)? = error {
            if #available(iOS 12, macOS 10.14, tvOS 12, watchOS 5, *) {
                XCTAssertTrue(reason.isTrustEvaluationFailed, "should be .trustEvaluationFailed")
            } else {
                XCTAssertTrue(reason.isHostValidationFailed, "should be .hostValidationFailed")
            }
        } else {
            XCTFail("error should be .serverTrustEvaluationFailed")
        }
    }

    func disabled_testRevokedCertificateRequestBehaviorWithDefaultServerTrustPolicy() {
        // Disabled due to the instability of due revocation testing of default evaluation from all platforms. This
        // test is left for debugging purposes only. Should not be committed into the test suite while enabled.

        // Given
        let defaultPolicy = DefaultTrustEvaluator()
        let evaluators = [revokedHost: defaultPolicy]

        let manager = Session(configuration: configuration,
                              serverTrustManager: ServerTrustManager(evaluators: evaluators))

        let expectation = expectation(description: "\(revokedURLString)")
        var error: Error?

        // When
        manager.request(revokedURLString)
            .response { resp in
                error = resp.error
                expectation.fulfill()
            }

        waitForExpectations(timeout: timeout)

        // Then
        if #available(iOS 10.1, macOS 10.12, tvOS 10.1, *) {
            // Apple appears to have started revocation tests as part of default evaluation in 10.1
            XCTAssertNotNil(error)
        } else {
            XCTAssertNil(error)
        }
    }

    // MARK: Server Trust Policy - Perform Revoked Tests

    func testThatExpiredCertificateRequestFailsWithRevokedServerTrustPolicy() {
        // Given
        let policy = RevocationTrustEvaluator()

        let evaluators = [expiredHost: policy]

        let manager = Session(configuration: configuration,
                              serverTrustManager: ServerTrustManager(evaluators: evaluators))

        let expectation = expectation(description: "\(expiredURLString)")
        var error: AFError?

        // When
        manager.request(expiredURLString)
            .response { resp in
                error = resp.error
                expectation.fulfill()
            }

        waitForExpectations(timeout: timeout)

        // Then
        XCTAssertNotNil(error, "error should not be nil")
        XCTAssertEqual(error?.isServerTrustEvaluationError, true)

        if case let .serverTrustEvaluationFailed(reason)? = error {
            if #available(iOS 12, macOS 10.14, tvOS 12, watchOS 5, *) {
                XCTAssertTrue(reason.isTrustEvaluationFailed, "should be .trustEvaluationFailed")
            } else {
                XCTAssertTrue(reason.isDefaultEvaluationFailed, "should be .defaultEvaluationFailed")
            }
        } else {
            XCTFail("error should be .serverTrustEvaluationFailed")
        }
    }

    // watchOS doesn't perform revocation checking at all.
    #if !os(watchOS)
    func testThatRevokedCertificateRequestFailsWithRevokedServerTrustPolicy() {
        // Given
        let policy = RevocationTrustEvaluator()

        let evaluators = [revokedHost: policy]

        let manager = Session(configuration: configuration,
                              serverTrustManager: ServerTrustManager(evaluators: evaluators))

        let expectation = expectation(description: "\(revokedURLString)")
        var error: AFError?

        // When
        manager.request(revokedURLString)
            .response { resp in
                error = resp.error
                expectation.fulfill()
            }

        waitForExpectations(timeout: timeout)

        // Then
        XCTAssertNotNil(error, "error should not be nil")
        XCTAssertEqual(error?.isServerTrustEvaluationError, true)

        if case let .serverTrustEvaluationFailed(reason)? = error {
            if #available(iOS 12, macOS 10.14, tvOS 12, watchOS 5, *) {
                XCTAssertTrue(reason.isTrustEvaluationFailed, "should be .trustEvaluationFailed")
            } else {
                // Test seems flaky and can result in either of these failures, perhaps due to the OS actually checking?
                XCTAssertTrue(reason.isDefaultEvaluationFailed || reason.isRevocationCheckFailed,
                              "should be .defaultEvaluationFailed or .revocationCheckFailed")
            }
        } else {
            XCTFail("error should be .serverTrustEvaluationFailed")
        }
    }
    #endif

    // MARK: Server Trust Policy - Certificate Pinning Tests

    func testThatExpiredCertificateRequestFailsWhenPinningLeafCertificateWithCertificateChainValidation() {
        // Given
        let certificates = [TestCertificates.leaf]
        let evaluators = [expiredHost: PinnedCertificatesTrustEvaluator(certificates: certificates)]

        let manager = Session(configuration: configuration,
                              serverTrustManager: ServerTrustManager(evaluators: evaluators))

        let expectation = expectation(description: "\(expiredURLString)")
        var error: AFError?

        // When
        manager.request(expiredURLString)
            .response { resp in
                error = resp.error
                expectation.fulfill()
            }

        waitForExpectations(timeout: timeout)

        // Then
        XCTAssertNotNil(error, "error should not be nil")
        XCTAssertEqual(error?.isServerTrustEvaluationError, true)

        if case let .serverTrustEvaluationFailed(reason)? = error {
            if #available(iOS 12, macOS 10.14, tvOS 12, watchOS 5, *) {
                XCTAssertTrue(reason.isTrustEvaluationFailed, "should be .trustEvaluationFailed")
            } else {
                XCTAssertTrue(reason.isDefaultEvaluationFailed, "should be .defaultEvaluationFailed")
            }
        } else {
            XCTFail("error should be .serverTrustEvaluationFailed")
        }
    }

    func testThatExpiredCertificateRequestFailsWhenPinningAllCertificatesWithCertificateChainValidation() {
        // Given
        let certificates = [TestCertificates.leaf,
                            TestCertificates.intermediateCA1,
                            TestCertificates.intermediateCA2,
                            TestCertificates.rootCA]

        let evaluators = [expiredHost: PinnedCertificatesTrustEvaluator(certificates: certificates)]

        let manager = Session(configuration: configuration,
                              serverTrustManager: ServerTrustManager(evaluators: evaluators))

        let expectation = expectation(description: "\(expiredURLString)")
        var error: AFError?

        // When
        manager.request(expiredURLString)
            .response { resp in
                error = resp.error
                expectation.fulfill()
            }

        waitForExpectations(timeout: timeout)

        // Then
        XCTAssertNotNil(error, "error should not be nil")
        XCTAssertEqual(error?.isServerTrustEvaluationError, true)

        if case let .serverTrustEvaluationFailed(reason)? = error {
            if #available(iOS 12, macOS 10.14, tvOS 12, watchOS 5, *) {
                XCTAssertTrue(reason.isTrustEvaluationFailed, "should be .trustEvaluationFailed")
            } else {
                XCTAssertTrue(reason.isDefaultEvaluationFailed, "should be .defaultEvaluationFailed")
            }
        } else {
            XCTFail("error should be .serverTrustEvaluationFailed")
        }
    }

    func testThatExpiredCertificateRequestSucceedsWhenPinningLeafCertificateWithoutCertificateChainOrHostValidation() {
        // Given
        let certificates = [TestCertificates.leaf]
        let evaluators = [expiredHost: PinnedCertificatesTrustEvaluator(certificates: certificates, performDefaultValidation: false, validateHost: false)]

        let manager = Session(configuration: configuration,
                              serverTrustManager: ServerTrustManager(evaluators: evaluators))

        let expectation = expectation(description: "\(expiredURLString)")
        var error: Error?

        // When
        manager.request(expiredURLString)
            .response { resp in
                error = resp.error
                expectation.fulfill()
            }

        waitForExpectations(timeout: timeout)

        // Then
        XCTAssertNil(error, "error should be nil")
    }

    func testThatExpiredCertificateRequestSucceedsWhenPinningIntermediateCACertificateWithoutCertificateChainOrHostValidation() {
        // Given
        let certificates = [TestCertificates.intermediateCA2]
        let evaluators = [expiredHost: PinnedCertificatesTrustEvaluator(certificates: certificates, performDefaultValidation: false, validateHost: false)]

        let manager = Session(configuration: configuration,
                              serverTrustManager: ServerTrustManager(evaluators: evaluators))

        let expectation = expectation(description: "\(expiredURLString)")
        var error: Error?

        // When
        manager.request(expiredURLString)
            .response { resp in
                error = resp.error
                expectation.fulfill()
            }

        waitForExpectations(timeout: timeout)

        // Then
        XCTAssertNil(error, "error should be nil")
    }

    func testThatExpiredCertificateRequestSucceedsWhenPinningRootCACertificateWithoutCertificateChainValidation() {
        // Given
        let certificates = [TestCertificates.rootCA]
        let evaluators = [expiredHost: PinnedCertificatesTrustEvaluator(certificates: certificates, performDefaultValidation: false)]

        let manager = Session(configuration: configuration,
                              serverTrustManager: ServerTrustManager(evaluators: evaluators))

        let expectation = expectation(description: "\(expiredURLString)")
        var error: Error?

        // When
        manager.request(expiredURLString)
            .response { resp in
                error = resp.error
                expectation.fulfill()
            }

        waitForExpectations(timeout: timeout)

        // Then
        if #available(iOS 10.1, macOS 10.12.0, tvOS 10.1, *) {
            XCTAssertNotNil(error, "error should not be nil")
        } else {
            XCTAssertNil(error, "error should be nil")
        }
    }

    // MARK: Server Trust Policy - Public Key Pinning Tests

    func testThatExpiredCertificateRequestFailsWhenPinningLeafPublicKeyWithCertificateChainValidation() {
        // Given
        let keys = [TestCertificates.leaf].af.publicKeys
        let evaluators = [expiredHost: PublicKeysTrustEvaluator(keys: keys)]

        let manager = Session(configuration: configuration,
                              serverTrustManager: ServerTrustManager(evaluators: evaluators))

        let expectation = expectation(description: "\(expiredURLString)")
        var error: AFError?

        // When
        manager.request(expiredURLString)
            .response { resp in
                error = resp.error
                expectation.fulfill()
            }

        waitForExpectations(timeout: timeout)

        // Then
        XCTAssertNotNil(error, "error should not be nil")
        XCTAssertEqual(error?.isServerTrustEvaluationError, true)

        if case let .serverTrustEvaluationFailed(reason)? = error {
            if #available(iOS 12, macOS 10.14, tvOS 12, watchOS 5, *) {
                XCTAssertTrue(reason.isTrustEvaluationFailed, "should be .trustEvaluationFailed")
            } else {
                XCTAssertTrue(reason.isDefaultEvaluationFailed, "should be .defaultEvaluationFailed")
            }
        } else {
            XCTFail("error should be .serverTrustEvaluationFailed")
        }
    }

    func testThatExpiredCertificateRequestSucceedsWhenPinningLeafPublicKeyWithoutCertificateChainOrHostValidation() {
        // Given
        let keys = [TestCertificates.leaf].af.publicKeys
        let evaluators = [expiredHost: PublicKeysTrustEvaluator(keys: keys, performDefaultValidation: false, validateHost: false)]

        let manager = Session(configuration: configuration,
                              serverTrustManager: ServerTrustManager(evaluators: evaluators))

        let expectation = expectation(description: "\(expiredURLString)")
        var error: Error?

        // When
        manager.request(expiredURLString)
            .response { resp in
                error = resp.error
                expectation.fulfill()
            }

        waitForExpectations(timeout: timeout)

        // Then
        XCTAssertNil(error, "error should be nil")
    }

    func testThatExpiredCertificateRequestSucceedsWhenPinningIntermediateCAPublicKeyWithoutCertificateChainOrHostValidation() {
        // Given
        let keys = [TestCertificates.intermediateCA2].af.publicKeys
        let evaluators = [expiredHost: PublicKeysTrustEvaluator(keys: keys, performDefaultValidation: false, validateHost: false)]

        let manager = Session(configuration: configuration,
                              serverTrustManager: ServerTrustManager(evaluators: evaluators))

        let expectation = expectation(description: "\(expiredURLString)")
        var error: Error?

        // When
        manager.request(expiredURLString)
            .response { resp in
                error = resp.error
                expectation.fulfill()
            }

        waitForExpectations(timeout: timeout)

        // Then
        XCTAssertNil(error, "error should be nil")
    }

    func testThatExpiredCertificateRequestSucceedsWhenPinningRootCAPublicKeyWithoutCertificateChainValidation() {
        // Given
        let keys = [TestCertificates.rootCA].af.publicKeys
        let evaluators = [expiredHost: PublicKeysTrustEvaluator(keys: keys, performDefaultValidation: false, validateHost: false)]

        let manager = Session(configuration: configuration,
                              serverTrustManager: ServerTrustManager(evaluators: evaluators))

        let expectation = expectation(description: "\(expiredURLString)")
        var error: Error?

        // When
        manager.request(expiredURLString)
            .response { resp in
                error = resp.error
                expectation.fulfill()
            }

        waitForExpectations(timeout: timeout)

        // Then
        if #available(iOS 10.1, macOS 10.12.0, tvOS 10.1, *) {
            XCTAssertNotNil(error, "error should not be nil")
        } else {
            XCTAssertNil(error, "error should be nil")
        }
    }

    // MARK: Server Trust Policy - Disabling Evaluation Tests

    func testThatExpiredCertificateRequestSucceedsWhenDisablingEvaluation() {
        // Given
        let evaluators = [expiredHost: DisabledTrustEvaluator()]
        let manager = Session(configuration: configuration,
                              serverTrustManager: ServerTrustManager(evaluators: evaluators))

        let expectation = expectation(description: "\(expiredURLString)")
        var error: Error?

        // When
        manager.request(expiredURLString)
            .response { resp in
                error = resp.error
                expectation.fulfill()
            }

        waitForExpectations(timeout: timeout)

        // Then
        XCTAssertNil(error, "error should be nil")
    }
}
#endif<|MERGE_RESOLUTION|>--- conflicted
+++ resolved
@@ -22,11 +22,7 @@
 //  THE SOFTWARE.
 //
 
-<<<<<<< HEAD
-#if !(os(Linux) || os(Windows) || os(Android))
-=======
 #if canImport(Security)
->>>>>>> d732bc9e
 
 import Alamofire
 import Foundation
