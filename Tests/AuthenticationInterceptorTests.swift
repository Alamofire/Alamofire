//
//  AuthenticationInterceptorTests.swift
//
//  Copyright (c) 2020 Alamofire Software Foundation (http://alamofire.org/)
//
//  Permission is hereby granted, free of charge, to any person obtaining a copy
//  of this software and associated documentation files (the "Software"), to deal
//  in the Software without restriction, including without limitation the rights
//  to use, copy, modify, merge, publish, distribute, sublicense, and/or sell
//  copies of the Software, and to permit persons to whom the Software is
//  furnished to do so, subject to the following conditions:
//
//  The above copyright notice and this permission notice shall be included in
//  all copies or substantial portions of the Software.
//
//  THE SOFTWARE IS PROVIDED "AS IS", WITHOUT WARRANTY OF ANY KIND, EXPRESS OR
//  IMPLIED, INCLUDING BUT NOT LIMITED TO THE WARRANTIES OF MERCHANTABILITY,
//  FITNESS FOR A PARTICULAR PURPOSE AND NONINFRINGEMENT. IN NO EVENT SHALL THE
//  AUTHORS OR COPYRIGHT HOLDERS BE LIABLE FOR ANY CLAIM, DAMAGES OR OTHER
//  LIABILITY, WHETHER IN AN ACTION OF CONTRACT, TORT OR OTHERWISE, ARISING FROM,
//  OUT OF OR IN CONNECTION WITH THE SOFTWARE OR THE USE OR OTHER DEALINGS IN
//  THE SOFTWARE.
//

@testable import Alamofire
import Foundation
import XCTest

final class AuthenticationInterceptorTestCase: BaseTestCase {
    // MARK: - Helper Types

    struct TestCredential: AuthenticationCredential {
        let accessToken: String
        let refreshToken: String
        let userID: String
        let expiration: Date

        let requiresRefresh: Bool

        init(accessToken: String = "a0",
             refreshToken: String = "r0",
             userID: String = "u0",
             expiration: Date = Date(),
             requiresRefresh: Bool = false) {
            self.accessToken = accessToken
            self.refreshToken = refreshToken
            self.userID = userID
            self.expiration = expiration
            self.requiresRefresh = requiresRefresh
        }
    }

    enum TestAuthError: Error {
        case refreshNetworkFailure
    }

    final class TestAuthenticator: Authenticator {
        private(set) var applyCount = 0
        private(set) var refreshCount = 0
        private(set) var didRequestFailDueToAuthErrorCount = 0
        private(set) var isRequestAuthenticatedWithCredentialCount = 0

        let shouldRefreshAsynchronously: Bool
        let refreshResult: Result<TestCredential, Error>?
        let lock = NSLock()

        init(shouldRefreshAsynchronously: Bool = true, refreshResult: Result<TestCredential, Error>? = nil) {
            self.shouldRefreshAsynchronously = shouldRefreshAsynchronously
            self.refreshResult = refreshResult
        }

        func apply(_ credential: TestCredential, to urlRequest: inout URLRequest) {
            lock.lock(); defer { lock.unlock() }

            applyCount += 1

            urlRequest.headers.add(.authorization(credential.accessToken))
        }

        func refresh(_ credential: TestCredential,
                     for session: Session,
                     completion: @escaping (Result<TestCredential, Error>) -> Void) {
            lock.lock()

            refreshCount += 1

            let result = refreshResult ?? .success(
                TestCredential(accessToken: "a\(refreshCount)",
                               refreshToken: "a\(refreshCount)",
                               userID: "u1",
                               expiration: Date())
            )

            if shouldRefreshAsynchronously {
                // The 10 ms delay here is important to allow multiple requests to queue up while refreshing.
                DispatchQueue.global(qos: .utility).asyncAfter(deadline: .now() + 0.01) { completion(result) }
                lock.unlock()
            } else {
                lock.unlock()
                completion(result)
            }
        }

        func didRequest(_ urlRequest: URLRequest,
                        with response: HTTPURLResponse,
                        failDueToAuthenticationError error: Error)
            -> Bool {
            lock.lock(); defer { lock.unlock() }

            didRequestFailDueToAuthErrorCount += 1

            return response.statusCode == 401
        }

        func isRequest(_ urlRequest: URLRequest, authenticatedWith credential: TestCredential) -> Bool {
            lock.lock(); defer { lock.unlock() }

            isRequestAuthenticatedWithCredentialCount += 1

            return urlRequest.headers["Authorization"] == credential.accessToken
        }
    }

    final class PathAdapter: RequestAdapter {
        var paths: [String]

        init(paths: [String]) {
            self.paths = paths
        }

        func adapt(_ urlRequest: URLRequest, for session: Session, completion: @escaping (Result<URLRequest, Error>) -> Void) {
            var request = urlRequest

            var urlComponents = URLComponents(url: request.url!, resolvingAgainstBaseURL: false)!
            urlComponents.path = paths.removeFirst()

            request.url = urlComponents.url

            completion(.success(request))
        }
    }

    // MARK: - Tests - Adapt

    func testThatInterceptorCanAdaptURLRequest() {
        // Given
        let credential = TestCredential()
        let authenticator = TestAuthenticator()
        let interceptor = AuthenticationInterceptor(authenticator: authenticator, credential: credential)

        let session = Session()

        let expect = expectation(description: "request should complete")
        var response: AFDataResponse<Data?>?

        // When
        let request = session.request(.default, interceptor: interceptor).validate().response {
            response = $0
            expect.fulfill()
        }

        waitForExpectations(timeout: timeout)

        // Then
        XCTAssertEqual(response?.request?.headers["Authorization"], "a0")
        XCTAssertEqual(response?.result.isSuccess, true)

        XCTAssertEqual(authenticator.applyCount, 1)
        XCTAssertEqual(authenticator.refreshCount, 0)
        XCTAssertEqual(authenticator.didRequestFailDueToAuthErrorCount, 0)
        XCTAssertEqual(authenticator.isRequestAuthenticatedWithCredentialCount, 0)

        XCTAssertEqual(request.retryCount, 0)
    }

    func testThatInterceptorQueuesAdaptOperationWhenRefreshing() {
        // Given
        let credential = TestCredential(requiresRefresh: true)
        let authenticator = TestAuthenticator()
        let interceptor = AuthenticationInterceptor(authenticator: authenticator, credential: credential)

        let session = Session()

        let expect = expectation(description: "both requests should complete")
        expect.expectedFulfillmentCount = 2

        var response1: AFDataResponse<Data?>?
        var response2: AFDataResponse<Data?>?

        // When
        let request1 = session.request(.status(200), interceptor: interceptor).validate().response {
            response1 = $0
            expect.fulfill()
        }

        let request2 = session.request(.status(202), interceptor: interceptor).validate().response {
            response2 = $0
            expect.fulfill()
        }

        waitForExpectations(timeout: timeout)

        // Then
        XCTAssertEqual(response1?.request?.headers["Authorization"], "a1")
        XCTAssertEqual(response2?.request?.headers["Authorization"], "a1")
        XCTAssertEqual(response1?.result.isSuccess, true)
        XCTAssertEqual(response2?.result.isSuccess, true)

        XCTAssertEqual(authenticator.applyCount, 2)
        XCTAssertEqual(authenticator.refreshCount, 1)
        XCTAssertEqual(authenticator.didRequestFailDueToAuthErrorCount, 0)
        XCTAssertEqual(authenticator.isRequestAuthenticatedWithCredentialCount, 0)

        XCTAssertEqual(request1.retryCount, 0)
        XCTAssertEqual(request2.retryCount, 0)
    }

    func testThatInterceptorThrowsMissingCredentialErrorWhenCredentialIsNil() {
        // Given
        let authenticator = TestAuthenticator()
        let interceptor = AuthenticationInterceptor(authenticator: authenticator)

        let session = Session()

        let expect = expectation(description: "request should complete")
        var response: AFDataResponse<Data?>?

        // When
        let request = session.request(.default, interceptor: interceptor).validate().response {
            response = $0
            expect.fulfill()
        }

        waitForExpectations(timeout: timeout)

        // Then
        XCTAssertEqual(response?.request?.headers.count, 0)

        XCTAssertEqual(response?.result.isFailure, true)
        XCTAssertEqual(response?.result.failure?.asAFError?.isRequestAdaptationError, true)
        XCTAssertEqual(response?.result.failure?.asAFError?.underlyingError as? AuthenticationError, .missingCredential)

        XCTAssertEqual(authenticator.applyCount, 0)
        XCTAssertEqual(authenticator.refreshCount, 0)
        XCTAssertEqual(authenticator.didRequestFailDueToAuthErrorCount, 0)
        XCTAssertEqual(authenticator.isRequestAuthenticatedWithCredentialCount, 0)

        XCTAssertEqual(request.retryCount, 0)
    }

    func testThatInterceptorRethrowsRefreshErrorFromAdapt() {
        // Given
        let credential = TestCredential(requiresRefresh: true)
        let authenticator = TestAuthenticator(refreshResult: .failure(TestAuthError.refreshNetworkFailure))
        let interceptor = AuthenticationInterceptor(authenticator: authenticator, credential: credential)

        let session = Session()

        let expect = expectation(description: "request should complete")
        var response: AFDataResponse<Data?>?

        // When
        let request = session.request(.default, interceptor: interceptor).validate().response {
            response = $0
            expect.fulfill()
        }

        waitForExpectations(timeout: timeout)

        // Then
        XCTAssertEqual(response?.request?.headers.count, 0)

        XCTAssertEqual(response?.result.isFailure, true)
        XCTAssertEqual(response?.result.failure?.asAFError?.isRequestAdaptationError, true)
        XCTAssertEqual(response?.result.failure?.asAFError?.underlyingError as? TestAuthError, .refreshNetworkFailure)

        if case let .requestRetryFailed(_, originalError) = response?.result.failure {
            XCTAssertEqual(originalError.asAFError?.isResponseValidationError, true)
            XCTAssertEqual(originalError.asAFError?.responseCode, 401)
        }

        XCTAssertEqual(authenticator.applyCount, 0)
        XCTAssertEqual(authenticator.refreshCount, 1)
        XCTAssertEqual(authenticator.didRequestFailDueToAuthErrorCount, 0)
        XCTAssertEqual(authenticator.isRequestAuthenticatedWithCredentialCount, 0)

        XCTAssertEqual(request.retryCount, 0)
    }

    // MARK: - Tests - Retry

<<<<<<< HEAD
    #if !(os(Linux) || os(Windows) || os(Android)) // URLRequest to /invalid/path is a fatal error.
=======
    // If we not using swift-corelibs-foundation where URLRequest to /invalid/path is a fatal error.
    #if !canImport(FoundationNetworking)
>>>>>>> d732bc9e
    func testThatInterceptorDoesNotRetryWithoutResponse() {
        // Given
        let credential = TestCredential()
        let authenticator = TestAuthenticator()
        let interceptor = AuthenticationInterceptor(authenticator: authenticator, credential: credential)

        let urlRequest = URLRequest(url: URL(string: "/invalid/path")!)
        let session = Session()

        let expect = expectation(description: "request should complete")
        var response: AFDataResponse<Data?>?

        // When
        let request = session.request(urlRequest, interceptor: interceptor).validate().response {
            response = $0
            expect.fulfill()
        }

        waitForExpectations(timeout: timeout)

        // Then
        XCTAssertEqual(response?.request?.headers["Authorization"], "a0")

        XCTAssertEqual(response?.result.isFailure, true)
        XCTAssertEqual(response?.result.failure?.asAFError?.isSessionTaskError, true)

        XCTAssertEqual(authenticator.applyCount, 1)
        XCTAssertEqual(authenticator.refreshCount, 0)
        XCTAssertEqual(authenticator.didRequestFailDueToAuthErrorCount, 0)
        XCTAssertEqual(authenticator.isRequestAuthenticatedWithCredentialCount, 0)

        XCTAssertEqual(request.retryCount, 0)
    }
    #endif

    func testThatInterceptorDoesNotRetryWhenRequestDoesNotFailDueToAuthError() {
        // Given
        let credential = TestCredential()
        let authenticator = TestAuthenticator()
        let interceptor = AuthenticationInterceptor(authenticator: authenticator, credential: credential)

        let session = Session()

        let expect = expectation(description: "request should complete")
        var response: AFDataResponse<Data?>?

        // When
        let request = session.request(.status(500), interceptor: interceptor).validate().response {
            response = $0
            expect.fulfill()
        }

        waitForExpectations(timeout: timeout)

        // Then
        XCTAssertEqual(response?.request?.headers["Authorization"], "a0")

        XCTAssertEqual(response?.result.isFailure, true)
        XCTAssertEqual(response?.result.failure?.asAFError?.isResponseValidationError, true)
        XCTAssertEqual(response?.result.failure?.asAFError?.responseCode, 500)

        XCTAssertEqual(authenticator.applyCount, 1)
        XCTAssertEqual(authenticator.refreshCount, 0)
        XCTAssertEqual(authenticator.didRequestFailDueToAuthErrorCount, 1)
        XCTAssertEqual(authenticator.isRequestAuthenticatedWithCredentialCount, 0)

        XCTAssertEqual(request.retryCount, 0)
    }

    func testThatInterceptorThrowsMissingCredentialErrorWhenCredentialIsNilAndRequestShouldBeRetried() {
        // Given
        let credential = TestCredential()
        let authenticator = TestAuthenticator()
        let interceptor = AuthenticationInterceptor(authenticator: authenticator, credential: credential)

        let session = stored(Session())

        let expect = expectation(description: "request should complete")
        var response: AFDataResponse<Data?>?

        // When
        let request = session.request(.status(401), interceptor: interceptor)
            .validate {
                interceptor.credential = nil
            }
            .response {
                response = $0
                expect.fulfill()
            }

        waitForExpectations(timeout: timeout)

        // Then
        XCTAssertEqual(response?.request?.headers["Authorization"], "a0")

        XCTAssertEqual(response?.result.isFailure, true)
        XCTAssertEqual(response?.result.failure?.asAFError?.isRequestRetryError, true)
        XCTAssertEqual(response?.result.failure?.asAFError?.underlyingError as? AuthenticationError, .missingCredential)

        if case let .requestRetryFailed(_, originalError) = response?.result.failure {
            XCTAssertEqual(originalError.asAFError?.isResponseValidationError, true)
            XCTAssertEqual(originalError.asAFError?.responseCode, 401)
        }

        XCTAssertEqual(authenticator.applyCount, 1)
        XCTAssertEqual(authenticator.refreshCount, 0)
        XCTAssertEqual(authenticator.didRequestFailDueToAuthErrorCount, 1)
        XCTAssertEqual(authenticator.isRequestAuthenticatedWithCredentialCount, 0)

        XCTAssertEqual(request.retryCount, 0)
    }

    func testThatInterceptorRetriesRequestThatFailedWithOutdatedCredential() {
        // Given
        let credential = TestCredential()
        let authenticator = TestAuthenticator()
        let interceptor = AuthenticationInterceptor(authenticator: authenticator, credential: credential)

        let session = stored(Session())

        let pathAdapter = PathAdapter(paths: ["/status/401", "/status/200"])
        let compositeInterceptor = Interceptor(adapters: [pathAdapter, interceptor], retriers: [interceptor])

        let expect = expectation(description: "request should complete")
        var response: AFDataResponse<Data?>?

        // When
        let request = session.request(.default, interceptor: compositeInterceptor)
            .validate {
                interceptor.credential = TestCredential(accessToken: "a1",
                                                        refreshToken: "r1",
                                                        userID: "u0",
                                                        expiration: Date(),
                                                        requiresRefresh: false)
            }
            .response {
                response = $0
                expect.fulfill()
            }

        waitForExpectations(timeout: timeout)

        // Then
        XCTAssertEqual(response?.request?.headers["Authorization"], "a1")
        XCTAssertEqual(response?.result.isSuccess, true)

        XCTAssertEqual(authenticator.applyCount, 2)
        XCTAssertEqual(authenticator.refreshCount, 0)
        XCTAssertEqual(authenticator.didRequestFailDueToAuthErrorCount, 1)
        XCTAssertEqual(authenticator.isRequestAuthenticatedWithCredentialCount, 1)

        XCTAssertEqual(request.retryCount, 1)
    }

    // Produces double lock reported in https://github.com/Alamofire/Alamofire/issues/3294#issuecomment-703241558
    func testThatInterceptorDoesNotDeadlockWhenAuthenticatorCallsRefreshCompletionSynchronouslyOnCallingQueue() {
        // Given
        let credential = TestCredential(requiresRefresh: true)
        let authenticator = TestAuthenticator(shouldRefreshAsynchronously: false)
        let interceptor = AuthenticationInterceptor(authenticator: authenticator, credential: credential)

        let eventMonitor = ClosureEventMonitor()

        eventMonitor.requestDidCreateTask = { _, _ in
            interceptor.credential = TestCredential(accessToken: "a1",
                                                    refreshToken: "r1",
                                                    userID: "u0",
                                                    expiration: Date(),
                                                    requiresRefresh: false)
        }

        let session = Session(eventMonitors: [eventMonitor])

        let pathAdapter = PathAdapter(paths: ["/status/200"])
        let compositeInterceptor = Interceptor(adapters: [pathAdapter, interceptor], retriers: [interceptor])

        let expect = expectation(description: "request should complete")
        var response: AFDataResponse<Data?>?

        // When
        let request = session.request(.default, interceptor: compositeInterceptor).validate().response {
            response = $0
            expect.fulfill()
        }

        waitForExpectations(timeout: timeout)

        // Then
        XCTAssertEqual(response?.request?.headers["Authorization"], "a1")
        XCTAssertEqual(response?.result.isSuccess, true)

        XCTAssertEqual(authenticator.applyCount, 1)
        XCTAssertEqual(authenticator.refreshCount, 1)
        XCTAssertEqual(authenticator.didRequestFailDueToAuthErrorCount, 0)
        XCTAssertEqual(authenticator.isRequestAuthenticatedWithCredentialCount, 0)

        XCTAssertEqual(request.retryCount, 0)
    }

    func testThatInterceptorRetriesRequestAfterRefresh() {
        // Given
        let credential = TestCredential()
        let authenticator = TestAuthenticator()
        let interceptor = AuthenticationInterceptor(authenticator: authenticator, credential: credential)

        let pathAdapter = PathAdapter(paths: ["/status/401", "/status/200"])

        let compositeInterceptor = Interceptor(adapters: [pathAdapter, interceptor], retriers: [interceptor])

        let session = Session()

        let expect = expectation(description: "request should complete")
        var response: AFDataResponse<Data?>?

        // When
        let request = session.request(.default, interceptor: compositeInterceptor).validate().response {
            response = $0
            expect.fulfill()
        }

        waitForExpectations(timeout: timeout)

        // Then
        XCTAssertEqual(response?.request?.headers["Authorization"], "a1")
        XCTAssertEqual(response?.result.isSuccess, true)

        XCTAssertEqual(authenticator.applyCount, 2)
        XCTAssertEqual(authenticator.refreshCount, 1)
        XCTAssertEqual(authenticator.didRequestFailDueToAuthErrorCount, 1)
        XCTAssertEqual(authenticator.isRequestAuthenticatedWithCredentialCount, 1)

        XCTAssertEqual(request.retryCount, 1)
    }

    func testThatInterceptorRethrowsRefreshErrorFromRetry() {
        // Given
        let credential = TestCredential()
        let authenticator = TestAuthenticator(refreshResult: .failure(TestAuthError.refreshNetworkFailure))
        let interceptor = AuthenticationInterceptor(authenticator: authenticator, credential: credential)

        let session = Session()

        let expect = expectation(description: "request should complete")
        var response: AFDataResponse<Data?>?

        // When
        let request = session.request(.status(401), interceptor: interceptor).validate().response {
            response = $0
            expect.fulfill()
        }

        waitForExpectations(timeout: timeout)

        // Then
        XCTAssertEqual(response?.request?.headers["Authorization"], "a0")

        XCTAssertEqual(response?.result.isFailure, true)
        XCTAssertEqual(response?.result.failure?.asAFError?.isRequestRetryError, true)
        XCTAssertEqual(response?.result.failure?.asAFError?.underlyingError as? TestAuthError, .refreshNetworkFailure)

        if case let .requestRetryFailed(_, originalError) = response?.result.failure {
            XCTAssertEqual(originalError.asAFError?.isResponseValidationError, true)
            XCTAssertEqual(originalError.asAFError?.responseCode, 401)
        }

        XCTAssertEqual(authenticator.applyCount, 1)
        XCTAssertEqual(authenticator.refreshCount, 1)
        XCTAssertEqual(authenticator.didRequestFailDueToAuthErrorCount, 1)
        XCTAssertEqual(authenticator.isRequestAuthenticatedWithCredentialCount, 1)

        XCTAssertEqual(request.retryCount, 0)
    }

    func testThatInterceptorTriggersRefreshWithMultipleParallelRequestsReturning401Responses() {
        // Given
        let credential = TestCredential()
        let authenticator = TestAuthenticator()
        let interceptor = AuthenticationInterceptor(authenticator: authenticator, credential: credential)

        let requestCount = 6
        let session = stored(Session())

        let expect = expectation(description: "both requests should complete")
        expect.expectedFulfillmentCount = requestCount

        var requests: [Int: Request] = [:]
        var responses: [Int: AFDataResponse<Data?>] = [:]

        for index in 0..<requestCount {
            let pathAdapter = PathAdapter(paths: ["/status/401", "/status/20\(index)"])
            let compositeInterceptor = Interceptor(adapters: [pathAdapter, interceptor], retriers: [interceptor])

            // When
            let request = session.request(.default, interceptor: compositeInterceptor).validate().response {
                responses[index] = $0
                expect.fulfill()
            }

            requests[index] = request
        }

        waitForExpectations(timeout: timeout)

        // Then
        for index in 0..<requestCount {
            let response = responses[index]
            XCTAssertEqual(response?.request?.headers["Authorization"], "a1")
            XCTAssertEqual(response?.result.isSuccess, true)

            let request = requests[index]
            XCTAssertEqual(request?.retryCount, 1)
        }

        XCTAssertEqual(authenticator.applyCount, 12)
        XCTAssertEqual(authenticator.refreshCount, 1)
        XCTAssertEqual(authenticator.didRequestFailDueToAuthErrorCount, 6)
        XCTAssertEqual(authenticator.isRequestAuthenticatedWithCredentialCount, 6)
    }

    // MARK: - Tests - Excessive Refresh

    func testThatInterceptorIgnoresExcessiveRefreshWhenRefreshWindowIsNil() {
        // Given
        let credential = TestCredential()
        let authenticator = TestAuthenticator()
        let interceptor = AuthenticationInterceptor(authenticator: authenticator, credential: credential)

        let pathAdapter = PathAdapter(paths: ["/status/401",
                                              "/status/401",
                                              "/status/401",
                                              "/status/401",
                                              "/status/401",
                                              "/status/200"])

        let compositeInterceptor = Interceptor(adapters: [pathAdapter, interceptor], retriers: [interceptor])

        let session = Session()

        let expect = expectation(description: "request should complete")
        var response: AFDataResponse<Data?>?

        // When
        let request = session.request(.default, interceptor: compositeInterceptor).validate().response {
            response = $0
            expect.fulfill()
        }

        waitForExpectations(timeout: timeout)

        // Then
        XCTAssertEqual(response?.request?.headers["Authorization"], "a5")
        XCTAssertEqual(response?.result.isSuccess, true)

        XCTAssertEqual(authenticator.applyCount, 6)
        XCTAssertEqual(authenticator.refreshCount, 5)
        XCTAssertEqual(authenticator.didRequestFailDueToAuthErrorCount, 5)
        XCTAssertEqual(authenticator.isRequestAuthenticatedWithCredentialCount, 5)

        XCTAssertEqual(request.retryCount, 5)
    }

    func testThatInterceptorThrowsExcessiveRefreshErrorWhenExcessiveRefreshOccurs() {
        // Given
        let credential = TestCredential()
        let authenticator = TestAuthenticator()
        let interceptor = AuthenticationInterceptor(authenticator: authenticator,
                                                    credential: credential,
                                                    refreshWindow: .init(interval: 30, maximumAttempts: 2))

        let session = Session()

        let expect = expectation(description: "request should complete")
        var response: AFDataResponse<Data?>?

        // When
        let request = session.request(.status(401), interceptor: interceptor).validate().response {
            response = $0
            expect.fulfill()
        }

        waitForExpectations(timeout: timeout)

        // Then
        XCTAssertEqual(response?.request?.headers["Authorization"], "a2")

        XCTAssertEqual(response?.result.isFailure, true)
        XCTAssertEqual(response?.result.failure?.asAFError?.isRequestRetryError, true)
        XCTAssertEqual(response?.result.failure?.asAFError?.underlyingError as? AuthenticationError, .excessiveRefresh)

        if case let .requestRetryFailed(_, originalError) = response?.result.failure {
            XCTAssertEqual(originalError.asAFError?.isResponseValidationError, true)
            XCTAssertEqual(originalError.asAFError?.responseCode, 401)
        }

        XCTAssertEqual(authenticator.applyCount, 3)
        XCTAssertEqual(authenticator.refreshCount, 2)
        XCTAssertEqual(authenticator.didRequestFailDueToAuthErrorCount, 3)
        XCTAssertEqual(authenticator.isRequestAuthenticatedWithCredentialCount, 3)

        XCTAssertEqual(request.retryCount, 2)
    }
}<|MERGE_RESOLUTION|>--- conflicted
+++ resolved
@@ -288,13 +288,9 @@
     }
 
     // MARK: - Tests - Retry
-
-<<<<<<< HEAD
-    #if !(os(Linux) || os(Windows) || os(Android)) // URLRequest to /invalid/path is a fatal error.
-=======
+  
     // If we not using swift-corelibs-foundation where URLRequest to /invalid/path is a fatal error.
     #if !canImport(FoundationNetworking)
->>>>>>> d732bc9e
     func testThatInterceptorDoesNotRetryWithoutResponse() {
         // Given
         let credential = TestCredential()
