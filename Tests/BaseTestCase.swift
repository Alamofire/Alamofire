//
//  BaseTestCase.swift
//
//  Copyright (c) 2014 Alamofire Software Foundation (http://alamofire.org/)
//
//  Permission is hereby granted, free of charge, to any person obtaining a copy
//  of this software and associated documentation files (the "Software"), to deal
//  in the Software without restriction, including without limitation the rights
//  to use, copy, modify, merge, publish, distribute, sublicense, and/or sell
//  copies of the Software, and to permit persons to whom the Software is
//  furnished to do so, subject to the following conditions:
//
//  The above copyright notice and this permission notice shall be included in
//  all copies or substantial portions of the Software.
//
//  THE SOFTWARE IS PROVIDED "AS IS", WITHOUT WARRANTY OF ANY KIND, EXPRESS OR
//  IMPLIED, INCLUDING BUT NOT LIMITED TO THE WARRANTIES OF MERCHANTABILITY,
//  FITNESS FOR A PARTICULAR PURPOSE AND NONINFRINGEMENT. IN NO EVENT SHALL THE
//  AUTHORS OR COPYRIGHT HOLDERS BE LIABLE FOR ANY CLAIM, DAMAGES OR OTHER
//  LIABILITY, WHETHER IN AN ACTION OF CONTRACT, TORT OR OTHERWISE, ARISING FROM,
//  OUT OF OR IN CONNECTION WITH THE SOFTWARE OR THE USE OR OTHER DEALINGS IN
//  THE SOFTWARE.
//

import Alamofire
import Foundation
import XCTest

class BaseTestCase: XCTestCase {
<<<<<<< HEAD
    let timeout: TimeInterval = 5.0
=======
    let timeout: TimeInterval = 10
>>>>>>> 4afe548d

    static var testDirectoryURL: URL { FileManager.temporaryDirectoryURL.appendingPathComponent("org.alamofire.tests") }
    var testDirectoryURL: URL { BaseTestCase.testDirectoryURL }

    override func setUp() {
        super.setUp()

        FileManager.removeAllItemsInsideDirectory(at: testDirectoryURL)
        FileManager.createDirectory(at: testDirectoryURL)
    }

    func url(forResource fileName: String, withExtension ext: String) -> URL {
        let bundle = Bundle(for: BaseTestCase.self)
        return bundle.url(forResource: fileName, withExtension: ext)!
    }

    /// Runs assertions on a particular `DispatchQueue`.
    ///
    /// - Parameters:
    ///   - queue: The `DispatchQueue` on which to run the assertions.
    ///   - assertions: Closure containing assertions to run
    func assert(on queue: DispatchQueue, assertions: @escaping () -> Void) {
        let expect = expectation(description: "all assertions are complete")

        queue.async {
            assertions()
            expect.fulfill()
        }

        waitForExpectations(timeout: timeout)
    }
}<|MERGE_RESOLUTION|>--- conflicted
+++ resolved
@@ -1,7 +1,7 @@
 //
 //  BaseTestCase.swift
 //
-//  Copyright (c) 2014 Alamofire Software Foundation (http://alamofire.org/)
+//  Copyright (c) 2014-2018 Alamofire Software Foundation (http://alamofire.org/)
 //
 //  Permission is hereby granted, free of charge, to any person obtaining a copy
 //  of this software and associated documentation files (the "Software"), to deal
@@ -27,11 +27,7 @@
 import XCTest
 
 class BaseTestCase: XCTestCase {
-<<<<<<< HEAD
-    let timeout: TimeInterval = 5.0
-=======
     let timeout: TimeInterval = 10
->>>>>>> 4afe548d
 
     static var testDirectoryURL: URL { FileManager.temporaryDirectoryURL.appendingPathComponent("org.alamofire.tests") }
     var testDirectoryURL: URL { BaseTestCase.testDirectoryURL }
