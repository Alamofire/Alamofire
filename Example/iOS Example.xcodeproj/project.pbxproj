// !$*UTF8*$!
{
	archiveVersion = 1;
	classes = {
	};
	objectVersion = 51;
	objects = {

/* Begin PBXBuildFile section */
		3129D57622F230AE009C145F /* LaunchScreen.storyboard in Resources */ = {isa = PBXBuildFile; fileRef = 3129D57422F230AE009C145F /* LaunchScreen.storyboard */; };
		31E476821C55DE6D00968569 /* Alamofire.framework in Frameworks */ = {isa = PBXBuildFile; fileRef = 31E4766A1C55DD5900968569 /* Alamofire.framework */; };
		31E476831C55DE6D00968569 /* Alamofire.framework in Copy Frameworks */ = {isa = PBXBuildFile; fileRef = 31E4766A1C55DD5900968569 /* Alamofire.framework */; settings = {ATTRIBUTES = (CodeSignOnCopy, RemoveHeadersOnCopy, ); }; };
		4C6D2C801C67EFE100846168 /* AppDelegate.swift in Sources */ = {isa = PBXBuildFile; fileRef = 4C6D2C7D1C67EFE100846168 /* AppDelegate.swift */; };
		4C6D2C811C67EFE100846168 /* DetailViewController.swift in Sources */ = {isa = PBXBuildFile; fileRef = 4C6D2C7E1C67EFE100846168 /* DetailViewController.swift */; };
		4C6D2C821C67EFE100846168 /* MasterViewController.swift in Sources */ = {isa = PBXBuildFile; fileRef = 4C6D2C7F1C67EFE100846168 /* MasterViewController.swift */; };
		4C6D2C8F1C67EFEC00846168 /* Images.xcassets in Resources */ = {isa = PBXBuildFile; fileRef = 4C6D2C8C1C67EFEC00846168 /* Images.xcassets */; };
		4C6D2C981C67F03B00846168 /* Main.storyboard in Resources */ = {isa = PBXBuildFile; fileRef = 4C6D2C961C67F03B00846168 /* Main.storyboard */; };
/* End PBXBuildFile section */

/* Begin PBXContainerItemProxy section */
		31E476691C55DD5900968569 /* PBXContainerItemProxy */ = {
			isa = PBXContainerItemProxy;
			containerPortal = 31E4765F1C55DD5900968569 /* Alamofire.xcodeproj */;
			proxyType = 2;
			remoteGlobalIDString = F8111E3319A95C8B0040E7D1;
			remoteInfo = "Alamofire iOS";
		};
		31E4766B1C55DD5900968569 /* PBXContainerItemProxy */ = {
			isa = PBXContainerItemProxy;
			containerPortal = 31E4765F1C55DD5900968569 /* Alamofire.xcodeproj */;
			proxyType = 2;
			remoteGlobalIDString = F8111E3E19A95C8B0040E7D1;
			remoteInfo = "Alamofire iOS Tests";
		};
		31E4766D1C55DD5900968569 /* PBXContainerItemProxy */ = {
			isa = PBXContainerItemProxy;
			containerPortal = 31E4765F1C55DD5900968569 /* Alamofire.xcodeproj */;
			proxyType = 2;
			remoteGlobalIDString = 4DD67C0B1A5C55C900ED2280;
			remoteInfo = "Alamofire OSX";
		};
		31E4766F1C55DD5900968569 /* PBXContainerItemProxy */ = {
			isa = PBXContainerItemProxy;
			containerPortal = 31E4765F1C55DD5900968569 /* Alamofire.xcodeproj */;
			proxyType = 2;
			remoteGlobalIDString = F829C6B21A7A94F100A2CD59;
			remoteInfo = "Alamofire OSX Tests";
		};
		31E476711C55DD5900968569 /* PBXContainerItemProxy */ = {
			isa = PBXContainerItemProxy;
			containerPortal = 31E4765F1C55DD5900968569 /* Alamofire.xcodeproj */;
			proxyType = 2;
			remoteGlobalIDString = 4CF626EF1BA7CB3E0011A099;
			remoteInfo = "Alamofire tvOS";
		};
		31E476731C55DD5900968569 /* PBXContainerItemProxy */ = {
			isa = PBXContainerItemProxy;
			containerPortal = 31E4765F1C55DD5900968569 /* Alamofire.xcodeproj */;
			proxyType = 2;
			remoteGlobalIDString = 4CF626F81BA7CB3E0011A099;
			remoteInfo = "Alamofire tvOS Tests";
		};
		31E476751C55DD5900968569 /* PBXContainerItemProxy */ = {
			isa = PBXContainerItemProxy;
			containerPortal = 31E4765F1C55DD5900968569 /* Alamofire.xcodeproj */;
			proxyType = 2;
			remoteGlobalIDString = E4202FE01B667AA100C997FB;
			remoteInfo = "Alamofire watchOS";
		};
		31E476841C55DE6D00968569 /* PBXContainerItemProxy */ = {
			isa = PBXContainerItemProxy;
			containerPortal = 31E4765F1C55DD5900968569 /* Alamofire.xcodeproj */;
			proxyType = 1;
			remoteGlobalIDString = F8111E3219A95C8B0040E7D1;
			remoteInfo = "Alamofire iOS";
		};
/* End PBXContainerItemProxy section */

/* Begin PBXCopyFilesBuildPhase section */
		F818D0E519CA8D15006034B1 /* Copy Frameworks */ = {
			isa = PBXCopyFilesBuildPhase;
			buildActionMask = 2147483647;
			dstPath = "";
			dstSubfolderSpec = 10;
			files = (
				31E476831C55DE6D00968569 /* Alamofire.framework in Copy Frameworks */,
			);
			name = "Copy Frameworks";
			runOnlyForDeploymentPostprocessing = 0;
		};
/* End PBXCopyFilesBuildPhase section */

/* Begin PBXFileReference section */
		3129D57522F230AE009C145F /* Base */ = {isa = PBXFileReference; lastKnownFileType = file.storyboard; name = Base; path = Resources/Base.lproj/LaunchScreen.storyboard; sourceTree = SOURCE_ROOT; };
		31E4765F1C55DD5900968569 /* Alamofire.xcodeproj */ = {isa = PBXFileReference; lastKnownFileType = "wrapper.pb-project"; name = Alamofire.xcodeproj; path = ../Alamofire.xcodeproj; sourceTree = "<group>"; };
		4C6D2C7D1C67EFE100846168 /* AppDelegate.swift */ = {isa = PBXFileReference; fileEncoding = 4; lastKnownFileType = sourcecode.swift; name = AppDelegate.swift; path = Source/AppDelegate.swift; sourceTree = SOURCE_ROOT; };
		4C6D2C7E1C67EFE100846168 /* DetailViewController.swift */ = {isa = PBXFileReference; fileEncoding = 4; lastKnownFileType = sourcecode.swift; name = DetailViewController.swift; path = Source/DetailViewController.swift; sourceTree = SOURCE_ROOT; };
		4C6D2C7F1C67EFE100846168 /* MasterViewController.swift */ = {isa = PBXFileReference; fileEncoding = 4; lastKnownFileType = sourcecode.swift; name = MasterViewController.swift; path = Source/MasterViewController.swift; sourceTree = SOURCE_ROOT; };
		4C6D2C8C1C67EFEC00846168 /* Images.xcassets */ = {isa = PBXFileReference; lastKnownFileType = folder.assetcatalog; name = Images.xcassets; path = Resources/Images.xcassets; sourceTree = SOURCE_ROOT; };
		4C6D2C8D1C67EFEC00846168 /* Info.plist */ = {isa = PBXFileReference; fileEncoding = 4; lastKnownFileType = text.plist.xml; name = Info.plist; path = Resources/Info.plist; sourceTree = SOURCE_ROOT; };
		4C6D2C971C67F03B00846168 /* Base */ = {isa = PBXFileReference; lastKnownFileType = file.storyboard; name = Base; path = Main.storyboard; sourceTree = "<group>"; };
		F8111E0519A951050040E7D1 /* iOS Example.app */ = {isa = PBXFileReference; explicitFileType = wrapper.application; includeInIndex = 0; path = "iOS Example.app"; sourceTree = BUILT_PRODUCTS_DIR; };
/* End PBXFileReference section */

/* Begin PBXFrameworksBuildPhase section */
		F8111E0219A951050040E7D1 /* Frameworks */ = {
			isa = PBXFrameworksBuildPhase;
			buildActionMask = 2147483647;
			files = (
				31E476821C55DE6D00968569 /* Alamofire.framework in Frameworks */,
			);
			runOnlyForDeploymentPostprocessing = 0;
		};
/* End PBXFrameworksBuildPhase section */

/* Begin PBXGroup section */
		31E476601C55DD5900968569 /* Products */ = {
			isa = PBXGroup;
			children = (
				31E4766A1C55DD5900968569 /* Alamofire.framework */,
				31E4766C1C55DD5900968569 /* Alamofire iOS Tests.xctest */,
				31E4766E1C55DD5900968569 /* Alamofire.framework */,
				31E476701C55DD5900968569 /* Alamofire macOS Tests.xctest */,
				31E476721C55DD5900968569 /* Alamofire.framework */,
				31E476741C55DD5900968569 /* Alamofire tvOS Tests.xctest */,
				31E476761C55DD5900968569 /* Alamofire.framework */,
			);
			name = Products;
			sourceTree = "<group>";
		};
		4C6D2C951C67F03B00846168 /* Base.lproj */ = {
			isa = PBXGroup;
			children = (
				3129D57422F230AE009C145F /* LaunchScreen.storyboard */,
				4C6D2C961C67F03B00846168 /* Main.storyboard */,
			);
			name = Base.lproj;
			path = Resources/Base.lproj;
			sourceTree = SOURCE_ROOT;
		};
		F8111DFC19A951050040E7D1 = {
			isa = PBXGroup;
			children = (
				F8111E0719A951050040E7D1 /* Source */,
				F8111E0619A951050040E7D1 /* Products */,
				31E4765F1C55DD5900968569 /* Alamofire.xcodeproj */,
			);
			indentWidth = 4;
			sourceTree = "<group>";
			tabWidth = 4;
			usesTabs = 0;
		};
		F8111E0619A951050040E7D1 /* Products */ = {
			isa = PBXGroup;
			children = (
				F8111E0519A951050040E7D1 /* iOS Example.app */,
			);
			name = Products;
			sourceTree = "<group>";
		};
		F8111E0719A951050040E7D1 /* Source */ = {
			isa = PBXGroup;
			children = (
				4C6D2C7D1C67EFE100846168 /* AppDelegate.swift */,
				4C6D2C7E1C67EFE100846168 /* DetailViewController.swift */,
				4C6D2C7F1C67EFE100846168 /* MasterViewController.swift */,
				F8111E0819A951050040E7D1 /* Supporting Files */,
			);
			path = Source;
			sourceTree = "<group>";
		};
		F8111E0819A951050040E7D1 /* Supporting Files */ = {
			isa = PBXGroup;
			children = (
				4C6D2C8D1C67EFEC00846168 /* Info.plist */,
				4C6D2C8C1C67EFEC00846168 /* Images.xcassets */,
				4C6D2C951C67F03B00846168 /* Base.lproj */,
			);
			name = "Supporting Files";
			sourceTree = "<group>";
		};
/* End PBXGroup section */

/* Begin PBXNativeTarget section */
		F8111E0419A951050040E7D1 /* iOS Example */ = {
			isa = PBXNativeTarget;
			buildConfigurationList = F8111E2319A951050040E7D1 /* Build configuration list for PBXNativeTarget "iOS Example" */;
			buildPhases = (
				F8111E0119A951050040E7D1 /* Sources */,
				F8111E0219A951050040E7D1 /* Frameworks */,
				F8111E0319A951050040E7D1 /* Resources */,
				F818D0E519CA8D15006034B1 /* Copy Frameworks */,
			);
			buildRules = (
			);
			dependencies = (
				31E476851C55DE6D00968569 /* PBXTargetDependency */,
			);
			name = "iOS Example";
			productName = Alamofire;
			productReference = F8111E0519A951050040E7D1 /* iOS Example.app */;
			productType = "com.apple.product-type.application";
		};
/* End PBXNativeTarget section */

/* Begin PBXProject section */
		F8111DFD19A951050040E7D1 /* Project object */ = {
			isa = PBXProject;
			attributes = {
				LastSwiftUpdateCheck = 0720;
				LastUpgradeCheck = 1020;
				ORGANIZATIONNAME = Alamofire;
				TargetAttributes = {
					F8111E0419A951050040E7D1 = {
						CreatedOnToolsVersion = 6.0;
						LastSwiftMigration = 1020;
					};
				};
			};
			buildConfigurationList = F8111E0019A951050040E7D1 /* Build configuration list for PBXProject "iOS Example" */;
<<<<<<< HEAD
			compatibilityVersion = "Xcode 3.2";
=======
			compatibilityVersion = "Xcode 10.0";
>>>>>>> 4afe548d
			developmentRegion = en;
			hasScannedForEncodings = 0;
			knownRegions = (
				Base,
				en,
			);
			mainGroup = F8111DFC19A951050040E7D1;
			productRefGroup = F8111E0619A951050040E7D1 /* Products */;
			projectDirPath = "";
			projectReferences = (
				{
					ProductGroup = 31E476601C55DD5900968569 /* Products */;
					ProjectRef = 31E4765F1C55DD5900968569 /* Alamofire.xcodeproj */;
				},
			);
			projectRoot = "";
			targets = (
				F8111E0419A951050040E7D1 /* iOS Example */,
			);
		};
/* End PBXProject section */

/* Begin PBXReferenceProxy section */
		31E4766A1C55DD5900968569 /* Alamofire.framework */ = {
			isa = PBXReferenceProxy;
			fileType = wrapper.framework;
			path = Alamofire.framework;
			remoteRef = 31E476691C55DD5900968569 /* PBXContainerItemProxy */;
			sourceTree = BUILT_PRODUCTS_DIR;
		};
		31E4766C1C55DD5900968569 /* Alamofire iOS Tests.xctest */ = {
			isa = PBXReferenceProxy;
			fileType = wrapper.cfbundle;
			path = "Alamofire iOS Tests.xctest";
			remoteRef = 31E4766B1C55DD5900968569 /* PBXContainerItemProxy */;
			sourceTree = BUILT_PRODUCTS_DIR;
		};
		31E4766E1C55DD5900968569 /* Alamofire.framework */ = {
			isa = PBXReferenceProxy;
			fileType = wrapper.framework;
			path = Alamofire.framework;
			remoteRef = 31E4766D1C55DD5900968569 /* PBXContainerItemProxy */;
			sourceTree = BUILT_PRODUCTS_DIR;
		};
		31E476701C55DD5900968569 /* Alamofire macOS Tests.xctest */ = {
			isa = PBXReferenceProxy;
			fileType = wrapper.cfbundle;
			path = "Alamofire macOS Tests.xctest";
			remoteRef = 31E4766F1C55DD5900968569 /* PBXContainerItemProxy */;
			sourceTree = BUILT_PRODUCTS_DIR;
		};
		31E476721C55DD5900968569 /* Alamofire.framework */ = {
			isa = PBXReferenceProxy;
			fileType = wrapper.framework;
			path = Alamofire.framework;
			remoteRef = 31E476711C55DD5900968569 /* PBXContainerItemProxy */;
			sourceTree = BUILT_PRODUCTS_DIR;
		};
		31E476741C55DD5900968569 /* Alamofire tvOS Tests.xctest */ = {
			isa = PBXReferenceProxy;
			fileType = wrapper.cfbundle;
			path = "Alamofire tvOS Tests.xctest";
			remoteRef = 31E476731C55DD5900968569 /* PBXContainerItemProxy */;
			sourceTree = BUILT_PRODUCTS_DIR;
		};
		31E476761C55DD5900968569 /* Alamofire.framework */ = {
			isa = PBXReferenceProxy;
			fileType = wrapper.framework;
			path = Alamofire.framework;
			remoteRef = 31E476751C55DD5900968569 /* PBXContainerItemProxy */;
			sourceTree = BUILT_PRODUCTS_DIR;
		};
/* End PBXReferenceProxy section */

/* Begin PBXResourcesBuildPhase section */
		F8111E0319A951050040E7D1 /* Resources */ = {
			isa = PBXResourcesBuildPhase;
			buildActionMask = 2147483647;
			files = (
				3129D57622F230AE009C145F /* LaunchScreen.storyboard in Resources */,
				4C6D2C8F1C67EFEC00846168 /* Images.xcassets in Resources */,
				4C6D2C981C67F03B00846168 /* Main.storyboard in Resources */,
			);
			runOnlyForDeploymentPostprocessing = 0;
		};
/* End PBXResourcesBuildPhase section */

/* Begin PBXSourcesBuildPhase section */
		F8111E0119A951050040E7D1 /* Sources */ = {
			isa = PBXSourcesBuildPhase;
			buildActionMask = 2147483647;
			files = (
				4C6D2C801C67EFE100846168 /* AppDelegate.swift in Sources */,
				4C6D2C821C67EFE100846168 /* MasterViewController.swift in Sources */,
				4C6D2C811C67EFE100846168 /* DetailViewController.swift in Sources */,
			);
			runOnlyForDeploymentPostprocessing = 0;
		};
/* End PBXSourcesBuildPhase section */

/* Begin PBXTargetDependency section */
		31E476851C55DE6D00968569 /* PBXTargetDependency */ = {
			isa = PBXTargetDependency;
			name = "Alamofire iOS";
			targetProxy = 31E476841C55DE6D00968569 /* PBXContainerItemProxy */;
		};
/* End PBXTargetDependency section */

/* Begin PBXVariantGroup section */
		3129D57422F230AE009C145F /* LaunchScreen.storyboard */ = {
			isa = PBXVariantGroup;
			children = (
				3129D57522F230AE009C145F /* Base */,
			);
			name = LaunchScreen.storyboard;
			sourceTree = "<group>";
		};
		4C6D2C961C67F03B00846168 /* Main.storyboard */ = {
			isa = PBXVariantGroup;
			children = (
				4C6D2C971C67F03B00846168 /* Base */,
			);
			name = Main.storyboard;
			sourceTree = "<group>";
		};
/* End PBXVariantGroup section */

/* Begin XCBuildConfiguration section */
		F8111E2119A951050040E7D1 /* Debug */ = {
			isa = XCBuildConfiguration;
			buildSettings = {
				ALWAYS_SEARCH_USER_PATHS = NO;
				CLANG_ANALYZER_LOCALIZABILITY_NONLOCALIZED = YES;
				CLANG_ENABLE_MODULES = YES;
				CLANG_ENABLE_OBJC_ARC = YES;
				CLANG_WARN_BLOCK_CAPTURE_AUTORELEASING = YES;
				CLANG_WARN_BOOL_CONVERSION = YES;
				CLANG_WARN_COMMA = YES;
				CLANG_WARN_CONSTANT_CONVERSION = YES;
				CLANG_WARN_DEPRECATED_OBJC_IMPLEMENTATIONS = YES;
				CLANG_WARN_DIRECT_OBJC_ISA_USAGE = YES_ERROR;
				CLANG_WARN_EMPTY_BODY = YES;
				CLANG_WARN_ENUM_CONVERSION = YES;
				CLANG_WARN_INFINITE_RECURSION = YES;
				CLANG_WARN_INT_CONVERSION = YES;
				CLANG_WARN_NON_LITERAL_NULL_CONVERSION = YES;
				CLANG_WARN_OBJC_IMPLICIT_RETAIN_SELF = YES;
				CLANG_WARN_OBJC_LITERAL_CONVERSION = YES;
				CLANG_WARN_OBJC_ROOT_CLASS = YES_ERROR;
				CLANG_WARN_RANGE_LOOP_ANALYSIS = YES;
				CLANG_WARN_STRICT_PROTOTYPES = YES;
				CLANG_WARN_SUSPICIOUS_MOVE = YES;
				CLANG_WARN_UNREACHABLE_CODE = YES;
				CLANG_WARN__DUPLICATE_METHOD_MATCH = YES;
				CODE_SIGN_IDENTITY = "iPhone Developer";
				"CODE_SIGN_IDENTITY[sdk=iphoneos*]" = "iPhone Developer";
				COPY_PHASE_STRIP = NO;
				ENABLE_STRICT_OBJC_MSGSEND = YES;
				ENABLE_TESTABILITY = YES;
				GCC_C_LANGUAGE_STANDARD = gnu99;
				GCC_DYNAMIC_NO_PIC = NO;
				GCC_NO_COMMON_BLOCKS = YES;
				GCC_OPTIMIZATION_LEVEL = 0;
				GCC_PREPROCESSOR_DEFINITIONS = (
					"DEBUG=1",
					"$(inherited)",
				);
				GCC_SYMBOLS_PRIVATE_EXTERN = NO;
				GCC_WARN_64_TO_32_BIT_CONVERSION = YES;
				GCC_WARN_ABOUT_RETURN_TYPE = YES_ERROR;
				GCC_WARN_UNDECLARED_SELECTOR = YES;
				GCC_WARN_UNINITIALIZED_AUTOS = YES_AGGRESSIVE;
				GCC_WARN_UNUSED_FUNCTION = YES;
				GCC_WARN_UNUSED_VARIABLE = YES;
				IPHONEOS_DEPLOYMENT_TARGET = 10.0;
				MACOSX_DEPLOYMENT_TARGET = 10.12;
				ONLY_ACTIVE_ARCH = YES;
				SDKROOT = iphoneos;
				SWIFT_OPTIMIZATION_LEVEL = "-Onone";
				SWIFT_SWIFT3_OBJC_INFERENCE = Off;
<<<<<<< HEAD
				SWIFT_VERSION = 4.2;
=======
				SWIFT_VERSION = 5.0;
>>>>>>> 4afe548d
				TARGETED_DEVICE_FAMILY = "1,2";
				TVOS_DEPLOYMENT_TARGET = 10.0;
				WATCHOS_DEPLOYMENT_TARGET = 3.0;
			};
			name = Debug;
		};
		F8111E2219A951050040E7D1 /* Release */ = {
			isa = XCBuildConfiguration;
			buildSettings = {
				ALWAYS_SEARCH_USER_PATHS = NO;
				CLANG_ANALYZER_LOCALIZABILITY_NONLOCALIZED = YES;
				CLANG_ENABLE_MODULES = YES;
				CLANG_ENABLE_OBJC_ARC = YES;
				CLANG_WARN_BLOCK_CAPTURE_AUTORELEASING = YES;
				CLANG_WARN_BOOL_CONVERSION = YES;
				CLANG_WARN_COMMA = YES;
				CLANG_WARN_CONSTANT_CONVERSION = YES;
				CLANG_WARN_DEPRECATED_OBJC_IMPLEMENTATIONS = YES;
				CLANG_WARN_DIRECT_OBJC_ISA_USAGE = YES_ERROR;
				CLANG_WARN_EMPTY_BODY = YES;
				CLANG_WARN_ENUM_CONVERSION = YES;
				CLANG_WARN_INFINITE_RECURSION = YES;
				CLANG_WARN_INT_CONVERSION = YES;
				CLANG_WARN_NON_LITERAL_NULL_CONVERSION = YES;
				CLANG_WARN_OBJC_IMPLICIT_RETAIN_SELF = YES;
				CLANG_WARN_OBJC_LITERAL_CONVERSION = YES;
				CLANG_WARN_OBJC_ROOT_CLASS = YES_ERROR;
				CLANG_WARN_RANGE_LOOP_ANALYSIS = YES;
				CLANG_WARN_STRICT_PROTOTYPES = YES;
				CLANG_WARN_SUSPICIOUS_MOVE = YES;
				CLANG_WARN_UNREACHABLE_CODE = YES;
				CLANG_WARN__DUPLICATE_METHOD_MATCH = YES;
				CODE_SIGN_IDENTITY = "iPhone Developer";
				"CODE_SIGN_IDENTITY[sdk=iphoneos*]" = "iPhone Developer";
				COPY_PHASE_STRIP = YES;
				ENABLE_NS_ASSERTIONS = NO;
				ENABLE_STRICT_OBJC_MSGSEND = YES;
				GCC_C_LANGUAGE_STANDARD = gnu99;
				GCC_NO_COMMON_BLOCKS = YES;
				GCC_WARN_64_TO_32_BIT_CONVERSION = YES;
				GCC_WARN_ABOUT_RETURN_TYPE = YES_ERROR;
				GCC_WARN_UNDECLARED_SELECTOR = YES;
				GCC_WARN_UNINITIALIZED_AUTOS = YES_AGGRESSIVE;
				GCC_WARN_UNUSED_FUNCTION = YES;
				GCC_WARN_UNUSED_VARIABLE = YES;
				IPHONEOS_DEPLOYMENT_TARGET = 10.0;
				MACOSX_DEPLOYMENT_TARGET = 10.12;
				SDKROOT = iphoneos;
				SWIFT_COMPILATION_MODE = wholemodule;
				SWIFT_SWIFT3_OBJC_INFERENCE = Off;
<<<<<<< HEAD
				SWIFT_VERSION = 4.2;
=======
				SWIFT_VERSION = 5.0;
>>>>>>> 4afe548d
				TARGETED_DEVICE_FAMILY = "1,2";
				TVOS_DEPLOYMENT_TARGET = 10.0;
				VALIDATE_PRODUCT = YES;
				WATCHOS_DEPLOYMENT_TARGET = 3.0;
			};
			name = Release;
		};
		F8111E2419A951050040E7D1 /* Debug */ = {
			isa = XCBuildConfiguration;
			buildSettings = {
				ASSETCATALOG_COMPILER_APPICON_NAME = AppIcon;
				INFOPLIST_FILE = Resources/Info.plist;
				LD_RUNPATH_SEARCH_PATHS = (
					"$(inherited)",
					"@executable_path/Frameworks",
				);
				PRODUCT_BUNDLE_IDENTIFIER = "org.alamofire.iOS-Example";
				PRODUCT_NAME = "iOS Example";
				SWIFT_OPTIMIZATION_LEVEL = "-Onone";
			};
			name = Debug;
		};
		F8111E2519A951050040E7D1 /* Release */ = {
			isa = XCBuildConfiguration;
			buildSettings = {
				ASSETCATALOG_COMPILER_APPICON_NAME = AppIcon;
				INFOPLIST_FILE = Resources/Info.plist;
				LD_RUNPATH_SEARCH_PATHS = (
					"$(inherited)",
					"@executable_path/Frameworks",
				);
				PRODUCT_BUNDLE_IDENTIFIER = "org.alamofire.iOS-Example";
				PRODUCT_NAME = "iOS Example";
				SWIFT_OPTIMIZATION_LEVEL = "-O";
			};
			name = Release;
		};
/* End XCBuildConfiguration section */

/* Begin XCConfigurationList section */
		F8111E0019A951050040E7D1 /* Build configuration list for PBXProject "iOS Example" */ = {
			isa = XCConfigurationList;
			buildConfigurations = (
				F8111E2119A951050040E7D1 /* Debug */,
				F8111E2219A951050040E7D1 /* Release */,
			);
			defaultConfigurationIsVisible = 0;
			defaultConfigurationName = Release;
		};
		F8111E2319A951050040E7D1 /* Build configuration list for PBXNativeTarget "iOS Example" */ = {
			isa = XCConfigurationList;
			buildConfigurations = (
				F8111E2419A951050040E7D1 /* Debug */,
				F8111E2519A951050040E7D1 /* Release */,
			);
			defaultConfigurationIsVisible = 0;
			defaultConfigurationName = Release;
		};
/* End XCConfigurationList section */
	};
	rootObject = F8111DFD19A951050040E7D1 /* Project object */;
}<|MERGE_RESOLUTION|>--- conflicted
+++ resolved
@@ -213,21 +213,17 @@
 				TargetAttributes = {
 					F8111E0419A951050040E7D1 = {
 						CreatedOnToolsVersion = 6.0;
-						LastSwiftMigration = 1020;
+						LastSwiftMigration = 0900;
 					};
 				};
 			};
 			buildConfigurationList = F8111E0019A951050040E7D1 /* Build configuration list for PBXProject "iOS Example" */;
-<<<<<<< HEAD
-			compatibilityVersion = "Xcode 3.2";
-=======
 			compatibilityVersion = "Xcode 10.0";
->>>>>>> 4afe548d
 			developmentRegion = en;
 			hasScannedForEncodings = 0;
 			knownRegions = (
+				en,
 				Base,
-				en,
 			);
 			mainGroup = F8111DFC19A951050040E7D1;
 			productRefGroup = F8111E0619A951050040E7D1 /* Products */;
@@ -403,11 +399,7 @@
 				SDKROOT = iphoneos;
 				SWIFT_OPTIMIZATION_LEVEL = "-Onone";
 				SWIFT_SWIFT3_OBJC_INFERENCE = Off;
-<<<<<<< HEAD
-				SWIFT_VERSION = 4.2;
-=======
 				SWIFT_VERSION = 5.0;
->>>>>>> 4afe548d
 				TARGETED_DEVICE_FAMILY = "1,2";
 				TVOS_DEPLOYMENT_TARGET = 10.0;
 				WATCHOS_DEPLOYMENT_TARGET = 3.0;
@@ -458,11 +450,7 @@
 				SDKROOT = iphoneos;
 				SWIFT_COMPILATION_MODE = wholemodule;
 				SWIFT_SWIFT3_OBJC_INFERENCE = Off;
-<<<<<<< HEAD
-				SWIFT_VERSION = 4.2;
-=======
 				SWIFT_VERSION = 5.0;
->>>>>>> 4afe548d
 				TARGETED_DEVICE_FAMILY = "1,2";
 				TVOS_DEPLOYMENT_TARGET = 10.0;
 				VALIDATE_PRODUCT = YES;
