--- conflicted
+++ resolved
@@ -52,12 +52,6 @@
     override func prepareForSegue(segue: UIStoryboardSegue, sender: AnyObject?) {
         if let detailViewController = segue.destinationViewController.topViewController as? DetailViewController {
             func requestForSegue(segue: UIStoryboardSegue) -> Request? {
-<<<<<<< HEAD
-                switch segue.identifier {
-                    case "GET", "POST", "PUT", "DELETE":
-                        let method = Alamofire.Method.fromRaw(segue.identifier)!
-                        return Alamofire.request(method, HTTPBinRoute.Method(method))
-=======
                 switch segue.identifier as String! {
                     case "GET":
                         return Alamofire.request(.GET, "http://httpbin.org/get")
@@ -67,7 +61,6 @@
                         return Alamofire.request(.PUT, "http://httpbin.org/put")
                     case "DELETE":
                         return Alamofire.request(.DELETE, "http://httpbin.org/delete")
->>>>>>> 29d8b97b
                     default:
                         return nil
                 }
