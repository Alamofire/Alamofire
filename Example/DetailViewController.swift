// DetailViewController.swift
//
// Copyright (c) 2014 Alamofire (http://alamofire.org)
//
// Permission is hereby granted, free of charge, to any person obtaining a copy
// of this software and associated documentation files (the "Software"), to deal
// in the Software without restriction, including without limitation the rights
// to use, copy, modify, merge, publish, distribute, sublicense, and/or sell
// copies of the Software, and to permit persons to whom the Software is
// furnished to do so, subject to the following conditions:
//
// The above copyright notice and this permission notice shall be included in
// all copies or substantial portions of the Software.
//
// THE SOFTWARE IS PROVIDED "AS IS", WITHOUT WARRANTY OF ANY KIND, EXPRESS OR
// IMPLIED, INCLUDING BUT NOT LIMITED TO THE WARRANTIES OF MERCHANTABILITY,
// FITNESS FOR A PARTICULAR PURPOSE AND NONINFRINGEMENT. IN NO EVENT SHALL THE
// AUTHORS OR COPYRIGHT HOLDERS BE LIABLE FOR ANY CLAIM, DAMAGES OR OTHER
// LIABILITY, WHETHER IN AN ACTION OF CONTRACT, TORT OR OTHERWISE, ARISING FROM,
// OUT OF OR IN CONNECTION WITH THE SOFTWARE OR THE USE OR OTHER DEALINGS IN
// THE SOFTWARE.

import UIKit
import Alamofire

class DetailViewController: UITableViewController {
    enum Sections: Int {
        case Headers, Body
    }

    var request: Alamofire.Request? {
        didSet {
            oldValue?.cancel()

            self.title = self.request?.description
            self.refreshControl?.endRefreshing()
            self.headers.removeAll()
            self.body = nil
            self.elapsedTime = nil
        }
    }

    var headers: [String: String] = [:]
    var body: String?
    var elapsedTime: NSTimeInterval?

    override func awakeFromNib() {
        super.awakeFromNib()
        self.refreshControl?.addTarget(self, action: "refresh", forControlEvents: .ValueChanged)

    }

    // MARK: - UIViewController

    override func viewDidAppear(animated: Bool) {
        super.viewDidAppear(animated)

        self.refresh()
    }

    // MARK: - IBAction

    @IBAction func refresh() {
        if self.request == nil {
            return
        }

        self.refreshControl?.beginRefreshing()

        let start = CACurrentMediaTime()
        self.request?.responseString { (request, response, body, error) in
            let end = CACurrentMediaTime()
            self.elapsedTime = end - start

            for (field, value) in response!.allHeaderFields {
                self.headers["\(field)"] = "\(value)"
            }

            self.body = body

            self.tableView.reloadData()
            self.refreshControl?.endRefreshing()
        }
    }

    // MARK: UITableViewDataSource

    override func tableView(tableView: UITableView, numberOfRowsInSection section: Int) -> Int {
        switch Sections(rawValue: section)! {
        case .Headers:
            return self.headers.count
        case .Body:
            return self.body == nil ? 0 : 1
        default:
            return 0
        }
    }

    override func tableView(tableView: UITableView, cellForRowAtIndexPath indexPath: NSIndexPath) -> UITableViewCell {

        switch Sections(rawValue: indexPath.section)! {
        case .Headers:
            let cell = self.tableView.dequeueReusableCellWithIdentifier("Header") as UITableViewCell
            let field = self.headers.keys.array.sorted(<)[indexPath.row]
            let value = self.headers[field]

            cell.textLabel!.text = field
            cell.detailTextLabel!.text = value

            return cell
        case .Body:
            let cell = self.tableView.dequeueReusableCellWithIdentifier("Body") as UITableViewCell

            cell.textLabel!.text = self.body

            return cell
        }
    }

    // MARK: UITableViewDelegate

    override func numberOfSectionsInTableView(tableView: UITableView) -> Int {
        return 2
    }

    override func tableView(tableView: UITableView, titleForHeaderInSection section: Int) -> String {
<<<<<<< HEAD
        if self.tableView(tableView, numberOfRowsInSection: section) == 0 {
            return ""
        }

        switch Sections.fromRaw(section)! {
=======
        switch Sections(rawValue: section)! {
>>>>>>> 29d8b97b
        case .Headers:
            return "Headers"
        case .Body:
            return "Body"
        }
    }

    override func tableView(tableView: UITableView, heightForRowAtIndexPath indexPath: NSIndexPath) -> CGFloat {
        switch Sections(rawValue: indexPath.section)! {
        case .Body:
            return 300
        default:
            return tableView.rowHeight
        }
    }

    override func tableView(tableView: UITableView, titleForFooterInSection section: Int) -> String {
<<<<<<< HEAD
        if Sections.fromRaw(section)! == .Body && self.elapsedTime != nil {
            let numberFormatter = NSNumberFormatter()
            numberFormatter.numberStyle = .DecimalStyle

            return "Elapsed Time: \(numberFormatter.stringFromNumber(self.elapsedTime!)) sec"
=======
        switch Sections(rawValue: section)! {
        case .Body:
            return self.elapsedTime == nil ? "" : "Elapsed Time: \(self.elapsedTime!) sec"
        default:
            return ""
>>>>>>> 29d8b97b
        }

        return ""
    }
}
<|MERGE_RESOLUTION|>--- conflicted
+++ resolved
@@ -124,15 +124,11 @@
     }
 
     override func tableView(tableView: UITableView, titleForHeaderInSection section: Int) -> String {
-<<<<<<< HEAD
         if self.tableView(tableView, numberOfRowsInSection: section) == 0 {
             return ""
         }
 
-        switch Sections.fromRaw(section)! {
-=======
         switch Sections(rawValue: section)! {
->>>>>>> 29d8b97b
         case .Headers:
             return "Headers"
         case .Body:
@@ -150,19 +146,11 @@
     }
 
     override func tableView(tableView: UITableView, titleForFooterInSection section: Int) -> String {
-<<<<<<< HEAD
-        if Sections.fromRaw(section)! == .Body && self.elapsedTime != nil {
+        if Sections(rawValue: section)! == .Body && self.elapsedTime != nil {
             let numberFormatter = NSNumberFormatter()
             numberFormatter.numberStyle = .DecimalStyle
 
             return "Elapsed Time: \(numberFormatter.stringFromNumber(self.elapsedTime!)) sec"
-=======
-        switch Sections(rawValue: section)! {
-        case .Body:
-            return self.elapsedTime == nil ? "" : "Elapsed Time: \(self.elapsedTime!) sec"
-        default:
-            return ""
->>>>>>> 29d8b97b
         }
 
         return ""
