//
//  MasterViewController.swift
//
//  Copyright (c) 2014-2018 Alamofire Software Foundation (http://alamofire.org/)
//
//  Permission is hereby granted, free of charge, to any person obtaining a copy
//  of this software and associated documentation files (the "Software"), to deal
//  in the Software without restriction, including without limitation the rights
//  to use, copy, modify, merge, publish, distribute, sublicense, and/or sell
//  copies of the Software, and to permit persons to whom the Software is
//  furnished to do so, subject to the following conditions:
//
//  The above copyright notice and this permission notice shall be included in
//  all copies or substantial portions of the Software.
//
//  THE SOFTWARE IS PROVIDED "AS IS", WITHOUT WARRANTY OF ANY KIND, EXPRESS OR
//  IMPLIED, INCLUDING BUT NOT LIMITED TO THE WARRANTIES OF MERCHANTABILITY,
//  FITNESS FOR A PARTICULAR PURPOSE AND NONINFRINGEMENT. IN NO EVENT SHALL THE
//  AUTHORS OR COPYRIGHT HOLDERS BE LIABLE FOR ANY CLAIM, DAMAGES OR OTHER
//  LIABILITY, WHETHER IN AN ACTION OF CONTRACT, TORT OR OTHERWISE, ARISING FROM,
//  OUT OF OR IN CONNECTION WITH THE SOFTWARE OR THE USE OR OTHER DEALINGS IN
//  THE SOFTWARE.
//

import Alamofire
import UIKit


class MasterViewController: UITableViewController {

    // MARK: - Properties

    @IBOutlet var titleImageView: UIImageView!

    var detailViewController: DetailViewController?

    private var reachability: NetworkReachabilityManager!


    // MARK: - View Lifecycle

    override func awakeFromNib() {
        super.awakeFromNib()

        navigationItem.titleView = titleImageView
        clearsSelectionOnViewWillAppear = true

        reachability = NetworkReachabilityManager.default
        monitorReachability()
    }


    // MARK: - UIStoryboardSegue

    override func prepare(for segue: UIStoryboardSegue, sender: Any?) {
        if
            let navigationController = segue.destination as? UINavigationController,
            let detailViewController = navigationController.topViewController as? DetailViewController {

            func requestForSegue(_ segue: UIStoryboardSegue) -> Request? {
                switch segue.identifier! {
                    case "GET":
                        detailViewController.segueIdentifier = "GET"
                        return AF.request("https://httpbin.org/get")

                    case "POST":
                        detailViewController.segueIdentifier = "POST"
                        return AF.request("https://httpbin.org/post", method: .post)

                    case "PUT":
                        detailViewController.segueIdentifier = "PUT"
                        return AF.request("https://httpbin.org/put", method: .put)

                    case "DELETE":
                        detailViewController.segueIdentifier = "DELETE"
                        return AF.request("https://httpbin.org/delete", method: .delete)

                    case "DOWNLOAD":
                        detailViewController.segueIdentifier = "DOWNLOAD"
                        let destination = DownloadRequest.suggestedDownloadDestination(for: .cachesDirectory,
                                                                                       in: .userDomainMask)
                        return AF.download("https://httpbin.org/stream/1", to: destination)
<<<<<<< HEAD

=======
                    
>>>>>>> 5d465049
                    default:
                        return nil
                }
            }

            if let request = requestForSegue(segue) {
                detailViewController.request = request
            }
        }
    }


    // MARK: - UITableViewDelegate

    override func tableView(_ tableView: UITableView,
                            didSelectRowAt indexPath: IndexPath)
    {
        if indexPath.section == 3 && indexPath.row == 0 {
            print("Reachability Status: \(reachability.status)")
            tableView.deselectRow(at: indexPath, animated: true)
        }
    }


    // MARK: - Private - Reachability

    private func monitorReachability() {
        reachability.startListening { status in
            print("Reachability Status Changed: \(status)")
        }
    }

}<|MERGE_RESOLUTION|>--- conflicted
+++ resolved
@@ -80,11 +80,7 @@
                         let destination = DownloadRequest.suggestedDownloadDestination(for: .cachesDirectory,
                                                                                        in: .userDomainMask)
                         return AF.download("https://httpbin.org/stream/1", to: destination)
-<<<<<<< HEAD
-
-=======
                     
->>>>>>> 5d465049
                     default:
                         return nil
                 }
