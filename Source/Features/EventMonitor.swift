//
//  EventMonitor.swift
//
//  Copyright (c) 2014-2018 Alamofire Software Foundation (http://alamofire.org/)
//
//  Permission is hereby granted, free of charge, to any person obtaining a copy
//  of this software and associated documentation files (the "Software"), to deal
//  in the Software without restriction, including without limitation the rights
//  to use, copy, modify, merge, publish, distribute, sublicense, and/or sell
//  copies of the Software, and to permit persons to whom the Software is
//  furnished to do so, subject to the following conditions:
//
//  The above copyright notice and this permission notice shall be included in
//  all copies or substantial portions of the Software.
//
//  THE SOFTWARE IS PROVIDED "AS IS", WITHOUT WARRANTY OF ANY KIND, EXPRESS OR
//  IMPLIED, INCLUDING BUT NOT LIMITED TO THE WARRANTIES OF MERCHANTABILITY,
//  FITNESS FOR A PARTICULAR PURPOSE AND NONINFRINGEMENT. IN NO EVENT SHALL THE
//  AUTHORS OR COPYRIGHT HOLDERS BE LIABLE FOR ANY CLAIM, DAMAGES OR OTHER
//  LIABILITY, WHETHER IN AN ACTION OF CONTRACT, TORT OR OTHERWISE, ARISING FROM,
//  OUT OF OR IN CONNECTION WITH THE SOFTWARE OR THE USE OR OTHER DEALINGS IN
//  THE SOFTWARE.
//

import Foundation

/// Protocol outlining the lifetime events inside Alamofire. It includes both events received from the various
/// `URLSession` delegate protocols as well as various events from the lifetime of `Request` and its subclasses.
public protocol EventMonitor {
    /// The `DispatchQueue` onto which Alamofire's root `CompositeEventMonitor` will dispatch events. `.main` by default.
    var queue: DispatchQueue { get }

    // MARK: - URLSession Events

    // MARK: URLSessionDelegate Events

    /// Event called during `URLSessionDelegate`'s `urlSession(_:didBecomeInvalidWithError:)` method.
    func urlSession(_ session: URLSession, didBecomeInvalidWithError error: (any Error)?)

    // MARK: URLSessionTaskDelegate Events

    /// Event called during `URLSessionTaskDelegate`'s `urlSession(_:task:didReceive:completionHandler:)` method.
    func urlSession(_ session: URLSession, task: URLSessionTask, didReceive challenge: URLAuthenticationChallenge)

    /// Event called during `URLSessionTaskDelegate`'s `urlSession(_:task:didSendBodyData:totalBytesSent:totalBytesExpectedToSend:)` method.
    func urlSession(_ session: URLSession,
                    task: URLSessionTask,
                    didSendBodyData bytesSent: Int64,
                    totalBytesSent: Int64,
                    totalBytesExpectedToSend: Int64)

    /// Event called during `URLSessionTaskDelegate`'s `urlSession(_:task:needNewBodyStream:)` method.
    func urlSession(_ session: URLSession, taskNeedsNewBodyStream task: URLSessionTask)

    /// Event called during `URLSessionTaskDelegate`'s `urlSession(_:task:willPerformHTTPRedirection:newRequest:completionHandler:)` method.
    func urlSession(_ session: URLSession,
                    task: URLSessionTask,
                    willPerformHTTPRedirection response: HTTPURLResponse,
                    newRequest request: URLRequest)

    /// Event called during `URLSessionTaskDelegate`'s `urlSession(_:task:didFinishCollecting:)` method.
    func urlSession(_ session: URLSession, task: URLSessionTask, didFinishCollecting metrics: URLSessionTaskMetrics)

    /// Event called during `URLSessionTaskDelegate`'s `urlSession(_:task:didCompleteWithError:)` method.
    func urlSession(_ session: URLSession, task: URLSessionTask, didCompleteWithError error: (any Error)?)

    /// Event called during `URLSessionTaskDelegate`'s `urlSession(_:taskIsWaitingForConnectivity:)` method.
    func urlSession(_ session: URLSession, taskIsWaitingForConnectivity task: URLSessionTask)

    // MARK: URLSessionDataDelegate Events

    /// Event called during `URLSessionDataDelegate`'s `urlSession(_:dataTask:didReceive:completionHandler:)` method.
    func urlSession(_ session: URLSession, dataTask: URLSessionDataTask, didReceive response: URLResponse)

    /// Event called during `URLSessionDataDelegate`'s `urlSession(_:dataTask:didReceive:)` method.
    func urlSession(_ session: URLSession, dataTask: URLSessionDataTask, didReceive data: Data)

    /// Event called during `URLSessionDataDelegate`'s `urlSession(_:dataTask:willCacheResponse:completionHandler:)` method.
    func urlSession(_ session: URLSession, dataTask: URLSessionDataTask, willCacheResponse proposedResponse: CachedURLResponse)

    // MARK: URLSessionDownloadDelegate Events

    /// Event called during `URLSessionDownloadDelegate`'s `urlSession(_:downloadTask:didResumeAtOffset:expectedTotalBytes:)` method.
    func urlSession(_ session: URLSession,
                    downloadTask: URLSessionDownloadTask,
                    didResumeAtOffset fileOffset: Int64,
                    expectedTotalBytes: Int64)

    /// Event called during `URLSessionDownloadDelegate`'s `urlSession(_:downloadTask:didWriteData:totalBytesWritten:totalBytesExpectedToWrite:)` method.
    func urlSession(_ session: URLSession,
                    downloadTask: URLSessionDownloadTask,
                    didWriteData bytesWritten: Int64,
                    totalBytesWritten: Int64,
                    totalBytesExpectedToWrite: Int64)

    /// Event called during `URLSessionDownloadDelegate`'s `urlSession(_:downloadTask:didFinishDownloadingTo:)` method.
    func urlSession(_ session: URLSession, downloadTask: URLSessionDownloadTask, didFinishDownloadingTo location: URL)

    // MARK: - Request Events

    /// Event called when a `URLRequest` is first created for a `Request`. If a `RequestAdapter` is active, the
    /// `URLRequest` will be adapted before being issued.
    func request(_ request: Request, didCreateInitialURLRequest urlRequest: URLRequest)

    /// Event called when the attempt to create a `URLRequest` from a `Request`'s original `URLRequestConvertible` value fails.
    func request(_ request: Request, didFailToCreateURLRequestWithError error: AFError)

    /// Event called when a `RequestAdapter` adapts the `Request`'s initial `URLRequest`.
    func request(_ request: Request, didAdaptInitialRequest initialRequest: URLRequest, to adaptedRequest: URLRequest)

    /// Event called when a `RequestAdapter` fails to adapt the `Request`'s initial `URLRequest`.
    func request(_ request: Request, didFailToAdaptURLRequest initialRequest: URLRequest, withError error: AFError)

    /// Event called when a final `URLRequest` is created for a `Request`.
    func request(_ request: Request, didCreateURLRequest urlRequest: URLRequest)

    /// Event called when a `URLSessionTask` subclass instance is created for a `Request`.
    func request(_ request: Request, didCreateTask task: URLSessionTask)

    /// Event called when a `Request` receives a `URLSessionTaskMetrics` value.
    func request(_ request: Request, didGatherMetrics metrics: URLSessionTaskMetrics)

    /// Event called when a `Request` fails due to an error created by Alamofire. e.g. When certificate pinning fails.
    func request(_ request: Request, didFailTask task: URLSessionTask, earlyWithError error: AFError)

    /// Event called when a `Request`'s task completes, possibly with an error. A `Request` may receive this event
    /// multiple times if it is retried.
    func request(_ request: Request, didCompleteTask task: URLSessionTask, with error: AFError?)

    /// Event called when a `Request` is about to be retried.
    func requestIsRetrying(_ request: Request)

    /// Event called when a `Request` finishes and response serializers are being called.
    func requestDidFinish(_ request: Request)

    /// Event called when a `Request` receives a `resume` call.
    func requestDidResume(_ request: Request)

    /// Event called when a `Request`'s associated `URLSessionTask` is resumed.
    func request(_ request: Request, didResumeTask task: URLSessionTask)

    /// Event called when a `Request` receives a `suspend` call.
    func requestDidSuspend(_ request: Request)

    /// Event called when a `Request`'s associated `URLSessionTask` is suspended.
    func request(_ request: Request, didSuspendTask task: URLSessionTask)

    /// Event called when a `Request` receives a `cancel` call.
    func requestDidCancel(_ request: Request)

    /// Event called when a `Request`'s associated `URLSessionTask` is cancelled.
    func request(_ request: Request, didCancelTask task: URLSessionTask)

    // MARK: DataRequest Events

    /// Event called when a `DataRequest` calls a `Validation`.
    func request(_ request: DataRequest,
                 didValidateRequest urlRequest: URLRequest?,
                 response: HTTPURLResponse,
                 data: Data?,
                 withResult result: Request.ValidationResult)

    /// Event called when a `DataRequest` creates a `DataResponse<Data?>` value without calling a `ResponseSerializer`.
    func request(_ request: DataRequest, didParseResponse response: DataResponse<Data?, AFError>)

    /// Event called when a `DataRequest` calls a `ResponseSerializer` and creates a generic `DataResponse<Value, AFError>`.
    func request<Value>(_ request: DataRequest, didParseResponse response: DataResponse<Value, AFError>)

    // MARK: DataStreamRequest Events

    /// Event called when a `DataStreamRequest` calls a `Validation` closure.
    ///
    /// - Parameters:
    ///   - request:    `DataStreamRequest` which is calling the `Validation`.
    ///   - urlRequest: `URLRequest` of the request being validated.
    ///   - response:   `HTTPURLResponse` of the request being validated.
    ///   - result:      Produced `ValidationResult`.
    func request(_ request: DataStreamRequest,
                 didValidateRequest urlRequest: URLRequest?,
                 response: HTTPURLResponse,
                 withResult result: Request.ValidationResult)

    /// Event called when a `DataStreamSerializer` produces a value from streamed `Data`.
    ///
    /// - Parameters:
    ///   - request: `DataStreamRequest` for which the value was serialized.
    ///   - result:  `Result` of the serialization attempt.
    func request<Value>(_ request: DataStreamRequest, didParseStream result: Result<Value, AFError>)

    // MARK: UploadRequest Events

    /// Event called when an `UploadRequest` creates its `Uploadable` value, indicating the type of upload it represents.
    func request(_ request: UploadRequest, didCreateUploadable uploadable: UploadRequest.Uploadable)

    /// Event called when an `UploadRequest` failed to create its `Uploadable` value due to an error.
    func request(_ request: UploadRequest, didFailToCreateUploadableWithError error: AFError)

    /// Event called when an `UploadRequest` provides the `InputStream` from its `Uploadable` value. This only occurs if
    /// the `InputStream` does not wrap a `Data` value or file `URL`.
    func request(_ request: UploadRequest, didProvideInputStream stream: InputStream)

    // MARK: DownloadRequest Events

    /// Event called when a `DownloadRequest`'s `URLSessionDownloadTask` finishes and the temporary file has been moved.
    func request(_ request: DownloadRequest, didFinishDownloadingUsing task: URLSessionTask, with result: Result<URL, AFError>)

    /// Event called when a `DownloadRequest`'s `Destination` closure is called and creates the destination URL the
    /// downloaded file will be moved to.
    func request(_ request: DownloadRequest, didCreateDestinationURL url: URL)

    /// Event called when a `DownloadRequest` calls a `Validation`.
    func request(_ request: DownloadRequest,
                 didValidateRequest urlRequest: URLRequest?,
                 response: HTTPURLResponse,
                 fileURL: URL?,
                 withResult result: Request.ValidationResult)

    /// Event called when a `DownloadRequest` creates a `DownloadResponse<URL?, AFError>` without calling a `ResponseSerializer`.
    func request(_ request: DownloadRequest, didParseResponse response: DownloadResponse<URL?, AFError>)

    /// Event called when a `DownloadRequest` calls a `DownloadResponseSerializer` and creates a generic `DownloadResponse<Value, AFError>`
    func request<Value>(_ request: DownloadRequest, didParseResponse response: DownloadResponse<Value, AFError>)
}

extension EventMonitor {
    /// The default queue on which `CompositeEventMonitor`s will call the `EventMonitor` methods. `.main` by default.
    public var queue: DispatchQueue { .main }

    // MARK: Default Implementations

    public func urlSession(_ session: URLSession, didBecomeInvalidWithError error: (any Error)?) {}
    public func urlSession(_ session: URLSession,
                           task: URLSessionTask,
                           didReceive challenge: URLAuthenticationChallenge) {}
    public func urlSession(_ session: URLSession,
                           task: URLSessionTask,
                           didSendBodyData bytesSent: Int64,
                           totalBytesSent: Int64,
                           totalBytesExpectedToSend: Int64) {}
    public func urlSession(_ session: URLSession, taskNeedsNewBodyStream task: URLSessionTask) {}
    public func urlSession(_ session: URLSession,
                           task: URLSessionTask,
                           willPerformHTTPRedirection response: HTTPURLResponse,
                           newRequest request: URLRequest) {}
    public func urlSession(_ session: URLSession,
                           task: URLSessionTask,
                           didFinishCollecting metrics: URLSessionTaskMetrics) {}
    public func urlSession(_ session: URLSession, task: URLSessionTask, didCompleteWithError error: (any Error)?) {}
    public func urlSession(_ session: URLSession, taskIsWaitingForConnectivity task: URLSessionTask) {}
    public func urlSession(_ session: URLSession, dataTask: URLSessionDataTask, didReceive response: URLResponse) {}
    public func urlSession(_ session: URLSession, dataTask: URLSessionDataTask, didReceive data: Data) {}
    public func urlSession(_ session: URLSession,
                           dataTask: URLSessionDataTask,
                           willCacheResponse proposedResponse: CachedURLResponse) {}
    public func urlSession(_ session: URLSession,
                           downloadTask: URLSessionDownloadTask,
                           didResumeAtOffset fileOffset: Int64,
                           expectedTotalBytes: Int64) {}
    public func urlSession(_ session: URLSession,
                           downloadTask: URLSessionDownloadTask,
                           didWriteData bytesWritten: Int64,
                           totalBytesWritten: Int64,
                           totalBytesExpectedToWrite: Int64) {}
    public func urlSession(_ session: URLSession,
                           downloadTask: URLSessionDownloadTask,
                           didFinishDownloadingTo location: URL) {}
    public func request(_ request: Request, didCreateInitialURLRequest urlRequest: URLRequest) {}
    public func request(_ request: Request, didFailToCreateURLRequestWithError error: AFError) {}
    public func request(_ request: Request,
                        didAdaptInitialRequest initialRequest: URLRequest,
                        to adaptedRequest: URLRequest) {}
    public func request(_ request: Request,
                        didFailToAdaptURLRequest initialRequest: URLRequest,
                        withError error: AFError) {}
    public func request(_ request: Request, didCreateURLRequest urlRequest: URLRequest) {}
    public func request(_ request: Request, didCreateTask task: URLSessionTask) {}
    public func request(_ request: Request, didGatherMetrics metrics: URLSessionTaskMetrics) {}
    public func request(_ request: Request, didFailTask task: URLSessionTask, earlyWithError error: AFError) {}
    public func request(_ request: Request, didCompleteTask task: URLSessionTask, with error: AFError?) {}
    public func requestIsRetrying(_ request: Request) {}
    public func requestDidFinish(_ request: Request) {}
    public func requestDidResume(_ request: Request) {}
    public func request(_ request: Request, didResumeTask task: URLSessionTask) {}
    public func requestDidSuspend(_ request: Request) {}
    public func request(_ request: Request, didSuspendTask task: URLSessionTask) {}
    public func requestDidCancel(_ request: Request) {}
    public func request(_ request: Request, didCancelTask task: URLSessionTask) {}
    public func request(_ request: DataRequest,
                        didValidateRequest urlRequest: URLRequest?,
                        response: HTTPURLResponse,
                        data: Data?,
                        withResult result: Request.ValidationResult) {}
    public func request(_ request: DataRequest, didParseResponse response: DataResponse<Data?, AFError>) {}
    public func request<Value>(_ request: DataRequest, didParseResponse response: DataResponse<Value, AFError>) {}
    public func request(_ request: DataStreamRequest,
                        didValidateRequest urlRequest: URLRequest?,
                        response: HTTPURLResponse,
                        withResult result: Request.ValidationResult) {}
    public func request<Value>(_ request: DataStreamRequest, didParseStream result: Result<Value, AFError>) {}
    public func request(_ request: UploadRequest, didCreateUploadable uploadable: UploadRequest.Uploadable) {}
    public func request(_ request: UploadRequest, didFailToCreateUploadableWithError error: AFError) {}
    public func request(_ request: UploadRequest, didProvideInputStream stream: InputStream) {}
    public func request(_ request: DownloadRequest, didFinishDownloadingUsing task: URLSessionTask, with result: Result<URL, AFError>) {}
    public func request(_ request: DownloadRequest, didCreateDestinationURL url: URL) {}
    public func request(_ request: DownloadRequest,
                        didValidateRequest urlRequest: URLRequest?,
                        response: HTTPURLResponse,
                        fileURL: URL?,
                        withResult result: Request.ValidationResult) {}
    public func request(_ request: DownloadRequest, didParseResponse response: DownloadResponse<URL?, AFError>) {}
    public func request<Value>(_ request: DownloadRequest, didParseResponse response: DownloadResponse<Value, AFError>) {}
}

/// An `EventMonitor` which can contain multiple `EventMonitor`s and calls their methods on their queues.
public final class CompositeEventMonitor: EventMonitor {
    public let queue = DispatchQueue(label: "org.alamofire.compositeEventMonitor")

<<<<<<< HEAD
    let monitors: [any EventMonitor]

    init(monitors: [any EventMonitor]) {
        self.monitors = monitors
=======
    let monitors: Protected<[EventMonitor]>

    init(monitors: [EventMonitor]) {
        self.monitors = Protected(monitors)
>>>>>>> 17c7f9b0
    }

    func performEvent(_ event: @escaping (any EventMonitor) -> Void) {
        queue.async {
            self.monitors.read { monitors in
                for monitor in monitors {
                    monitor.queue.async { event(monitor) }
                }
            }
        }
    }

    public func urlSession(_ session: URLSession, didBecomeInvalidWithError error: (any Error)?) {
        performEvent { $0.urlSession(session, didBecomeInvalidWithError: error) }
    }

    public func urlSession(_ session: URLSession,
                           task: URLSessionTask,
                           didReceive challenge: URLAuthenticationChallenge) {
        performEvent { $0.urlSession(session, task: task, didReceive: challenge) }
    }

    public func urlSession(_ session: URLSession,
                           task: URLSessionTask,
                           didSendBodyData bytesSent: Int64,
                           totalBytesSent: Int64,
                           totalBytesExpectedToSend: Int64) {
        performEvent {
            $0.urlSession(session,
                          task: task,
                          didSendBodyData: bytesSent,
                          totalBytesSent: totalBytesSent,
                          totalBytesExpectedToSend: totalBytesExpectedToSend)
        }
    }

    public func urlSession(_ session: URLSession, taskNeedsNewBodyStream task: URLSessionTask) {
        performEvent {
            $0.urlSession(session, taskNeedsNewBodyStream: task)
        }
    }

    public func urlSession(_ session: URLSession,
                           task: URLSessionTask,
                           willPerformHTTPRedirection response: HTTPURLResponse,
                           newRequest request: URLRequest) {
        performEvent {
            $0.urlSession(session,
                          task: task,
                          willPerformHTTPRedirection: response,
                          newRequest: request)
        }
    }

    public func urlSession(_ session: URLSession, task: URLSessionTask, didFinishCollecting metrics: URLSessionTaskMetrics) {
        performEvent { $0.urlSession(session, task: task, didFinishCollecting: metrics) }
    }

    public func urlSession(_ session: URLSession, task: URLSessionTask, didCompleteWithError error: (any Error)?) {
        performEvent { $0.urlSession(session, task: task, didCompleteWithError: error) }
    }

    @available(macOS 10.13, iOS 11.0, tvOS 11.0, watchOS 4.0, *)
    public func urlSession(_ session: URLSession, taskIsWaitingForConnectivity task: URLSessionTask) {
        performEvent { $0.urlSession(session, taskIsWaitingForConnectivity: task) }
    }

    public func urlSession(_ session: URLSession, dataTask: URLSessionDataTask, didReceive response: URLResponse) {
        performEvent { $0.urlSession(session, dataTask: dataTask, didReceive: response) }
    }

    public func urlSession(_ session: URLSession, dataTask: URLSessionDataTask, didReceive data: Data) {
        performEvent { $0.urlSession(session, dataTask: dataTask, didReceive: data) }
    }

    public func urlSession(_ session: URLSession,
                           dataTask: URLSessionDataTask,
                           willCacheResponse proposedResponse: CachedURLResponse) {
        performEvent { $0.urlSession(session, dataTask: dataTask, willCacheResponse: proposedResponse) }
    }

    public func urlSession(_ session: URLSession,
                           downloadTask: URLSessionDownloadTask,
                           didResumeAtOffset fileOffset: Int64,
                           expectedTotalBytes: Int64) {
        performEvent {
            $0.urlSession(session,
                          downloadTask: downloadTask,
                          didResumeAtOffset: fileOffset,
                          expectedTotalBytes: expectedTotalBytes)
        }
    }

    public func urlSession(_ session: URLSession,
                           downloadTask: URLSessionDownloadTask,
                           didWriteData bytesWritten: Int64,
                           totalBytesWritten: Int64,
                           totalBytesExpectedToWrite: Int64) {
        performEvent {
            $0.urlSession(session,
                          downloadTask: downloadTask,
                          didWriteData: bytesWritten,
                          totalBytesWritten: totalBytesWritten,
                          totalBytesExpectedToWrite: totalBytesExpectedToWrite)
        }
    }

    public func urlSession(_ session: URLSession,
                           downloadTask: URLSessionDownloadTask,
                           didFinishDownloadingTo location: URL) {
        performEvent { $0.urlSession(session, downloadTask: downloadTask, didFinishDownloadingTo: location) }
    }

    public func request(_ request: Request, didCreateInitialURLRequest urlRequest: URLRequest) {
        performEvent { $0.request(request, didCreateInitialURLRequest: urlRequest) }
    }

    public func request(_ request: Request, didFailToCreateURLRequestWithError error: AFError) {
        performEvent { $0.request(request, didFailToCreateURLRequestWithError: error) }
    }

    public func request(_ request: Request, didAdaptInitialRequest initialRequest: URLRequest, to adaptedRequest: URLRequest) {
        performEvent { $0.request(request, didAdaptInitialRequest: initialRequest, to: adaptedRequest) }
    }

    public func request(_ request: Request, didFailToAdaptURLRequest initialRequest: URLRequest, withError error: AFError) {
        performEvent { $0.request(request, didFailToAdaptURLRequest: initialRequest, withError: error) }
    }

    public func request(_ request: Request, didCreateURLRequest urlRequest: URLRequest) {
        performEvent { $0.request(request, didCreateURLRequest: urlRequest) }
    }

    public func request(_ request: Request, didCreateTask task: URLSessionTask) {
        performEvent { $0.request(request, didCreateTask: task) }
    }

    public func request(_ request: Request, didGatherMetrics metrics: URLSessionTaskMetrics) {
        performEvent { $0.request(request, didGatherMetrics: metrics) }
    }

    public func request(_ request: Request, didFailTask task: URLSessionTask, earlyWithError error: AFError) {
        performEvent { $0.request(request, didFailTask: task, earlyWithError: error) }
    }

    public func request(_ request: Request, didCompleteTask task: URLSessionTask, with error: AFError?) {
        performEvent { $0.request(request, didCompleteTask: task, with: error) }
    }

    public func requestIsRetrying(_ request: Request) {
        performEvent { $0.requestIsRetrying(request) }
    }

    public func requestDidFinish(_ request: Request) {
        performEvent { $0.requestDidFinish(request) }
    }

    public func requestDidResume(_ request: Request) {
        performEvent { $0.requestDidResume(request) }
    }

    public func request(_ request: Request, didResumeTask task: URLSessionTask) {
        performEvent { $0.request(request, didResumeTask: task) }
    }

    public func requestDidSuspend(_ request: Request) {
        performEvent { $0.requestDidSuspend(request) }
    }

    public func request(_ request: Request, didSuspendTask task: URLSessionTask) {
        performEvent { $0.request(request, didSuspendTask: task) }
    }

    public func requestDidCancel(_ request: Request) {
        performEvent { $0.requestDidCancel(request) }
    }

    public func request(_ request: Request, didCancelTask task: URLSessionTask) {
        performEvent { $0.request(request, didCancelTask: task) }
    }

    public func request(_ request: DataRequest,
                        didValidateRequest urlRequest: URLRequest?,
                        response: HTTPURLResponse,
                        data: Data?,
                        withResult result: Request.ValidationResult) {
        performEvent { $0.request(request,
                                  didValidateRequest: urlRequest,
                                  response: response,
                                  data: data,
                                  withResult: result)
        }
    }

    public func request(_ request: DataRequest, didParseResponse response: DataResponse<Data?, AFError>) {
        performEvent { $0.request(request, didParseResponse: response) }
    }

    public func request<Value>(_ request: DataRequest, didParseResponse response: DataResponse<Value, AFError>) {
        performEvent { $0.request(request, didParseResponse: response) }
    }

    public func request(_ request: DataStreamRequest,
                        didValidateRequest urlRequest: URLRequest?,
                        response: HTTPURLResponse,
                        withResult result: Request.ValidationResult) {
        performEvent { $0.request(request,
                                  didValidateRequest: urlRequest,
                                  response: response,
                                  withResult: result)
        }
    }

    public func request<Value>(_ request: DataStreamRequest, didParseStream result: Result<Value, AFError>) {
        performEvent { $0.request(request, didParseStream: result) }
    }

    public func request(_ request: UploadRequest, didCreateUploadable uploadable: UploadRequest.Uploadable) {
        performEvent { $0.request(request, didCreateUploadable: uploadable) }
    }

    public func request(_ request: UploadRequest, didFailToCreateUploadableWithError error: AFError) {
        performEvent { $0.request(request, didFailToCreateUploadableWithError: error) }
    }

    public func request(_ request: UploadRequest, didProvideInputStream stream: InputStream) {
        performEvent { $0.request(request, didProvideInputStream: stream) }
    }

    public func request(_ request: DownloadRequest, didFinishDownloadingUsing task: URLSessionTask, with result: Result<URL, AFError>) {
        performEvent { $0.request(request, didFinishDownloadingUsing: task, with: result) }
    }

    public func request(_ request: DownloadRequest, didCreateDestinationURL url: URL) {
        performEvent { $0.request(request, didCreateDestinationURL: url) }
    }

    public func request(_ request: DownloadRequest,
                        didValidateRequest urlRequest: URLRequest?,
                        response: HTTPURLResponse,
                        fileURL: URL?,
                        withResult result: Request.ValidationResult) {
        performEvent { $0.request(request,
                                  didValidateRequest: urlRequest,
                                  response: response,
                                  fileURL: fileURL,
                                  withResult: result) }
    }

    public func request(_ request: DownloadRequest, didParseResponse response: DownloadResponse<URL?, AFError>) {
        performEvent { $0.request(request, didParseResponse: response) }
    }

    public func request<Value>(_ request: DownloadRequest, didParseResponse response: DownloadResponse<Value, AFError>) {
        performEvent { $0.request(request, didParseResponse: response) }
    }
}

/// `EventMonitor` that allows optional closures to be set to receive events.
open class ClosureEventMonitor: EventMonitor {
    /// Closure called on the `urlSession(_:didBecomeInvalidWithError:)` event.
    open var sessionDidBecomeInvalidWithError: ((URLSession, (any Error)?) -> Void)?

    /// Closure called on the `urlSession(_:task:didReceive:completionHandler:)`.
    open var taskDidReceiveChallenge: ((URLSession, URLSessionTask, URLAuthenticationChallenge) -> Void)?

    /// Closure that receives `urlSession(_:task:didSendBodyData:totalBytesSent:totalBytesExpectedToSend:)` event.
    open var taskDidSendBodyData: ((URLSession, URLSessionTask, Int64, Int64, Int64) -> Void)?

    /// Closure called on the `urlSession(_:task:needNewBodyStream:)` event.
    open var taskNeedNewBodyStream: ((URLSession, URLSessionTask) -> Void)?

    /// Closure called on the `urlSession(_:task:willPerformHTTPRedirection:newRequest:completionHandler:)` event.
    open var taskWillPerformHTTPRedirection: ((URLSession, URLSessionTask, HTTPURLResponse, URLRequest) -> Void)?

    /// Closure called on the `urlSession(_:task:didFinishCollecting:)` event.
    open var taskDidFinishCollectingMetrics: ((URLSession, URLSessionTask, URLSessionTaskMetrics) -> Void)?

    /// Closure called on the `urlSession(_:task:didCompleteWithError:)` event.
    open var taskDidComplete: ((URLSession, URLSessionTask, (any Error)?) -> Void)?

    /// Closure called on the `urlSession(_:taskIsWaitingForConnectivity:)` event.
    open var taskIsWaitingForConnectivity: ((URLSession, URLSessionTask) -> Void)?

    /// Closure called on the `urlSession(_:dataTask:didReceive:completionHandler:)` event.
    open var dataTaskDidReceiveResponse: ((URLSession, URLSessionDataTask, URLResponse) -> Void)?

    /// Closure that receives the `urlSession(_:dataTask:didReceive:)` event.
    open var dataTaskDidReceiveData: ((URLSession, URLSessionDataTask, Data) -> Void)?

    /// Closure called on the `urlSession(_:dataTask:willCacheResponse:completionHandler:)` event.
    open var dataTaskWillCacheResponse: ((URLSession, URLSessionDataTask, CachedURLResponse) -> Void)?

    /// Closure called on the `urlSession(_:downloadTask:didFinishDownloadingTo:)` event.
    open var downloadTaskDidFinishDownloadingToURL: ((URLSession, URLSessionDownloadTask, URL) -> Void)?

    /// Closure called on the `urlSession(_:downloadTask:didWriteData:totalBytesWritten:totalBytesExpectedToWrite:)`
    /// event.
    open var downloadTaskDidWriteData: ((URLSession, URLSessionDownloadTask, Int64, Int64, Int64) -> Void)?

    /// Closure called on the `urlSession(_:downloadTask:didResumeAtOffset:expectedTotalBytes:)` event.
    open var downloadTaskDidResumeAtOffset: ((URLSession, URLSessionDownloadTask, Int64, Int64) -> Void)?

    // MARK: - Request Events

    /// Closure called on the `request(_:didCreateInitialURLRequest:)` event.
    open var requestDidCreateInitialURLRequest: ((Request, URLRequest) -> Void)?

    /// Closure called on the `request(_:didFailToCreateURLRequestWithError:)` event.
    open var requestDidFailToCreateURLRequestWithError: ((Request, AFError) -> Void)?

    /// Closure called on the `request(_:didAdaptInitialRequest:to:)` event.
    open var requestDidAdaptInitialRequestToAdaptedRequest: ((Request, URLRequest, URLRequest) -> Void)?

    /// Closure called on the `request(_:didFailToAdaptURLRequest:withError:)` event.
    open var requestDidFailToAdaptURLRequestWithError: ((Request, URLRequest, AFError) -> Void)?

    /// Closure called on the `request(_:didCreateURLRequest:)` event.
    open var requestDidCreateURLRequest: ((Request, URLRequest) -> Void)?

    /// Closure called on the `request(_:didCreateTask:)` event.
    open var requestDidCreateTask: ((Request, URLSessionTask) -> Void)?

    /// Closure called on the `request(_:didGatherMetrics:)` event.
    open var requestDidGatherMetrics: ((Request, URLSessionTaskMetrics) -> Void)?

    /// Closure called on the `request(_:didFailTask:earlyWithError:)` event.
    open var requestDidFailTaskEarlyWithError: ((Request, URLSessionTask, AFError) -> Void)?

    /// Closure called on the `request(_:didCompleteTask:with:)` event.
    open var requestDidCompleteTaskWithError: ((Request, URLSessionTask, AFError?) -> Void)?

    /// Closure called on the `requestIsRetrying(_:)` event.
    open var requestIsRetrying: ((Request) -> Void)?

    /// Closure called on the `requestDidFinish(_:)` event.
    open var requestDidFinish: ((Request) -> Void)?

    /// Closure called on the `requestDidResume(_:)` event.
    open var requestDidResume: ((Request) -> Void)?

    /// Closure called on the `request(_:didResumeTask:)` event.
    open var requestDidResumeTask: ((Request, URLSessionTask) -> Void)?

    /// Closure called on the `requestDidSuspend(_:)` event.
    open var requestDidSuspend: ((Request) -> Void)?

    /// Closure called on the `request(_:didSuspendTask:)` event.
    open var requestDidSuspendTask: ((Request, URLSessionTask) -> Void)?

    /// Closure called on the `requestDidCancel(_:)` event.
    open var requestDidCancel: ((Request) -> Void)?

    /// Closure called on the `request(_:didCancelTask:)` event.
    open var requestDidCancelTask: ((Request, URLSessionTask) -> Void)?

    /// Closure called on the `request(_:didValidateRequest:response:data:withResult:)` event.
    open var requestDidValidateRequestResponseDataWithResult: ((DataRequest, URLRequest?, HTTPURLResponse, Data?, Request.ValidationResult) -> Void)?

    /// Closure called on the `request(_:didParseResponse:)` event.
    open var requestDidParseResponse: ((DataRequest, DataResponse<Data?, AFError>) -> Void)?

    /// Closure called on the `request(_:didValidateRequest:response:withResult:)` event.
    open var requestDidValidateRequestResponseWithResult: ((DataStreamRequest, URLRequest?, HTTPURLResponse, Request.ValidationResult) -> Void)?

    /// Closure called on the `request(_:didCreateUploadable:)` event.
    open var requestDidCreateUploadable: ((UploadRequest, UploadRequest.Uploadable) -> Void)?

    /// Closure called on the `request(_:didFailToCreateUploadableWithError:)` event.
    open var requestDidFailToCreateUploadableWithError: ((UploadRequest, AFError) -> Void)?

    /// Closure called on the `request(_:didProvideInputStream:)` event.
    open var requestDidProvideInputStream: ((UploadRequest, InputStream) -> Void)?

    /// Closure called on the `request(_:didFinishDownloadingUsing:with:)` event.
    open var requestDidFinishDownloadingUsingTaskWithResult: ((DownloadRequest, URLSessionTask, Result<URL, AFError>) -> Void)?

    /// Closure called on the `request(_:didCreateDestinationURL:)` event.
    open var requestDidCreateDestinationURL: ((DownloadRequest, URL) -> Void)?

    /// Closure called on the `request(_:didValidateRequest:response:temporaryURL:destinationURL:withResult:)` event.
    open var requestDidValidateRequestResponseFileURLWithResult: ((DownloadRequest, URLRequest?, HTTPURLResponse, URL?, Request.ValidationResult) -> Void)?

    /// Closure called on the `request(_:didParseResponse:)` event.
    open var requestDidParseDownloadResponse: ((DownloadRequest, DownloadResponse<URL?, AFError>) -> Void)?

    public let queue: DispatchQueue

    /// Creates an instance using the provided queue.
    ///
    /// - Parameter queue: `DispatchQueue` on which events will fired. `.main` by default.
    public init(queue: DispatchQueue = .main) {
        self.queue = queue
    }

    open func urlSession(_ session: URLSession, didBecomeInvalidWithError error: (any Error)?) {
        sessionDidBecomeInvalidWithError?(session, error)
    }

    open func urlSession(_ session: URLSession, task: URLSessionTask, didReceive challenge: URLAuthenticationChallenge) {
        taskDidReceiveChallenge?(session, task, challenge)
    }

    open func urlSession(_ session: URLSession,
                         task: URLSessionTask,
                         didSendBodyData bytesSent: Int64,
                         totalBytesSent: Int64,
                         totalBytesExpectedToSend: Int64) {
        taskDidSendBodyData?(session, task, bytesSent, totalBytesSent, totalBytesExpectedToSend)
    }

    open func urlSession(_ session: URLSession, taskNeedsNewBodyStream task: URLSessionTask) {
        taskNeedNewBodyStream?(session, task)
    }

    open func urlSession(_ session: URLSession,
                         task: URLSessionTask,
                         willPerformHTTPRedirection response: HTTPURLResponse,
                         newRequest request: URLRequest) {
        taskWillPerformHTTPRedirection?(session, task, response, request)
    }

    open func urlSession(_ session: URLSession, task: URLSessionTask, didFinishCollecting metrics: URLSessionTaskMetrics) {
        taskDidFinishCollectingMetrics?(session, task, metrics)
    }

    open func urlSession(_ session: URLSession, task: URLSessionTask, didCompleteWithError error: (any Error)?) {
        taskDidComplete?(session, task, error)
    }

    @available(macOS 10.13, iOS 11.0, tvOS 11.0, watchOS 4.0, *)
    open func urlSession(_ session: URLSession, taskIsWaitingForConnectivity task: URLSessionTask) {
        taskIsWaitingForConnectivity?(session, task)
    }

    open func urlSession(_ session: URLSession, dataTask: URLSessionDataTask, didReceive response: URLResponse) {
        dataTaskDidReceiveResponse?(session, dataTask, response)
    }

    open func urlSession(_ session: URLSession, dataTask: URLSessionDataTask, didReceive data: Data) {
        dataTaskDidReceiveData?(session, dataTask, data)
    }

    open func urlSession(_ session: URLSession, dataTask: URLSessionDataTask, willCacheResponse proposedResponse: CachedURLResponse) {
        dataTaskWillCacheResponse?(session, dataTask, proposedResponse)
    }

    open func urlSession(_ session: URLSession,
                         downloadTask: URLSessionDownloadTask,
                         didResumeAtOffset fileOffset: Int64,
                         expectedTotalBytes: Int64) {
        downloadTaskDidResumeAtOffset?(session, downloadTask, fileOffset, expectedTotalBytes)
    }

    open func urlSession(_ session: URLSession,
                         downloadTask: URLSessionDownloadTask,
                         didWriteData bytesWritten: Int64,
                         totalBytesWritten: Int64,
                         totalBytesExpectedToWrite: Int64) {
        downloadTaskDidWriteData?(session, downloadTask, bytesWritten, totalBytesWritten, totalBytesExpectedToWrite)
    }

    open func urlSession(_ session: URLSession, downloadTask: URLSessionDownloadTask, didFinishDownloadingTo location: URL) {
        downloadTaskDidFinishDownloadingToURL?(session, downloadTask, location)
    }

    // MARK: Request Events

    open func request(_ request: Request, didCreateInitialURLRequest urlRequest: URLRequest) {
        requestDidCreateInitialURLRequest?(request, urlRequest)
    }

    open func request(_ request: Request, didFailToCreateURLRequestWithError error: AFError) {
        requestDidFailToCreateURLRequestWithError?(request, error)
    }

    open func request(_ request: Request, didAdaptInitialRequest initialRequest: URLRequest, to adaptedRequest: URLRequest) {
        requestDidAdaptInitialRequestToAdaptedRequest?(request, initialRequest, adaptedRequest)
    }

    open func request(_ request: Request, didFailToAdaptURLRequest initialRequest: URLRequest, withError error: AFError) {
        requestDidFailToAdaptURLRequestWithError?(request, initialRequest, error)
    }

    open func request(_ request: Request, didCreateURLRequest urlRequest: URLRequest) {
        requestDidCreateURLRequest?(request, urlRequest)
    }

    open func request(_ request: Request, didCreateTask task: URLSessionTask) {
        requestDidCreateTask?(request, task)
    }

    open func request(_ request: Request, didGatherMetrics metrics: URLSessionTaskMetrics) {
        requestDidGatherMetrics?(request, metrics)
    }

    open func request(_ request: Request, didFailTask task: URLSessionTask, earlyWithError error: AFError) {
        requestDidFailTaskEarlyWithError?(request, task, error)
    }

    open func request(_ request: Request, didCompleteTask task: URLSessionTask, with error: AFError?) {
        requestDidCompleteTaskWithError?(request, task, error)
    }

    open func requestIsRetrying(_ request: Request) {
        requestIsRetrying?(request)
    }

    open func requestDidFinish(_ request: Request) {
        requestDidFinish?(request)
    }

    open func requestDidResume(_ request: Request) {
        requestDidResume?(request)
    }

    public func request(_ request: Request, didResumeTask task: URLSessionTask) {
        requestDidResumeTask?(request, task)
    }

    open func requestDidSuspend(_ request: Request) {
        requestDidSuspend?(request)
    }

    public func request(_ request: Request, didSuspendTask task: URLSessionTask) {
        requestDidSuspendTask?(request, task)
    }

    open func requestDidCancel(_ request: Request) {
        requestDidCancel?(request)
    }

    public func request(_ request: Request, didCancelTask task: URLSessionTask) {
        requestDidCancelTask?(request, task)
    }

    open func request(_ request: DataRequest,
                      didValidateRequest urlRequest: URLRequest?,
                      response: HTTPURLResponse,
                      data: Data?,
                      withResult result: Request.ValidationResult) {
        requestDidValidateRequestResponseDataWithResult?(request, urlRequest, response, data, result)
    }

    open func request(_ request: DataRequest, didParseResponse response: DataResponse<Data?, AFError>) {
        requestDidParseResponse?(request, response)
    }

    public func request(_ request: DataStreamRequest, didValidateRequest urlRequest: URLRequest?, response: HTTPURLResponse, withResult result: Request.ValidationResult) {
        requestDidValidateRequestResponseWithResult?(request, urlRequest, response, result)
    }

    open func request(_ request: UploadRequest, didCreateUploadable uploadable: UploadRequest.Uploadable) {
        requestDidCreateUploadable?(request, uploadable)
    }

    open func request(_ request: UploadRequest, didFailToCreateUploadableWithError error: AFError) {
        requestDidFailToCreateUploadableWithError?(request, error)
    }

    open func request(_ request: UploadRequest, didProvideInputStream stream: InputStream) {
        requestDidProvideInputStream?(request, stream)
    }

    open func request(_ request: DownloadRequest, didFinishDownloadingUsing task: URLSessionTask, with result: Result<URL, AFError>) {
        requestDidFinishDownloadingUsingTaskWithResult?(request, task, result)
    }

    open func request(_ request: DownloadRequest, didCreateDestinationURL url: URL) {
        requestDidCreateDestinationURL?(request, url)
    }

    open func request(_ request: DownloadRequest,
                      didValidateRequest urlRequest: URLRequest?,
                      response: HTTPURLResponse,
                      fileURL: URL?,
                      withResult result: Request.ValidationResult) {
        requestDidValidateRequestResponseFileURLWithResult?(request,
                                                            urlRequest,
                                                            response,
                                                            fileURL,
                                                            result)
    }

    open func request(_ request: DownloadRequest, didParseResponse response: DownloadResponse<URL?, AFError>) {
        requestDidParseDownloadResponse?(request, response)
    }
}<|MERGE_RESOLUTION|>--- conflicted
+++ resolved
@@ -315,17 +315,10 @@
 public final class CompositeEventMonitor: EventMonitor {
     public let queue = DispatchQueue(label: "org.alamofire.compositeEventMonitor")
 
-<<<<<<< HEAD
-    let monitors: [any EventMonitor]
+    let monitors: Protected<[any EventMonitor]>
 
     init(monitors: [any EventMonitor]) {
-        self.monitors = monitors
-=======
-    let monitors: Protected<[EventMonitor]>
-
-    init(monitors: [EventMonitor]) {
         self.monitors = Protected(monitors)
->>>>>>> 17c7f9b0
     }
 
     func performEvent(_ event: @escaping (any EventMonitor) -> Void) {
