//
//  Response.swift
//
//  Copyright (c) 2014-2018 Alamofire Software Foundation (http://alamofire.org/)
//
//  Permission is hereby granted, free of charge, to any person obtaining a copy
//  of this software and associated documentation files (the "Software"), to deal
//  in the Software without restriction, including without limitation the rights
//  to use, copy, modify, merge, publish, distribute, sublicense, and/or sell
//  copies of the Software, and to permit persons to whom the Software is
//  furnished to do so, subject to the following conditions:
//
//  The above copyright notice and this permission notice shall be included in
//  all copies or substantial portions of the Software.
//
//  THE SOFTWARE IS PROVIDED "AS IS", WITHOUT WARRANTY OF ANY KIND, EXPRESS OR
//  IMPLIED, INCLUDING BUT NOT LIMITED TO THE WARRANTIES OF MERCHANTABILITY,
//  FITNESS FOR A PARTICULAR PURPOSE AND NONINFRINGEMENT. IN NO EVENT SHALL THE
//  AUTHORS OR COPYRIGHT HOLDERS BE LIABLE FOR ANY CLAIM, DAMAGES OR OTHER
//  LIABILITY, WHETHER IN AN ACTION OF CONTRACT, TORT OR OTHERWISE, ARISING FROM,
//  OUT OF OR IN CONNECTION WITH THE SOFTWARE OR THE USE OR OTHER DEALINGS IN
//  THE SOFTWARE.
//

import Foundation

/// Default type of `DataResponse` returned by Alamofire, with an `AFError` `Failure` type.
public typealias AFDataResponse<Success> = DataResponse<Success, AFError>
/// Default type of `DownloadResponse` returned by Alamofire, with an `AFError` `Failure` type.
public typealias AFDownloadResponse<Success> = DownloadResponse<Success, AFError>

/// Type used to store all values associated with a serialized response of a `DataRequest` or `UploadRequest`.
public struct DataResponse<Success, Failure: Error> {
    /// The URL request sent to the server.
    public let request: URLRequest?

    /// The server's response to the URL request.
    public let response: HTTPURLResponse?

    /// The data returned by the server.
    public let data: Data?

    #if !os(Linux)
    /// The final metrics of the response.
    ///
    /// - Note: Due to `FB7624529`, collection of `URLSessionTaskMetrics` on watchOS is currently disabled.`
    ///
    public let metrics: URLSessionTaskMetrics?
    #endif

    /// The time taken to serialize the response.
    public let serializationDuration: TimeInterval

    /// The result of response serialization.
    public let result: Result<Success, Failure>

    /// Returns the associated value of the result if it is a success, `nil` otherwise.
    public var value: Success? { result.success }

    /// Returns the associated error value if the result if it is a failure, `nil` otherwise.
    public var error: Failure? { result.failure }

    #if os(Linux)
    /// Creates a `DataResponse` instance with the specified parameters derived from the response serialization.
    ///
    /// - Parameters:
    ///   - request:               The `URLRequest` sent to the server.
    ///   - response:              The `HTTPURLResponse` from the server.
    ///   - data:                  The `Data` returned by the server.
    ///   - serializationDuration: The duration taken by serialization.
    ///   - result:                The `Result` of response serialization.
    public init(request: URLRequest?,
                response: HTTPURLResponse?,
                data: Data?,
                serializationDuration: TimeInterval,
                result: Result<Success, Failure>) {
        self.request = request
        self.response = response
        self.data = data
        self.serializationDuration = serializationDuration
        self.result = result
    }
    #else
    /// Creates a `DataResponse` instance with the specified parameters derived from the response serialization.
    ///
    /// - Parameters:
    ///   - request:               The `URLRequest` sent to the server.
    ///   - response:              The `HTTPURLResponse` from the server.
    ///   - data:                  The `Data` returned by the server.
    ///   - metrics:               The `URLSessionTaskMetrics` of the `DataRequest` or `UploadRequest`.
    ///   - serializationDuration: The duration taken by serialization.
    ///   - result:                The `Result` of response serialization.
    public init(request: URLRequest?,
                response: HTTPURLResponse?,
                data: Data?,
                metrics: URLSessionTaskMetrics?,
                serializationDuration: TimeInterval,
                result: Result<Success, Failure>) {
        self.request = request
        self.response = response
        self.data = data
        self.metrics = metrics
        self.serializationDuration = serializationDuration
        self.result = result
    }

    #endif
}

// MARK: -

extension DataResponse: CustomStringConvertible, CustomDebugStringConvertible {
    /// The textual representation used when written to an output stream, which includes whether the result was a
    /// success or failure.
    public var description: String {
        "\(result)"
    }

    /// The debug textual representation used when written to an output stream, which includes (if available) a summary
    /// of the `URLRequest`, the request's headers and body (if decodable as a `String` below 100KB); the
    /// `HTTPURLResponse`'s status code, headers, and body; the duration of the network and serialization actions; and
    /// the `Result` of serialization.
    public var debugDescription: String {
        guard let urlRequest = request else { return "[Request]: None\n[Result]: \(result)" }

        let requestDescription = DebugDescription.description(of: urlRequest)

        let responseDescription = response.map { response in
            let responseBodyDescription = DebugDescription.description(for: data, headers: response.headers)

            return """
            \(DebugDescription.description(of: response))
                \(responseBodyDescription.indentingNewlines())
            """
<<<<<<< HEAD
        } ?? "nil"
        let responseBody = data.map { String(decoding: $0, as: UTF8.self) } ?? "None"
        #if os(Linux)
        let metricsDescription = "None"
        #else
        let metricsDescription = metrics.map { "\($0.taskInterval.duration)s" } ?? "None"
        #endif
=======
        } ?? "[Response]: None"

        let networkDuration = metrics.map { "\($0.taskInterval.duration)s" } ?? "None"
>>>>>>> 54b77cef

        return """
        \(requestDescription)
        \(responseDescription)
        [Network Duration]: \(networkDuration)
        [Serialization Duration]: \(serializationDuration)s
        [Result]: \(result)
        """
    }
}

// MARK: -

extension DataResponse {
    #if os(Linux)
    /// Evaluates the specified closure when the result of this `DataResponse` is a success, passing the unwrapped
    /// result value as a parameter.
    ///
    /// Use the `map` method with a closure that does not throw. For example:
    ///
    ///     let possibleData: DataResponse<Data> = ...
    ///     let possibleInt = possibleData.map { $0.count }
    ///
    /// - parameter transform: A closure that takes the success value of the instance's result.
    ///
    /// - returns: A `DataResponse` whose result wraps the value returned by the given closure. If this instance's
    ///            result is a failure, returns a response wrapping the same failure.
    public func map<NewSuccess>(_ transform: (Success) -> NewSuccess) -> DataResponse<NewSuccess, Failure> {
        return DataResponse<NewSuccess, Failure>(request: request,
                                                 response: response,
                                                 data: data,
                                                 serializationDuration: serializationDuration,
                                                 result: result.map(transform))
    }
    #else
    /// Evaluates the specified closure when the result of this `DataResponse` is a success, passing the unwrapped
    /// result value as a parameter.
    ///
    /// Use the `map` method with a closure that does not throw. For example:
    ///
    ///     let possibleData: DataResponse<Data> = ...
    ///     let possibleInt = possibleData.map { $0.count }
    ///
    /// - parameter transform: A closure that takes the success value of the instance's result.
    ///
    /// - returns: A `DataResponse` whose result wraps the value returned by the given closure. If this instance's
    ///            result is a failure, returns a response wrapping the same failure.
    public func map<NewSuccess>(_ transform: (Success) -> NewSuccess) -> DataResponse<NewSuccess, Failure> {
        DataResponse<NewSuccess, Failure>(request: request,
                                          response: response,
                                          data: data,
                                          metrics: metrics,
                                          serializationDuration: serializationDuration,
                                          result: result.map(transform))
    }
    #endif

    #if os(Linux)
    /// Evaluates the given closure when the result of this `DataResponse` is a success, passing the unwrapped result
    /// value as a parameter.
    ///
    /// Use the `tryMap` method with a closure that may throw an error. For example:
    ///
    ///     let possibleData: DataResponse<Data> = ...
    ///     let possibleObject = possibleData.tryMap {
    ///         try JSONSerialization.jsonObject(with: $0)
    ///     }
    ///
    /// - parameter transform: A closure that takes the success value of the instance's result.
    ///
    /// - returns: A success or failure `DataResponse` depending on the result of the given closure. If this instance's
    ///            result is a failure, returns the same failure.
    public func tryMap<NewSuccess>(_ transform: (Success) throws -> NewSuccess) -> DataResponse<NewSuccess, Error> {
        return DataResponse<NewSuccess, Error>(request: request,
                                               response: response,
                                               data: data,
                                               serializationDuration: serializationDuration,
                                               result: result.tryMap(transform))
    }
    #else
    /// Evaluates the given closure when the result of this `DataResponse` is a success, passing the unwrapped result
    /// value as a parameter.
    ///
    /// Use the `tryMap` method with a closure that may throw an error. For example:
    ///
    ///     let possibleData: DataResponse<Data> = ...
    ///     let possibleObject = possibleData.tryMap {
    ///         try JSONSerialization.jsonObject(with: $0)
    ///     }
    ///
    /// - parameter transform: A closure that takes the success value of the instance's result.
    ///
    /// - returns: A success or failure `DataResponse` depending on the result of the given closure. If this instance's
    ///            result is a failure, returns the same failure.
    public func tryMap<NewSuccess>(_ transform: (Success) throws -> NewSuccess) -> DataResponse<NewSuccess, Error> {
        DataResponse<NewSuccess, Error>(request: request,
                                        response: response,
                                        data: data,
                                        metrics: metrics,
                                        serializationDuration: serializationDuration,
                                        result: result.tryMap(transform))
    }
    #endif
    
    #if os(Linux)
    /// Evaluates the specified closure when the `DataResponse` is a failure, passing the unwrapped error as a parameter.
    ///
    /// Use the `mapError` function with a closure that does not throw. For example:
    ///
    ///     let possibleData: DataResponse<Data> = ...
    ///     let withMyError = possibleData.mapError { MyError.error($0) }
    ///
    /// - Parameter transform: A closure that takes the error of the instance.
    ///
    /// - Returns: A `DataResponse` instance containing the result of the transform.
    public func mapError<NewFailure: Error>(_ transform: (Failure) -> NewFailure) -> DataResponse<Success, NewFailure> {
        return DataResponse<Success, NewFailure>(request: request,
                                                 response: response,
                                                 data: data,
                                                 serializationDuration: serializationDuration,
                                                 result: result.mapError(transform))
    }
    #else
    /// Evaluates the specified closure when the `DataResponse` is a failure, passing the unwrapped error as a parameter.
    ///
    /// Use the `mapError` function with a closure that does not throw. For example:
    ///
    ///     let possibleData: DataResponse<Data> = ...
    ///     let withMyError = possibleData.mapError { MyError.error($0) }
    ///
    /// - Parameter transform: A closure that takes the error of the instance.
    ///
    /// - Returns: A `DataResponse` instance containing the result of the transform.
    public func mapError<NewFailure: Error>(_ transform: (Failure) -> NewFailure) -> DataResponse<Success, NewFailure> {
        DataResponse<Success, NewFailure>(request: request,
                                          response: response,
                                          data: data,
                                          metrics: metrics,
                                          serializationDuration: serializationDuration,
                                          result: result.mapError(transform))
    }
    #endif

    #if os(Linux)
    /// Evaluates the specified closure when the `DataResponse` is a failure, passing the unwrapped error as a parameter.
    ///
    /// Use the `tryMapError` function with a closure that may throw an error. For example:
    ///
    ///     let possibleData: DataResponse<Data> = ...
    ///     let possibleObject = possibleData.tryMapError {
    ///         try someFailableFunction(taking: $0)
    ///     }
    ///
    /// - Parameter transform: A throwing closure that takes the error of the instance.
    ///
    /// - Returns: A `DataResponse` instance containing the result of the transform.
    public func tryMapError<NewFailure: Error>(_ transform: (Failure) throws -> NewFailure) -> DataResponse<Success, Error> {
        return DataResponse<Success, Error>(request: request,
                                            response: response,
                                            data: data,
                                            serializationDuration: serializationDuration,
                                            result: result.tryMapError(transform))
    }
    #else
    /// Evaluates the specified closure when the `DataResponse` is a failure, passing the unwrapped error as a parameter.
    ///
    /// Use the `tryMapError` function with a closure that may throw an error. For example:
    ///
    ///     let possibleData: DataResponse<Data> = ...
    ///     let possibleObject = possibleData.tryMapError {
    ///         try someFailableFunction(taking: $0)
    ///     }
    ///
    /// - Parameter transform: A throwing closure that takes the error of the instance.
    ///
    /// - Returns: A `DataResponse` instance containing the result of the transform.
    public func tryMapError<NewFailure: Error>(_ transform: (Failure) throws -> NewFailure) -> DataResponse<Success, Error> {
        DataResponse<Success, Error>(request: request,
                                     response: response,
                                     data: data,
                                     metrics: metrics,
                                     serializationDuration: serializationDuration,
                                     result: result.tryMapError(transform))
    }
    #endif
}

// MARK: -

/// Used to store all data associated with a serialized response of a download request.
public struct DownloadResponse<Success, Failure: Error> {
    /// The URL request sent to the server.
    public let request: URLRequest?

    /// The server's response to the URL request.
    public let response: HTTPURLResponse?

    /// The final destination URL of the data returned from the server after it is moved.
    public let fileURL: URL?

    /// The resume data generated if the request was cancelled.
    public let resumeData: Data?

    #if !os(Linux)
    /// The final metrics of the response.
    ///
    /// - Note: Due to `FB7624529`, collection of `URLSessionTaskMetrics` on watchOS is currently disabled.`
    ///
    public let metrics: URLSessionTaskMetrics?
    #endif

    /// The time taken to serialize the response.
    public let serializationDuration: TimeInterval

    /// The result of response serialization.
    public let result: Result<Success, Failure>

    /// Returns the associated value of the result if it is a success, `nil` otherwise.
    public var value: Success? { result.success }

    /// Returns the associated error value if the result if it is a failure, `nil` otherwise.
    public var error: Failure? { result.failure }

    #if os(Linux)
    /// Creates a `DownloadResponse` instance with the specified parameters derived from response serialization.
    ///
    /// - Parameters:
    ///   - request:               The `URLRequest` sent to the server.
    ///   - response:              The `HTTPURLResponse` from the server.
    ///   - temporaryURL:          The temporary destination `URL` of the data returned from the server.
    ///   - destinationURL:        The final destination `URL` of the data returned from the server, if it was moved.
    ///   - resumeData:            The resume `Data` generated if the request was cancelled.
    ///   - serializationDuration: The duration taken by serialization.
    ///   - result:                The `Result` of response serialization.
    public init(request: URLRequest?,
                response: HTTPURLResponse?,
                fileURL: URL?,
                resumeData: Data?,
                serializationDuration: TimeInterval,
                result: Result<Success, Failure>) {
        self.request = request
        self.response = response
        self.fileURL = fileURL
        self.resumeData = resumeData
        self.serializationDuration = serializationDuration
        self.result = result
    }
    #else
    /// Creates a `DownloadResponse` instance with the specified parameters derived from response serialization.
    ///
    /// - Parameters:
    ///   - request:               The `URLRequest` sent to the server.
    ///   - response:              The `HTTPURLResponse` from the server.
    ///   - temporaryURL:          The temporary destination `URL` of the data returned from the server.
    ///   - destinationURL:        The final destination `URL` of the data returned from the server, if it was moved.
    ///   - resumeData:            The resume `Data` generated if the request was cancelled.
    ///   - metrics:               The `URLSessionTaskMetrics` of the `DownloadRequest`.
    ///   - serializationDuration: The duration taken by serialization.
    ///   - result:                The `Result` of response serialization.
    public init(request: URLRequest?,
                response: HTTPURLResponse?,
                fileURL: URL?,
                resumeData: Data?,
                metrics: URLSessionTaskMetrics?,
                serializationDuration: TimeInterval,
                result: Result<Success, Failure>) {
        self.request = request
        self.response = response
        self.fileURL = fileURL
        self.resumeData = resumeData
        self.metrics = metrics
        self.serializationDuration = serializationDuration
        self.result = result
    }
    #endif
}

// MARK: -

extension DownloadResponse: CustomStringConvertible, CustomDebugStringConvertible {
    /// The textual representation used when written to an output stream, which includes whether the result was a
    /// success or failure.
    public var description: String {
        "\(result)"
    }

    /// The debug textual representation used when written to an output stream, which includes the URL request, the URL
    /// response, the temporary and destination URLs, the resume data, the durations of the network and serialization
    /// actions, and the response serialization result.
    public var debugDescription: String {
        guard let urlRequest = request else { return "[Request]: None\n[Result]: \(result)" }

<<<<<<< HEAD
            return """
            [Status Code]: \(response.statusCode)
            [Headers]:
            \(sortedHeaders)
            """
        } ?? "nil"
        
        #if os(Linux)
        let metricsDescription = "None"
        #else
        let metricsDescription = metrics.map { "\($0.taskInterval.duration)s" } ?? "None"
        #endif
        
=======
        let requestDescription = DebugDescription.description(of: urlRequest)
        let responseDescription = response.map(DebugDescription.description(of:)) ?? "[Response]: None"
        let networkDuration = metrics.map { "\($0.taskInterval.duration)s" } ?? "None"
>>>>>>> 54b77cef
        let resumeDataDescription = resumeData.map { "\($0)" } ?? "None"

        return """
        \(requestDescription)
        \(responseDescription)
        [File URL]: \(fileURL?.path ?? "None")
        [Resume Data]: \(resumeDataDescription)
        [Network Duration]: \(networkDuration)
        [Serialization Duration]: \(serializationDuration)s
        [Result]: \(result)
        """
    }
}

// MARK: -

extension DownloadResponse {
    #if os(Linux)
    /// Evaluates the given closure when the result of this `DownloadResponse` is a success, passing the unwrapped
    /// result value as a parameter.
    ///
    /// Use the `map` method with a closure that does not throw. For example:
    ///
    ///     let possibleData: DownloadResponse<Data> = ...
    ///     let possibleInt = possibleData.map { $0.count }
    ///
    /// - parameter transform: A closure that takes the success value of the instance's result.
    ///
    /// - returns: A `DownloadResponse` whose result wraps the value returned by the given closure. If this instance's
    ///            result is a failure, returns a response wrapping the same failure.
    public func map<NewSuccess>(_ transform: (Success) -> NewSuccess) -> DownloadResponse<NewSuccess, Failure> {
        return DownloadResponse<NewSuccess, Failure>(request: request,
                                                     response: response,
                                                     fileURL: fileURL,
                                                     resumeData: resumeData,
                                                     serializationDuration: serializationDuration,
                                                     result: result.map(transform))
    }
    #else
    /// Evaluates the given closure when the result of this `DownloadResponse` is a success, passing the unwrapped
    /// result value as a parameter.
    ///
    /// Use the `map` method with a closure that does not throw. For example:
    ///
    ///     let possibleData: DownloadResponse<Data> = ...
    ///     let possibleInt = possibleData.map { $0.count }
    ///
    /// - parameter transform: A closure that takes the success value of the instance's result.
    ///
    /// - returns: A `DownloadResponse` whose result wraps the value returned by the given closure. If this instance's
    ///            result is a failure, returns a response wrapping the same failure.
    public func map<NewSuccess>(_ transform: (Success) -> NewSuccess) -> DownloadResponse<NewSuccess, Failure> {
        DownloadResponse<NewSuccess, Failure>(request: request,
                                              response: response,
                                              fileURL: fileURL,
                                              resumeData: resumeData,
                                              metrics: metrics,
                                              serializationDuration: serializationDuration,
                                              result: result.map(transform))
    }
    #endif

    #if os(Linux)
    /// Evaluates the given closure when the result of this `DownloadResponse` is a success, passing the unwrapped
    /// result value as a parameter.
    ///
    /// Use the `tryMap` method with a closure that may throw an error. For example:
    ///
    ///     let possibleData: DownloadResponse<Data> = ...
    ///     let possibleObject = possibleData.tryMap {
    ///         try JSONSerialization.jsonObject(with: $0)
    ///     }
    ///
    /// - parameter transform: A closure that takes the success value of the instance's result.
    ///
    /// - returns: A success or failure `DownloadResponse` depending on the result of the given closure. If this
    /// instance's result is a failure, returns the same failure.
    public func tryMap<NewSuccess>(_ transform: (Success) throws -> NewSuccess) -> DownloadResponse<NewSuccess, Error> {
        return DownloadResponse<NewSuccess, Error>(request: request,
                                                   response: response,
                                                   fileURL: fileURL,
                                                   resumeData: resumeData,
                                                   serializationDuration: serializationDuration,
                                                   result: result.tryMap(transform))
    }
    #else
    /// Evaluates the given closure when the result of this `DownloadResponse` is a success, passing the unwrapped
    /// result value as a parameter.
    ///
    /// Use the `tryMap` method with a closure that may throw an error. For example:
    ///
    ///     let possibleData: DownloadResponse<Data> = ...
    ///     let possibleObject = possibleData.tryMap {
    ///         try JSONSerialization.jsonObject(with: $0)
    ///     }
    ///
    /// - parameter transform: A closure that takes the success value of the instance's result.
    ///
    /// - returns: A success or failure `DownloadResponse` depending on the result of the given closure. If this
    /// instance's result is a failure, returns the same failure.
    public func tryMap<NewSuccess>(_ transform: (Success) throws -> NewSuccess) -> DownloadResponse<NewSuccess, Error> {
        DownloadResponse<NewSuccess, Error>(request: request,
                                            response: response,
                                            fileURL: fileURL,
                                            resumeData: resumeData,
                                            metrics: metrics,
                                            serializationDuration: serializationDuration,
                                            result: result.tryMap(transform))
    }
    #endif

    #if os(Linux)
    /// Evaluates the specified closure when the `DownloadResponse` is a failure, passing the unwrapped error as a parameter.
    ///
    /// Use the `mapError` function with a closure that does not throw. For example:
    ///
    ///     let possibleData: DownloadResponse<Data> = ...
    ///     let withMyError = possibleData.mapError { MyError.error($0) }
    ///
    /// - Parameter transform: A closure that takes the error of the instance.
    ///
    /// - Returns: A `DownloadResponse` instance containing the result of the transform.
    public func mapError<NewFailure: Error>(_ transform: (Failure) -> NewFailure) -> DownloadResponse<Success, NewFailure> {
        return DownloadResponse<Success, NewFailure>(request: request,
                                                     response: response,
                                                     fileURL: fileURL,
                                                     resumeData: resumeData,
                                                     serializationDuration: serializationDuration,
                                                     result: result.mapError(transform))
    }
    #else
    /// Evaluates the specified closure when the `DownloadResponse` is a failure, passing the unwrapped error as a parameter.
    ///
    /// Use the `mapError` function with a closure that does not throw. For example:
    ///
    ///     let possibleData: DownloadResponse<Data> = ...
    ///     let withMyError = possibleData.mapError { MyError.error($0) }
    ///
    /// - Parameter transform: A closure that takes the error of the instance.
    ///
    /// - Returns: A `DownloadResponse` instance containing the result of the transform.
    public func mapError<NewFailure: Error>(_ transform: (Failure) -> NewFailure) -> DownloadResponse<Success, NewFailure> {
        DownloadResponse<Success, NewFailure>(request: request,
                                              response: response,
                                              fileURL: fileURL,
                                              resumeData: resumeData,
                                              metrics: metrics,
                                              serializationDuration: serializationDuration,
                                              result: result.mapError(transform))
    }
    #endif

    #if os(Linux)
    /// Evaluates the specified closure when the `DownloadResponse` is a failure, passing the unwrapped error as a parameter.
    ///
    /// Use the `tryMapError` function with a closure that may throw an error. For example:
    ///
    ///     let possibleData: DownloadResponse<Data> = ...
    ///     let possibleObject = possibleData.tryMapError {
    ///         try someFailableFunction(taking: $0)
    ///     }
    ///
    /// - Parameter transform: A throwing closure that takes the error of the instance.
    ///
    /// - Returns: A `DownloadResponse` instance containing the result of the transform.
    public func tryMapError<NewFailure: Error>(_ transform: (Failure) throws -> NewFailure) -> DownloadResponse<Success, Error> {
        return DownloadResponse<Success, Error>(request: request,
                                                response: response,
                                                fileURL: fileURL,
                                                resumeData: resumeData,
                                                serializationDuration: serializationDuration,
                                                result: result.tryMapError(transform))
    }
    #else
    /// Evaluates the specified closure when the `DownloadResponse` is a failure, passing the unwrapped error as a parameter.
    ///
    /// Use the `tryMapError` function with a closure that may throw an error. For example:
    ///
    ///     let possibleData: DownloadResponse<Data> = ...
    ///     let possibleObject = possibleData.tryMapError {
    ///         try someFailableFunction(taking: $0)
    ///     }
    ///
    /// - Parameter transform: A throwing closure that takes the error of the instance.
    ///
    /// - Returns: A `DownloadResponse` instance containing the result of the transform.
    public func tryMapError<NewFailure: Error>(_ transform: (Failure) throws -> NewFailure) -> DownloadResponse<Success, Error> {
        DownloadResponse<Success, Error>(request: request,
                                         response: response,
                                         fileURL: fileURL,
                                         resumeData: resumeData,
                                         metrics: metrics,
                                         serializationDuration: serializationDuration,
                                         result: result.tryMapError(transform))
    }
<<<<<<< HEAD
    #endif
=======
}

private enum DebugDescription {
    static func description(of request: URLRequest) -> String {
        let requestSummary = "\(request.httpMethod!) \(request)"
        let requestHeadersDescription = DebugDescription.description(for: request.headers)
        let requestBodyDescription = DebugDescription.description(for: request.httpBody, headers: request.headers)

        return """
        [Request]: \(requestSummary)
            \(requestHeadersDescription.indentingNewlines())
            \(requestBodyDescription.indentingNewlines())
        """
    }

    static func description(of response: HTTPURLResponse) -> String {
        """
        [Response]:
            [Status Code]: \(response.statusCode)
            \(DebugDescription.description(for: response.headers).indentingNewlines())
        """
    }

    static func description(for headers: HTTPHeaders) -> String {
        guard !headers.isEmpty else { return "[Headers]: None" }

        let headerDescription = "\(headers.sorted())".indentingNewlines()
        return """
        [Headers]:
            \(headerDescription)
        """
    }

    static func description(for data: Data?,
                            headers: HTTPHeaders,
                            allowingPrintableTypes printableTypes: [String] = ["json", "xml", "text"],
                            maximumLength: Int = 100_000) -> String {
        guard let data = data, !data.isEmpty else { return "[Body]: None" }

        guard
            data.count <= maximumLength,
            printableTypes.compactMap({ headers["Content-Type"]?.contains($0) }).contains(true)
        else { return "[Body]: \(data.count) bytes" }

        return """
        [Body]:
            \(String(decoding: data, as: UTF8.self)
            .trimmingCharacters(in: .whitespacesAndNewlines)
            .indentingNewlines())
        """
    }
}

extension String {
    fileprivate func indentingNewlines(by spaceCount: Int = 4) -> String {
        let spaces = String(repeating: " ", count: spaceCount)
        return replacingOccurrences(of: "\n", with: "\n\(spaces)")
    }
>>>>>>> 54b77cef
}<|MERGE_RESOLUTION|>--- conflicted
+++ resolved
@@ -132,19 +132,13 @@
             \(DebugDescription.description(of: response))
                 \(responseBodyDescription.indentingNewlines())
             """
-<<<<<<< HEAD
-        } ?? "nil"
-        let responseBody = data.map { String(decoding: $0, as: UTF8.self) } ?? "None"
+        } ?? "[Response]: None"
+
         #if os(Linux)
-        let metricsDescription = "None"
+        let networkDuration = "None"
         #else
-        let metricsDescription = metrics.map { "\($0.taskInterval.duration)s" } ?? "None"
+        let networkDuration = metrics.map { "\($0.taskInterval.duration)s" } ?? "None"
         #endif
-=======
-        } ?? "[Response]: None"
-
-        let networkDuration = metrics.map { "\($0.taskInterval.duration)s" } ?? "None"
->>>>>>> 54b77cef
 
         return """
         \(requestDescription)
@@ -437,25 +431,15 @@
     public var debugDescription: String {
         guard let urlRequest = request else { return "[Request]: None\n[Result]: \(result)" }
 
-<<<<<<< HEAD
-            return """
-            [Status Code]: \(response.statusCode)
-            [Headers]:
-            \(sortedHeaders)
-            """
-        } ?? "nil"
+        let requestDescription = DebugDescription.description(of: urlRequest)
+        let responseDescription = response.map(DebugDescription.description(of:)) ?? "[Response]: None"
         
         #if os(Linux)
-        let metricsDescription = "None"
+        let networkDuration = "None"
         #else
-        let metricsDescription = metrics.map { "\($0.taskInterval.duration)s" } ?? "None"
+        let networkDuration = metrics.map { "\($0.taskInterval.duration)s" } ?? "None"
         #endif
         
-=======
-        let requestDescription = DebugDescription.description(of: urlRequest)
-        let responseDescription = response.map(DebugDescription.description(of:)) ?? "[Response]: None"
-        let networkDuration = metrics.map { "\($0.taskInterval.duration)s" } ?? "None"
->>>>>>> 54b77cef
         let resumeDataDescription = resumeData.map { "\($0)" } ?? "None"
 
         return """
@@ -651,9 +635,7 @@
                                          serializationDuration: serializationDuration,
                                          result: result.tryMapError(transform))
     }
-<<<<<<< HEAD
-    #endif
-=======
+    #endif
 }
 
 private enum DebugDescription {
@@ -712,5 +694,4 @@
         let spaces = String(repeating: " ", count: spaceCount)
         return replacingOccurrences(of: "\n", with: "\n\(spaces)")
     }
->>>>>>> 54b77cef
 }