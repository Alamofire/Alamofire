//
//  ServerTrustPolicy.swift
//
//  Copyright (c) 2014-2016 Alamofire Software Foundation (http://alamofire.org/)
//
//  Permission is hereby granted, free of charge, to any person obtaining a copy
//  of this software and associated documentation files (the "Software"), to deal
//  in the Software without restriction, including without limitation the rights
//  to use, copy, modify, merge, publish, distribute, sublicense, and/or sell
//  copies of the Software, and to permit persons to whom the Software is
//  furnished to do so, subject to the following conditions:
//
//  The above copyright notice and this permission notice shall be included in
//  all copies or substantial portions of the Software.
//
//  THE SOFTWARE IS PROVIDED "AS IS", WITHOUT WARRANTY OF ANY KIND, EXPRESS OR
//  IMPLIED, INCLUDING BUT NOT LIMITED TO THE WARRANTIES OF MERCHANTABILITY,
//  FITNESS FOR A PARTICULAR PURPOSE AND NONINFRINGEMENT. IN NO EVENT SHALL THE
//  AUTHORS OR COPYRIGHT HOLDERS BE LIABLE FOR ANY CLAIM, DAMAGES OR OTHER
//  LIABILITY, WHETHER IN AN ACTION OF CONTRACT, TORT OR OTHERWISE, ARISING FROM,
//  OUT OF OR IN CONNECTION WITH THE SOFTWARE OR THE USE OR OTHER DEALINGS IN
//  THE SOFTWARE.
//

import Foundation

/// Responsible for managing the mapping of `ServerTrustEvaluating` values to given hosts.
open class ServerTrustManager {
    /// Determines whether all hosts for this `ServerTrustManager` must be evaluated. `true` by default.
    public let allHostsMustBeEvaluated: Bool

    /// The dictionary of policies mapped to a particular host.
    public let evaluators: [String: ServerTrustEvaluating]

    /// Initializes the `ServerTrustManager` instance with the given evaluators.
    ///
    /// Since different servers and web services can have different leaf certificates, intermediate and even root
    /// certificates, it is important to have the flexibility to specify evaluation policies on a per host basis. This
    /// allows for scenarios such as using default evaluation for host1, certificate pinning for host2, public key
    /// pinning for host3 and disabling evaluation for host4.
    ///
    /// - Parameters:
    ///   - allHostsMustBeEvaluated: The value determining whether all hosts for this instance must be evaluated. `true`
    ///                              by default.
    ///   - evaluators:              A dictionary of evaluators mapped to hosts.
    public init(allHostsMustBeEvaluated: Bool = true, evaluators: [String: ServerTrustEvaluating]) {
        self.allHostsMustBeEvaluated = allHostsMustBeEvaluated
        self.evaluators = evaluators
    }

<<<<<<< HEAD
    #if !(os(Linux) || os(Windows) || os(Android))
=======
    #if canImport(Security)
>>>>>>> d732bc9e
    /// Returns the `ServerTrustEvaluating` value for the given host, if one is set.
    ///
    /// By default, this method will return the policy that perfectly matches the given host. Subclasses could override
    /// this method and implement more complex mapping implementations such as wildcards.
    ///
    /// - Parameter host: The host to use when searching for a matching policy.
    ///
    /// - Returns:        The `ServerTrustEvaluating` value for the given host if found, `nil` otherwise.
    /// - Throws:         `AFError.serverTrustEvaluationFailed` if `allHostsMustBeEvaluated` is `true` and no matching
    ///                   evaluators are found.
    open func serverTrustEvaluator(forHost host: String) throws -> ServerTrustEvaluating? {
        guard let evaluator = evaluators[host] else {
            if allHostsMustBeEvaluated {
                throw AFError.serverTrustEvaluationFailed(reason: .noRequiredEvaluator(host: host))
            }

            return nil
        }

        return evaluator
    }
    #endif
}

/// A protocol describing the API used to evaluate server trusts.
public protocol ServerTrustEvaluating {
    #if os(Linux) || os(Windows) || os(Android)
    // Implement this once Linux/Windows has API for evaluating server trusts.
    #else
    /// Evaluates the given `SecTrust` value for the given `host`.
    ///
    /// - Parameters:
    ///   - trust: The `SecTrust` value to evaluate.
    ///   - host:  The host for which to evaluate the `SecTrust` value.
    ///
    /// - Returns: A `Bool` indicating whether the evaluator considers the `SecTrust` value valid for `host`.
    func evaluate(_ trust: SecTrust, forHost host: String) throws
    #endif
}

// MARK: - Server Trust Evaluators

<<<<<<< HEAD
#if !(os(Linux) || os(Windows) || os(Android))
=======
#if canImport(Security)
>>>>>>> d732bc9e
/// An evaluator which uses the default server trust evaluation while allowing you to control whether to validate the
/// host provided by the challenge. Applications are encouraged to always validate the host in production environments
/// to guarantee the validity of the server's certificate chain.
public final class DefaultTrustEvaluator: ServerTrustEvaluating {
    private let validateHost: Bool

    /// Creates a `DefaultTrustEvaluator`.
    ///
    /// - Parameter validateHost: Determines whether or not the evaluator should validate the host. `true` by default.
    public init(validateHost: Bool = true) {
        self.validateHost = validateHost
    }

    public func evaluate(_ trust: SecTrust, forHost host: String) throws {
        if validateHost {
            try trust.af.performValidation(forHost: host)
        }

        try trust.af.performDefaultValidation(forHost: host)
    }
}

/// An evaluator which Uses the default and revoked server trust evaluations allowing you to control whether to validate
/// the host provided by the challenge as well as specify the revocation flags for testing for revoked certificates.
/// Apple platforms did not start testing for revoked certificates automatically until iOS 10.1, macOS 10.12 and tvOS
/// 10.1 which is demonstrated in our TLS tests. Applications are encouraged to always validate the host in production
/// environments to guarantee the validity of the server's certificate chain.
public final class RevocationTrustEvaluator: ServerTrustEvaluating {
    /// Represents the options to be use when evaluating the status of a certificate.
    /// Only Revocation Policy Constants are valid, and can be found in [Apple's documentation](https://developer.apple.com/documentation/security/certificate_key_and_trust_services/policies/1563600-revocation_policy_constants).
    public struct Options: OptionSet {
        /// Perform revocation checking using the CRL (Certification Revocation List) method.
        public static let crl = Options(rawValue: kSecRevocationCRLMethod)
        /// Consult only locally cached replies; do not use network access.
        public static let networkAccessDisabled = Options(rawValue: kSecRevocationNetworkAccessDisabled)
        /// Perform revocation checking using OCSP (Online Certificate Status Protocol).
        public static let ocsp = Options(rawValue: kSecRevocationOCSPMethod)
        /// Prefer CRL revocation checking over OCSP; by default, OCSP is preferred.
        public static let preferCRL = Options(rawValue: kSecRevocationPreferCRL)
        /// Require a positive response to pass the policy. If the flag is not set, revocation checking is done on a
        /// "best attempt" basis, where failure to reach the server is not considered fatal.
        public static let requirePositiveResponse = Options(rawValue: kSecRevocationRequirePositiveResponse)
        /// Perform either OCSP or CRL checking. The checking is performed according to the method(s) specified in the
        /// certificate and the value of `preferCRL`.
        public static let any = Options(rawValue: kSecRevocationUseAnyAvailableMethod)

        /// The raw value of the option.
        public let rawValue: CFOptionFlags

        /// Creates an `Options` value with the given `CFOptionFlags`.
        ///
        /// - Parameter rawValue: The `CFOptionFlags` value to initialize with.
        public init(rawValue: CFOptionFlags) {
            self.rawValue = rawValue
        }
    }

    private let performDefaultValidation: Bool
    private let validateHost: Bool
    private let options: Options

    /// Creates a `RevocationTrustEvaluator` using the provided parameters.
    ///
    /// - Note: Default and host validation will fail when using this evaluator with self-signed certificates. Use
    ///         `PinnedCertificatesTrustEvaluator` if you need to use self-signed certificates.
    ///
    /// - Parameters:
    ///   - performDefaultValidation: Determines whether default validation should be performed in addition to
    ///                               evaluating the pinned certificates. `true` by default.
    ///   - validateHost:             Determines whether or not the evaluator should validate the host, in addition to
    ///                               performing the default evaluation, even if `performDefaultValidation` is `false`.
    ///                               `true` by default.
    ///   - options:                  The `Options` to use to check the revocation status of the certificate. `.any` by
    ///                               default.
    public init(performDefaultValidation: Bool = true, validateHost: Bool = true, options: Options = .any) {
        self.performDefaultValidation = performDefaultValidation
        self.validateHost = validateHost
        self.options = options
    }

    public func evaluate(_ trust: SecTrust, forHost host: String) throws {
        if performDefaultValidation {
            try trust.af.performDefaultValidation(forHost: host)
        }

        if validateHost {
            try trust.af.performValidation(forHost: host)
        }

        #if swift(>=5.9)
        if #available(iOS 12, macOS 10.14, tvOS 12, watchOS 5, visionOS 1, *) {
            try trust.af.evaluate(afterApplying: SecPolicy.af.revocation(options: options))
        } else {
            try trust.af.validate(policy: SecPolicy.af.revocation(options: options)) { status, result in
                AFError.serverTrustEvaluationFailed(reason: .revocationCheckFailed(output: .init(host, trust, status, result), options: options))
            }
        }
        #else
        if #available(iOS 12, macOS 10.14, tvOS 12, watchOS 5, *) {
            try trust.af.evaluate(afterApplying: SecPolicy.af.revocation(options: options))
        } else {
            try trust.af.validate(policy: SecPolicy.af.revocation(options: options)) { status, result in
                AFError.serverTrustEvaluationFailed(reason: .revocationCheckFailed(output: .init(host, trust, status, result), options: options))
            }
        }
        #endif
    }
}

extension ServerTrustEvaluating where Self == RevocationTrustEvaluator {
    /// Provides a default `RevocationTrustEvaluator` instance.
    public static var revocationChecking: RevocationTrustEvaluator { RevocationTrustEvaluator() }

    /// Creates a `RevocationTrustEvaluator` using the provided parameters.
    ///
    /// - Note: Default and host validation will fail when using this evaluator with self-signed certificates. Use
    ///         `PinnedCertificatesTrustEvaluator` if you need to use self-signed certificates.
    ///
    /// - Parameters:
    ///   - performDefaultValidation: Determines whether default validation should be performed in addition to
    ///                               evaluating the pinned certificates. `true` by default.
    ///   - validateHost:             Determines whether or not the evaluator should validate the host, in addition
    ///                               to performing the default evaluation, even if `performDefaultValidation` is
    ///                               `false`. `true` by default.
    ///   - options:                  The `Options` to use to check the revocation status of the certificate. `.any`
    ///                               by default.
    /// - Returns:                    The `RevocationTrustEvaluator`.
    public static func revocationChecking(performDefaultValidation: Bool = true,
                                          validateHost: Bool = true,
                                          options: RevocationTrustEvaluator.Options = .any) -> RevocationTrustEvaluator {
        RevocationTrustEvaluator(performDefaultValidation: performDefaultValidation,
                                 validateHost: validateHost,
                                 options: options)
    }
}

/// Uses the pinned certificates to validate the server trust. The server trust is considered valid if one of the pinned
/// certificates match one of the server certificates. By validating both the certificate chain and host, certificate
/// pinning provides a very secure form of server trust validation mitigating most, if not all, MITM attacks.
/// Applications are encouraged to always validate the host and require a valid certificate chain in production
/// environments.
public final class PinnedCertificatesTrustEvaluator: ServerTrustEvaluating {
    private let certificates: [SecCertificate]
    private let acceptSelfSignedCertificates: Bool
    private let performDefaultValidation: Bool
    private let validateHost: Bool

    /// Creates a `PinnedCertificatesTrustEvaluator` from the provided parameters.
    ///
    /// - Parameters:
    ///   - certificates:                 The certificates to use to evaluate the trust. All `cer`, `crt`, and `der`
    ///                                   certificates in `Bundle.main` by default.
    ///   - acceptSelfSignedCertificates: Adds the provided certificates as anchors for the trust evaluation, allowing
    ///                                   self-signed certificates to pass. `false` by default. THIS SETTING SHOULD BE
    ///                                   FALSE IN PRODUCTION!
    ///   - performDefaultValidation:     Determines whether default validation should be performed in addition to
    ///                                   evaluating the pinned certificates. `true` by default.
    ///   - validateHost:                 Determines whether or not the evaluator should validate the host, in addition
    ///                                   to performing the default evaluation, even if `performDefaultValidation` is
    ///                                   `false`. `true` by default.
    public init(certificates: [SecCertificate] = Bundle.main.af.certificates,
                acceptSelfSignedCertificates: Bool = false,
                performDefaultValidation: Bool = true,
                validateHost: Bool = true) {
        self.certificates = certificates
        self.acceptSelfSignedCertificates = acceptSelfSignedCertificates
        self.performDefaultValidation = performDefaultValidation
        self.validateHost = validateHost
    }

    public func evaluate(_ trust: SecTrust, forHost host: String) throws {
        guard !certificates.isEmpty else {
            throw AFError.serverTrustEvaluationFailed(reason: .noCertificatesFound)
        }

        if acceptSelfSignedCertificates {
            try trust.af.setAnchorCertificates(certificates)
        }

        if performDefaultValidation {
            try trust.af.performDefaultValidation(forHost: host)
        }

        if validateHost {
            try trust.af.performValidation(forHost: host)
        }

        let serverCertificatesData = Set(trust.af.certificateData)
        let pinnedCertificatesData = Set(certificates.af.data)
        let pinnedCertificatesInServerData = !serverCertificatesData.isDisjoint(with: pinnedCertificatesData)
        if !pinnedCertificatesInServerData {
            throw AFError.serverTrustEvaluationFailed(reason: .certificatePinningFailed(host: host,
                                                                                        trust: trust,
                                                                                        pinnedCertificates: certificates,
                                                                                        serverCertificates: trust.af.certificates))
        }
    }
}

extension ServerTrustEvaluating where Self == PinnedCertificatesTrustEvaluator {
    /// Provides a default `PinnedCertificatesTrustEvaluator` instance.
    public static var pinnedCertificates: PinnedCertificatesTrustEvaluator { PinnedCertificatesTrustEvaluator() }

    /// Creates a `PinnedCertificatesTrustEvaluator` using the provided parameters.
    ///
    /// - Parameters:
    ///   - certificates:                 The certificates to use to evaluate the trust. All `cer`, `crt`, and `der`
    ///                                   certificates in `Bundle.main` by default.
    ///   - acceptSelfSignedCertificates: Adds the provided certificates as anchors for the trust evaluation, allowing
    ///                                   self-signed certificates to pass. `false` by default. THIS SETTING SHOULD BE
    ///                                   FALSE IN PRODUCTION!
    ///   - performDefaultValidation:     Determines whether default validation should be performed in addition to
    ///                                   evaluating the pinned certificates. `true` by default.
    ///   - validateHost:                 Determines whether or not the evaluator should validate the host, in addition
    ///                                   to performing the default evaluation, even if `performDefaultValidation` is
    ///                                   `false`. `true` by default.
    public static func pinnedCertificates(certificates: [SecCertificate] = Bundle.main.af.certificates,
                                          acceptSelfSignedCertificates: Bool = false,
                                          performDefaultValidation: Bool = true,
                                          validateHost: Bool = true) -> PinnedCertificatesTrustEvaluator {
        PinnedCertificatesTrustEvaluator(certificates: certificates,
                                         acceptSelfSignedCertificates: acceptSelfSignedCertificates,
                                         performDefaultValidation: performDefaultValidation,
                                         validateHost: validateHost)
    }
}

/// Uses the pinned public keys to validate the server trust. The server trust is considered valid if one of the pinned
/// public keys match one of the server certificate public keys. By validating both the certificate chain and host,
/// public key pinning provides a very secure form of server trust validation mitigating most, if not all, MITM attacks.
/// Applications are encouraged to always validate the host and require a valid certificate chain in production
/// environments.
public final class PublicKeysTrustEvaluator: ServerTrustEvaluating {
    private let keys: [SecKey]
    private let performDefaultValidation: Bool
    private let validateHost: Bool

    /// Creates a `PublicKeysTrustEvaluator` from the provided parameters.
    ///
    /// - Note: Default and host validation will fail when using this evaluator with self-signed certificates. Use
    ///         `PinnedCertificatesTrustEvaluator` if you need to use self-signed certificates.
    ///
    /// - Parameters:
    ///   - keys:                     The `SecKey`s to use to validate public keys. Defaults to the public keys of all
    ///                               certificates included in the main bundle.
    ///   - performDefaultValidation: Determines whether default validation should be performed in addition to
    ///                               evaluating the pinned certificates. `true` by default.
    ///   - validateHost:             Determines whether or not the evaluator should validate the host, in addition to
    ///                               performing the default evaluation, even if `performDefaultValidation` is `false`.
    ///                               `true` by default.
    public init(keys: [SecKey] = Bundle.main.af.publicKeys,
                performDefaultValidation: Bool = true,
                validateHost: Bool = true) {
        self.keys = keys
        self.performDefaultValidation = performDefaultValidation
        self.validateHost = validateHost
    }

    public func evaluate(_ trust: SecTrust, forHost host: String) throws {
        guard !keys.isEmpty else {
            throw AFError.serverTrustEvaluationFailed(reason: .noPublicKeysFound)
        }

        if performDefaultValidation {
            try trust.af.performDefaultValidation(forHost: host)
        }

        if validateHost {
            try trust.af.performValidation(forHost: host)
        }

        let pinnedKeysInServerKeys: Bool = {
            for serverPublicKey in trust.af.publicKeys {
                if keys.contains(serverPublicKey) {
                    return true
                }
            }
            return false
        }()

        if !pinnedKeysInServerKeys {
            throw AFError.serverTrustEvaluationFailed(reason: .publicKeyPinningFailed(host: host,
                                                                                      trust: trust,
                                                                                      pinnedKeys: keys,
                                                                                      serverKeys: trust.af.publicKeys))
        }
    }
}

extension ServerTrustEvaluating where Self == PublicKeysTrustEvaluator {
    /// Provides a default `PublicKeysTrustEvaluator` instance.
    public static var publicKeys: PublicKeysTrustEvaluator { PublicKeysTrustEvaluator() }

    /// Creates a `PublicKeysTrustEvaluator` from the provided parameters.
    ///
    /// - Note: Default and host validation will fail when using this evaluator with self-signed certificates. Use
    ///         `PinnedCertificatesTrustEvaluator` if you need to use self-signed certificates.
    ///
    /// - Parameters:
    ///   - keys:                     The `SecKey`s to use to validate public keys. Defaults to the public keys of all
    ///                               certificates included in the main bundle.
    ///   - performDefaultValidation: Determines whether default validation should be performed in addition to
    ///                               evaluating the pinned certificates. `true` by default.
    ///   - validateHost:             Determines whether or not the evaluator should validate the host, in addition to
    ///                               performing the default evaluation, even if `performDefaultValidation` is `false`.
    ///                               `true` by default.
    public static func publicKeys(keys: [SecKey] = Bundle.main.af.publicKeys,
                                  performDefaultValidation: Bool = true,
                                  validateHost: Bool = true) -> PublicKeysTrustEvaluator {
        PublicKeysTrustEvaluator(keys: keys, performDefaultValidation: performDefaultValidation, validateHost: validateHost)
    }
}

/// Uses the provided evaluators to validate the server trust. The trust is only considered valid if all of the
/// evaluators consider it valid.
public final class CompositeTrustEvaluator: ServerTrustEvaluating {
    private let evaluators: [ServerTrustEvaluating]

    /// Creates a `CompositeTrustEvaluator` from the provided evaluators.
    ///
    /// - Parameter evaluators: The `ServerTrustEvaluating` values used to evaluate the server trust.
    public init(evaluators: [ServerTrustEvaluating]) {
        self.evaluators = evaluators
    }

    public func evaluate(_ trust: SecTrust, forHost host: String) throws {
        try evaluators.evaluate(trust, forHost: host)
    }
}

extension ServerTrustEvaluating where Self == CompositeTrustEvaluator {
    /// Creates a `CompositeTrustEvaluator` from the provided evaluators.
    ///
    /// - Parameter evaluators: The `ServerTrustEvaluating` values used to evaluate the server trust.
    public static func composite(evaluators: [ServerTrustEvaluating]) -> CompositeTrustEvaluator {
        CompositeTrustEvaluator(evaluators: evaluators)
    }
}

/// Disables all evaluation which in turn will always consider any server trust as valid.
///
/// - Note: Instead of disabling server trust evaluation, it's a better idea to configure systems to properly trust test
///         certificates, as outlined in [this Apple tech note](https://developer.apple.com/library/archive/qa/qa1948/_index.html).
///
/// **THIS EVALUATOR SHOULD NEVER BE USED IN PRODUCTION!**
@available(*, deprecated, renamed: "DisabledTrustEvaluator", message: "DisabledEvaluator has been renamed DisabledTrustEvaluator.")
public typealias DisabledEvaluator = DisabledTrustEvaluator

/// Disables all evaluation which in turn will always consider any server trust as valid.
///
///
/// - Note: Instead of disabling server trust evaluation, it's a better idea to configure systems to properly trust test
///         certificates, as outlined in [this Apple tech note](https://developer.apple.com/library/archive/qa/qa1948/_index.html).
///
/// **THIS EVALUATOR SHOULD NEVER BE USED IN PRODUCTION!**
public final class DisabledTrustEvaluator: ServerTrustEvaluating {
    /// Creates an instance.
    public init() {}

    public func evaluate(_ trust: SecTrust, forHost host: String) throws {}
}

// MARK: - Extensions

extension Array where Element == ServerTrustEvaluating {
    #if os(Linux) || os(Windows) || os(Android)
    // Add this same convenience method for Linux/Windows.
    #else
    /// Evaluates the given `SecTrust` value for the given `host`.
    ///
    /// - Parameters:
    ///   - trust: The `SecTrust` value to evaluate.
    ///   - host:  The host for which to evaluate the `SecTrust` value.
    ///
    /// - Returns: Whether or not the evaluator considers the `SecTrust` value valid for `host`.
    public func evaluate(_ trust: SecTrust, forHost host: String) throws {
        for evaluator in self {
            try evaluator.evaluate(trust, forHost: host)
        }
    }
    #endif
}

extension Bundle: AlamofireExtended {}
extension AlamofireExtension where ExtendedType: Bundle {
    /// Returns all valid `cer`, `crt`, and `der` certificates in the bundle.
    public var certificates: [SecCertificate] {
        paths(forResourcesOfTypes: [".cer", ".CER", ".crt", ".CRT", ".der", ".DER"]).compactMap { path in
            guard
                let certificateData = try? Data(contentsOf: URL(fileURLWithPath: path)) as CFData,
                let certificate = SecCertificateCreateWithData(nil, certificateData) else { return nil }

            return certificate
        }
    }

    /// Returns all public keys for the valid certificates in the bundle.
    public var publicKeys: [SecKey] {
        certificates.af.publicKeys
    }

    /// Returns all pathnames for the resources identified by the provided file extensions.
    ///
    /// - Parameter types: The filename extensions locate.
    ///
    /// - Returns:         All pathnames for the given filename extensions.
    public func paths(forResourcesOfTypes types: [String]) -> [String] {
        Array(Set(types.flatMap { type.paths(forResourcesOfType: $0, inDirectory: nil) }))
    }
}

extension SecTrust: AlamofireExtended {}
extension AlamofireExtension where ExtendedType == SecTrust {
    /// Evaluates `self` after applying the `SecPolicy` value provided.
    ///
    /// - Parameter policy: The `SecPolicy` to apply to `self` before evaluation.
    ///
    /// - Throws:           Any `Error` from applying the `SecPolicy` or from evaluation.
    @available(iOS 12, macOS 10.14, tvOS 12, watchOS 5, *)
    public func evaluate(afterApplying policy: SecPolicy) throws {
        try apply(policy: policy).af.evaluate()
    }

    /// Attempts to validate `self` using the `SecPolicy` provided and transforming any error produced using the closure passed.
    ///
    /// - Parameters:
    ///   - policy:        The `SecPolicy` used to evaluate `self`.
    ///   - errorProducer: The closure used transform the failed `OSStatus` and `SecTrustResultType`.
    /// - Throws:          Any `Error` from applying the `policy`, or the result of `errorProducer` if validation fails.
    @available(iOS, introduced: 10, deprecated: 12, renamed: "evaluate(afterApplying:)")
    @available(macOS, introduced: 10.12, deprecated: 10.14, renamed: "evaluate(afterApplying:)")
    @available(tvOS, introduced: 10, deprecated: 12, renamed: "evaluate(afterApplying:)")
    @available(watchOS, introduced: 3, deprecated: 5, renamed: "evaluate(afterApplying:)")
    public func validate(policy: SecPolicy, errorProducer: (_ status: OSStatus, _ result: SecTrustResultType) -> Error) throws {
        try apply(policy: policy).af.validate(errorProducer: errorProducer)
    }

    /// Applies a `SecPolicy` to `self`, throwing if it fails.
    ///
    /// - Parameter policy: The `SecPolicy`.
    ///
    /// - Returns: `self`, with the policy applied.
    /// - Throws: An `AFError.serverTrustEvaluationFailed` instance with a `.policyApplicationFailed` reason.
    public func apply(policy: SecPolicy) throws -> SecTrust {
        let status = SecTrustSetPolicies(type, policy)

        guard status.af.isSuccess else {
            throw AFError.serverTrustEvaluationFailed(reason: .policyApplicationFailed(trust: type,
                                                                                       policy: policy,
                                                                                       status: status))
        }

        return type
    }

    /// Evaluate `self`, throwing an `Error` if evaluation fails.
    ///
    /// - Throws: `AFError.serverTrustEvaluationFailed` with reason `.trustValidationFailed` and associated error from
    ///           the underlying evaluation.
    @available(iOS 12, macOS 10.14, tvOS 12, watchOS 5, *)
    public func evaluate() throws {
        var error: CFError?
        let evaluationSucceeded = SecTrustEvaluateWithError(type, &error)

        if !evaluationSucceeded {
            throw AFError.serverTrustEvaluationFailed(reason: .trustEvaluationFailed(error: error))
        }
    }

    /// Validate `self`, passing any failure values through `errorProducer`.
    ///
    /// - Parameter errorProducer: The closure used to transform the failed `OSStatus` and `SecTrustResultType` into an
    ///                            `Error`.
    /// - Throws:                  The `Error` produced by the `errorProducer` closure.
    @available(iOS, introduced: 10, deprecated: 12, renamed: "evaluate()")
    @available(macOS, introduced: 10.12, deprecated: 10.14, renamed: "evaluate()")
    @available(tvOS, introduced: 10, deprecated: 12, renamed: "evaluate()")
    @available(watchOS, introduced: 3, deprecated: 5, renamed: "evaluate()")
    public func validate(errorProducer: (_ status: OSStatus, _ result: SecTrustResultType) -> Error) throws {
        var result = SecTrustResultType.invalid
        let status = SecTrustEvaluate(type, &result)

        guard status.af.isSuccess && result.af.isSuccess else {
            throw errorProducer(status, result)
        }
    }

    /// Sets a custom certificate chain on `self`, allowing full validation of a self-signed certificate and its chain.
    ///
    /// - Parameter certificates: The `SecCertificate`s to add to the chain.
    /// - Throws:                 Any error produced when applying the new certificate chain.
    public func setAnchorCertificates(_ certificates: [SecCertificate]) throws {
        // Add additional anchor certificates.
        let status = SecTrustSetAnchorCertificates(type, certificates as CFArray)
        guard status.af.isSuccess else {
            throw AFError.serverTrustEvaluationFailed(reason: .settingAnchorCertificatesFailed(status: status,
                                                                                               certificates: certificates))
        }

        // Trust only the set anchor certs.
        let onlyStatus = SecTrustSetAnchorCertificatesOnly(type, true)
        guard onlyStatus.af.isSuccess else {
            throw AFError.serverTrustEvaluationFailed(reason: .settingAnchorCertificatesFailed(status: onlyStatus,
                                                                                               certificates: certificates))
        }
    }

    /// The public keys contained in `self`.
    public var publicKeys: [SecKey] {
        certificates.af.publicKeys
    }

    /// The `SecCertificate`s contained in `self`.
    public var certificates: [SecCertificate] {
        #if swift(>=5.9)
        if #available(iOS 15, macOS 12, tvOS 15, watchOS 8, visionOS 1, *) {
            return (SecTrustCopyCertificateChain(type) as? [SecCertificate]) ?? []
        } else {
            return (0..<SecTrustGetCertificateCount(type)).compactMap { index in
                SecTrustGetCertificateAtIndex(type, index)
            }
        }
        #elseif swift(>=5.5.1) // Xcode 13.1 / 2021 SDKs.
        if #available(iOS 15, macOS 12, tvOS 15, watchOS 8, *) {
            return (SecTrustCopyCertificateChain(type) as? [SecCertificate]) ?? []
        } else {
            return (0..<SecTrustGetCertificateCount(type)).compactMap { index in
                SecTrustGetCertificateAtIndex(type, index)
            }
        }
        #else
        (0..<SecTrustGetCertificateCount(type)).compactMap { index in
            SecTrustGetCertificateAtIndex(type, index)
        }
        #endif
    }

    /// The `Data` values for all certificates contained in `self`.
    public var certificateData: [Data] {
        certificates.af.data
    }

    /// Validates `self` after applying `SecPolicy.af.default`. This evaluation does not validate the hostname.
    ///
    /// - Parameter host: The hostname, used only in the error output if validation fails.
    /// - Throws: An `AFError.serverTrustEvaluationFailed` instance with a `.defaultEvaluationFailed` reason.
    public func performDefaultValidation(forHost host: String) throws {
        #if swift(>=5.9)
        if #available(iOS 12, macOS 10.14, tvOS 12, watchOS 5, visionOS 1, *) {
            try evaluate(afterApplying: SecPolicy.af.default)
        } else {
            try validate(policy: SecPolicy.af.default) { status, result in
                AFError.serverTrustEvaluationFailed(reason: .defaultEvaluationFailed(output: .init(host, type, status, result)))
            }
        }
        #else
        if #available(iOS 12, macOS 10.14, tvOS 12, watchOS 5, *) {
            try evaluate(afterApplying: SecPolicy.af.default)
        } else {
            try validate(policy: SecPolicy.af.default) { status, result in
                AFError.serverTrustEvaluationFailed(reason: .defaultEvaluationFailed(output: .init(host, type, status, result)))
            }
        }
        #endif
    }

    /// Validates `self` after applying `SecPolicy.af.hostname(host)`, which performs the default validation as well as
    /// hostname validation.
    ///
    /// - Parameter host: The hostname to use in the validation.
    /// - Throws:         An `AFError.serverTrustEvaluationFailed` instance with a `.defaultEvaluationFailed` reason.
    public func performValidation(forHost host: String) throws {
        #if swift(>=5.9)
        if #available(iOS 12, macOS 10.14, tvOS 12, watchOS 5, visionOS 1, *) {
            try evaluate(afterApplying: SecPolicy.af.hostname(host))
        } else {
            try validate(policy: SecPolicy.af.hostname(host)) { status, result in
                AFError.serverTrustEvaluationFailed(reason: .hostValidationFailed(output: .init(host, type, status, result)))
            }
        }
        #else
        if #available(iOS 12, macOS 10.14, tvOS 12, watchOS 5, *) {
            try evaluate(afterApplying: SecPolicy.af.hostname(host))
        } else {
            try validate(policy: SecPolicy.af.hostname(host)) { status, result in
                AFError.serverTrustEvaluationFailed(reason: .hostValidationFailed(output: .init(host, type, status, result)))
            }
        }
        #endif
    }
}

extension SecPolicy: AlamofireExtended {}
extension AlamofireExtension where ExtendedType == SecPolicy {
    /// Creates a `SecPolicy` instance which will validate server certificates but not require a host name match.
    public static let `default` = SecPolicyCreateSSL(true, nil)

    /// Creates a `SecPolicy` instance which will validate server certificates and much match the provided hostname.
    ///
    /// - Parameter hostname: The hostname to validate against.
    ///
    /// - Returns:            The `SecPolicy`.
    public static func hostname(_ hostname: String) -> SecPolicy {
        SecPolicyCreateSSL(true, hostname as CFString)
    }

    /// Creates a `SecPolicy` which checks the revocation of certificates.
    ///
    /// - Parameter options: The `RevocationTrustEvaluator.Options` for evaluation.
    ///
    /// - Returns:           The `SecPolicy`.
    /// - Throws:            An `AFError.serverTrustEvaluationFailed` error with reason `.revocationPolicyCreationFailed`
    ///                      if the policy cannot be created.
    public static func revocation(options: RevocationTrustEvaluator.Options) throws -> SecPolicy {
        guard let policy = SecPolicyCreateRevocation(options.rawValue) else {
            throw AFError.serverTrustEvaluationFailed(reason: .revocationPolicyCreationFailed)
        }

        return policy
    }
}

extension Array: AlamofireExtended {}
extension AlamofireExtension where ExtendedType == [SecCertificate] {
    /// All `Data` values for the contained `SecCertificate`s.
    public var data: [Data] {
        type.map { SecCertificateCopyData($0) as Data }
    }

    /// All public `SecKey` values for the contained `SecCertificate`s.
    public var publicKeys: [SecKey] {
        type.compactMap(\.af.publicKey)
    }
}

extension SecCertificate: AlamofireExtended {}
extension AlamofireExtension where ExtendedType == SecCertificate {
    /// The public key for `self`, if it can be extracted.
    ///
    /// - Note: On 2020 OSes and newer, only RSA and ECDSA keys are supported.
    ///
    public var publicKey: SecKey? {
        let policy = SecPolicyCreateBasicX509()
        var trust: SecTrust?
        let trustCreationStatus = SecTrustCreateWithCertificates(type, policy, &trust)

        guard let createdTrust = trust, trustCreationStatus == errSecSuccess else { return nil }

        #if swift(>=5.9)
        if #available(iOS 14, macOS 11, tvOS 14, watchOS 7, visionOS 1, *) {
            return SecTrustCopyKey(createdTrust)
        } else {
            return SecTrustCopyPublicKey(createdTrust)
        }
        #else
        if #available(iOS 14, macOS 11, tvOS 14, watchOS 7, *) {
            return SecTrustCopyKey(createdTrust)
        } else {
            return SecTrustCopyPublicKey(createdTrust)
        }
        #endif
    }
}

extension OSStatus: AlamofireExtended {}
extension AlamofireExtension where ExtendedType == OSStatus {
    /// Returns whether `self` is `errSecSuccess`.
    public var isSuccess: Bool { type == errSecSuccess }
}

extension SecTrustResultType: AlamofireExtended {}
extension AlamofireExtension where ExtendedType == SecTrustResultType {
    /// Returns whether `self is `.unspecified` or `.proceed`.
    public var isSuccess: Bool {
        type == .unspecified || type == .proceed
    }
}
#endif<|MERGE_RESOLUTION|>--- conflicted
+++ resolved
@@ -48,11 +48,7 @@
         self.evaluators = evaluators
     }
 
-<<<<<<< HEAD
-    #if !(os(Linux) || os(Windows) || os(Android))
-=======
     #if canImport(Security)
->>>>>>> d732bc9e
     /// Returns the `ServerTrustEvaluating` value for the given host, if one is set.
     ///
     /// By default, this method will return the policy that perfectly matches the given host. Subclasses could override
@@ -79,8 +75,8 @@
 
 /// A protocol describing the API used to evaluate server trusts.
 public protocol ServerTrustEvaluating {
-    #if os(Linux) || os(Windows) || os(Android)
-    // Implement this once Linux/Windows has API for evaluating server trusts.
+    #if !canImport(Security)
+    // Implement this once other platforms have API for evaluating server trusts.
     #else
     /// Evaluates the given `SecTrust` value for the given `host`.
     ///
@@ -95,11 +91,7 @@
 
 // MARK: - Server Trust Evaluators
 
-<<<<<<< HEAD
-#if !(os(Linux) || os(Windows) || os(Android))
-=======
 #if canImport(Security)
->>>>>>> d732bc9e
 /// An evaluator which uses the default server trust evaluation while allowing you to control whether to validate the
 /// host provided by the challenge. Applications are encouraged to always validate the host in production environments
 /// to guarantee the validity of the server's certificate chain.
