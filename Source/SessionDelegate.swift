//
//  SessionDelegate.swift
//
//  Copyright (c) 2014-2018 Alamofire Software Foundation (http://alamofire.org/)
//
//  Permission is hereby granted, free of charge, to any person obtaining a copy
//  of this software and associated documentation files (the "Software"), to deal
//  in the Software without restriction, including without limitation the rights
//  to use, copy, modify, merge, publish, distribute, sublicense, and/or sell
//  copies of the Software, and to permit persons to whom the Software is
//  furnished to do so, subject to the following conditions:
//
//  The above copyright notice and this permission notice shall be included in
//  all copies or substantial portions of the Software.
//
//  THE SOFTWARE IS PROVIDED "AS IS", WITHOUT WARRANTY OF ANY KIND, EXPRESS OR
//  IMPLIED, INCLUDING BUT NOT LIMITED TO THE WARRANTIES OF MERCHANTABILITY,
//  FITNESS FOR A PARTICULAR PURPOSE AND NONINFRINGEMENT. IN NO EVENT SHALL THE
//  AUTHORS OR COPYRIGHT HOLDERS BE LIABLE FOR ANY CLAIM, DAMAGES OR OTHER
//  LIABILITY, WHETHER IN AN ACTION OF CONTRACT, TORT OR OTHERWISE, ARISING FROM,
//  OUT OF OR IN CONNECTION WITH THE SOFTWARE OR THE USE OR OTHER DEALINGS IN
//  THE SOFTWARE.
//

import Foundation

/// Class which implements the various `URLSessionDelegate` methods to connect various Alamofire features.
open class SessionDelegate: NSObject {
    private let fileManager: FileManager

    weak var stateProvider: SessionStateProvider?
    var eventMonitor: EventMonitor?

    /// Creates an instance from the given `FileManager`.
    ///
    /// - Parameter fileManager: `FileManager` to use for underlying file management, such as moving downloaded files.
    ///                          `.default` by default.
    public init(fileManager: FileManager = .default) {
        self.fileManager = fileManager
    }

    /// Internal method to find and cast requests while maintaining some integrity checking.
    ///
    /// - Parameters:
    ///   - task: The `URLSessionTask` for which to find the associated `Request`.
    ///   - type: The `Request` subclass type to cast any `Request` associate with `task`.
    func request<R: Request>(for task: URLSessionTask, as type: R.Type) -> R? {
        guard let provider = stateProvider else {
            assertionFailure("StateProvider is nil.")
            return nil
        }

        return provider.request(for: task) as? R
    }
}

/// Type which provides various `Session` state values.
protocol SessionStateProvider: AnyObject {
    var serverTrustManager: ServerTrustManager? { get }
    var redirectHandler: RedirectHandler? { get }
    var cachedResponseHandler: CachedResponseHandler? { get }

    func request(for task: URLSessionTask) -> Request?
    func didGatherMetricsForTask(_ task: URLSessionTask)
    func didCompleteTask(_ task: URLSessionTask, completion: @escaping () -> Void)
    func credential(for task: URLSessionTask, in protectionSpace: URLProtectionSpace) -> URLCredential?
    func cancelRequestsForSessionInvalidation(with error: Error?)
}

// MARK: URLSessionDelegate

extension SessionDelegate: URLSessionDelegate {
    open func urlSession(_ session: URLSession, didBecomeInvalidWithError error: Error?) {
        eventMonitor?.urlSession(session, didBecomeInvalidWithError: error)

        stateProvider?.cancelRequestsForSessionInvalidation(with: error)
    }
}

// MARK: URLSessionTaskDelegate

extension SessionDelegate: URLSessionTaskDelegate {
    /// Result of a `URLAuthenticationChallenge` evaluation.
    typealias ChallengeEvaluation = (disposition: URLSession.AuthChallengeDisposition, credential: URLCredential?, error: AFError?)

    open func urlSession(_ session: URLSession,
                         task: URLSessionTask,
                         didReceive challenge: URLAuthenticationChallenge,
                         completionHandler: @escaping (URLSession.AuthChallengeDisposition, URLCredential?) -> Void) {
        eventMonitor?.urlSession(session, task: task, didReceive: challenge)

        let evaluation: ChallengeEvaluation
        switch challenge.protectionSpace.authenticationMethod {
        case NSURLAuthenticationMethodHTTPBasic, NSURLAuthenticationMethodHTTPDigest, NSURLAuthenticationMethodNTLM,
             NSURLAuthenticationMethodNegotiate:
            evaluation = attemptCredentialAuthentication(for: challenge, belongingTo: task)
<<<<<<< HEAD
        #if !(os(Linux) || os(Windows) || os(Android))
=======
        #if canImport(Security)
>>>>>>> d732bc9e
        case NSURLAuthenticationMethodServerTrust:
            evaluation = attemptServerTrustAuthentication(with: challenge)
        case NSURLAuthenticationMethodClientCertificate:
            evaluation = attemptCredentialAuthentication(for: challenge, belongingTo: task)
        #endif
        default:
            evaluation = (.performDefaultHandling, nil, nil)
        }

        if let error = evaluation.error {
            stateProvider?.request(for: task)?.didFailTask(task, earlyWithError: error)
        }

        completionHandler(evaluation.disposition, evaluation.credential)
    }

<<<<<<< HEAD
    #if !(os(Linux) || os(Windows) || os(Android))
=======
    #if canImport(Security)
>>>>>>> d732bc9e
    /// Evaluates the server trust `URLAuthenticationChallenge` received.
    ///
    /// - Parameter challenge: The `URLAuthenticationChallenge`.
    ///
    /// - Returns:             The `ChallengeEvaluation`.
    func attemptServerTrustAuthentication(with challenge: URLAuthenticationChallenge) -> ChallengeEvaluation {
        let host = challenge.protectionSpace.host

        guard challenge.protectionSpace.authenticationMethod == NSURLAuthenticationMethodServerTrust,
              let trust = challenge.protectionSpace.serverTrust
        else {
            return (.performDefaultHandling, nil, nil)
        }

        do {
            guard let evaluator = try stateProvider?.serverTrustManager?.serverTrustEvaluator(forHost: host) else {
                return (.performDefaultHandling, nil, nil)
            }

            try evaluator.evaluate(trust, forHost: host)

            return (.useCredential, URLCredential(trust: trust), nil)
        } catch {
            return (.cancelAuthenticationChallenge, nil, error.asAFError(or: .serverTrustEvaluationFailed(reason: .customEvaluationFailed(error: error))))
        }
    }
    #endif

    /// Evaluates the credential-based authentication `URLAuthenticationChallenge` received for `task`.
    ///
    /// - Parameters:
    ///   - challenge: The `URLAuthenticationChallenge`.
    ///   - task:      The `URLSessionTask` which received the challenge.
    ///
    /// - Returns:     The `ChallengeEvaluation`.
    func attemptCredentialAuthentication(for challenge: URLAuthenticationChallenge,
                                         belongingTo task: URLSessionTask) -> ChallengeEvaluation {
        guard challenge.previousFailureCount == 0 else {
            return (.rejectProtectionSpace, nil, nil)
        }

        guard let credential = stateProvider?.credential(for: task, in: challenge.protectionSpace) else {
            return (.performDefaultHandling, nil, nil)
        }

        return (.useCredential, credential, nil)
    }

    open func urlSession(_ session: URLSession,
                         task: URLSessionTask,
                         didSendBodyData bytesSent: Int64,
                         totalBytesSent: Int64,
                         totalBytesExpectedToSend: Int64) {
        eventMonitor?.urlSession(session,
                                 task: task,
                                 didSendBodyData: bytesSent,
                                 totalBytesSent: totalBytesSent,
                                 totalBytesExpectedToSend: totalBytesExpectedToSend)

        stateProvider?.request(for: task)?.updateUploadProgress(totalBytesSent: totalBytesSent,
                                                                totalBytesExpectedToSend: totalBytesExpectedToSend)
    }

    open func urlSession(_ session: URLSession,
                         task: URLSessionTask,
                         needNewBodyStream completionHandler: @escaping (InputStream?) -> Void) {
        eventMonitor?.urlSession(session, taskNeedsNewBodyStream: task)

        guard let request = request(for: task, as: UploadRequest.self) else {
            assertionFailure("needNewBodyStream did not find UploadRequest.")
            completionHandler(nil)
            return
        }

        completionHandler(request.inputStream())
    }

    open func urlSession(_ session: URLSession,
                         task: URLSessionTask,
                         willPerformHTTPRedirection response: HTTPURLResponse,
                         newRequest request: URLRequest,
                         completionHandler: @escaping (URLRequest?) -> Void) {
        eventMonitor?.urlSession(session, task: task, willPerformHTTPRedirection: response, newRequest: request)

        if let redirectHandler = stateProvider?.request(for: task)?.redirectHandler ?? stateProvider?.redirectHandler {
            redirectHandler.task(task, willBeRedirectedTo: request, for: response, completion: completionHandler)
        } else {
            completionHandler(request)
        }
    }

    open func urlSession(_ session: URLSession, task: URLSessionTask, didFinishCollecting metrics: URLSessionTaskMetrics) {
        eventMonitor?.urlSession(session, task: task, didFinishCollecting: metrics)

        stateProvider?.request(for: task)?.didGatherMetrics(metrics)

        stateProvider?.didGatherMetricsForTask(task)
    }

    open func urlSession(_ session: URLSession, task: URLSessionTask, didCompleteWithError error: Error?) {
        eventMonitor?.urlSession(session, task: task, didCompleteWithError: error)

        let request = stateProvider?.request(for: task)

        stateProvider?.didCompleteTask(task) {
            request?.didCompleteTask(task, with: error.map { $0.asAFError(or: .sessionTaskFailed(error: $0)) })
        }
    }

    @available(macOS 10.13, iOS 11.0, tvOS 11.0, watchOS 4.0, *)
    open func urlSession(_ session: URLSession, taskIsWaitingForConnectivity task: URLSessionTask) {
        eventMonitor?.urlSession(session, taskIsWaitingForConnectivity: task)
    }
}

// MARK: URLSessionDataDelegate

extension SessionDelegate: URLSessionDataDelegate {
    open func urlSession(_ session: URLSession, dataTask: URLSessionDataTask, didReceive data: Data) {
        eventMonitor?.urlSession(session, dataTask: dataTask, didReceive: data)

        if let request = request(for: dataTask, as: DataRequest.self) {
            request.didReceive(data: data)
        } else if let request = request(for: dataTask, as: DataStreamRequest.self) {
            request.didReceive(data: data)
        } else {
            assertionFailure("dataTask did not find DataRequest or DataStreamRequest in didReceive")
            return
        }
    }

    open func urlSession(_ session: URLSession,
                         dataTask: URLSessionDataTask,
                         willCacheResponse proposedResponse: CachedURLResponse,
                         completionHandler: @escaping (CachedURLResponse?) -> Void) {
        eventMonitor?.urlSession(session, dataTask: dataTask, willCacheResponse: proposedResponse)

        if let handler = stateProvider?.request(for: dataTask)?.cachedResponseHandler ?? stateProvider?.cachedResponseHandler {
            handler.dataTask(dataTask, willCacheResponse: proposedResponse, completion: completionHandler)
        } else {
            completionHandler(proposedResponse)
        }
    }
}

// MARK: URLSessionDownloadDelegate

extension SessionDelegate: URLSessionDownloadDelegate {
    open func urlSession(_ session: URLSession,
                         downloadTask: URLSessionDownloadTask,
                         didResumeAtOffset fileOffset: Int64,
                         expectedTotalBytes: Int64) {
        eventMonitor?.urlSession(session,
                                 downloadTask: downloadTask,
                                 didResumeAtOffset: fileOffset,
                                 expectedTotalBytes: expectedTotalBytes)
        guard let downloadRequest = request(for: downloadTask, as: DownloadRequest.self) else {
            assertionFailure("downloadTask did not find DownloadRequest.")
            return
        }

        downloadRequest.updateDownloadProgress(bytesWritten: fileOffset,
                                               totalBytesExpectedToWrite: expectedTotalBytes)
    }

    open func urlSession(_ session: URLSession,
                         downloadTask: URLSessionDownloadTask,
                         didWriteData bytesWritten: Int64,
                         totalBytesWritten: Int64,
                         totalBytesExpectedToWrite: Int64) {
        eventMonitor?.urlSession(session,
                                 downloadTask: downloadTask,
                                 didWriteData: bytesWritten,
                                 totalBytesWritten: totalBytesWritten,
                                 totalBytesExpectedToWrite: totalBytesExpectedToWrite)
        guard let downloadRequest = request(for: downloadTask, as: DownloadRequest.self) else {
            assertionFailure("downloadTask did not find DownloadRequest.")
            return
        }

        downloadRequest.updateDownloadProgress(bytesWritten: bytesWritten,
                                               totalBytesExpectedToWrite: totalBytesExpectedToWrite)
    }

    open func urlSession(_ session: URLSession, downloadTask: URLSessionDownloadTask, didFinishDownloadingTo location: URL) {
        eventMonitor?.urlSession(session, downloadTask: downloadTask, didFinishDownloadingTo: location)

        guard let request = request(for: downloadTask, as: DownloadRequest.self) else {
            assertionFailure("downloadTask did not find DownloadRequest.")
            return
        }

        let (destination, options): (URL, DownloadRequest.Options)
        if let response = request.response {
            (destination, options) = request.destination(location, response)
        } else {
            // If there's no response this is likely a local file download, so generate the temporary URL directly.
            (destination, options) = (DownloadRequest.defaultDestinationURL(location), [])
        }

        eventMonitor?.request(request, didCreateDestinationURL: destination)

        do {
            if options.contains(.removePreviousFile), fileManager.fileExists(atPath: destination.path) {
                try fileManager.removeItem(at: destination)
            }

            if options.contains(.createIntermediateDirectories) {
                let directory = destination.deletingLastPathComponent()
                try fileManager.createDirectory(at: directory, withIntermediateDirectories: true)
            }

            try fileManager.moveItem(at: location, to: destination)

            request.didFinishDownloading(using: downloadTask, with: .success(destination))
        } catch {
            request.didFinishDownloading(using: downloadTask, with: .failure(.downloadedFileMoveFailed(error: error,
                                                                                                       source: location,
                                                                                                       destination: destination)))
        }
    }
}<|MERGE_RESOLUTION|>--- conflicted
+++ resolved
@@ -94,11 +94,7 @@
         case NSURLAuthenticationMethodHTTPBasic, NSURLAuthenticationMethodHTTPDigest, NSURLAuthenticationMethodNTLM,
              NSURLAuthenticationMethodNegotiate:
             evaluation = attemptCredentialAuthentication(for: challenge, belongingTo: task)
-<<<<<<< HEAD
-        #if !(os(Linux) || os(Windows) || os(Android))
-=======
         #if canImport(Security)
->>>>>>> d732bc9e
         case NSURLAuthenticationMethodServerTrust:
             evaluation = attemptServerTrustAuthentication(with: challenge)
         case NSURLAuthenticationMethodClientCertificate:
@@ -115,11 +111,7 @@
         completionHandler(evaluation.disposition, evaluation.credential)
     }
 
-<<<<<<< HEAD
-    #if !(os(Linux) || os(Windows) || os(Android))
-=======
     #if canImport(Security)
->>>>>>> d732bc9e
     /// Evaluates the server trust `URLAuthenticationChallenge` received.
     ///
     /// - Parameter challenge: The `URLAuthenticationChallenge`.
