//
//  ResponseSerialization.swift
//
//  Copyright (c) 2014-2018 Alamofire Software Foundation (http://alamofire.org/)
//
//  Permission is hereby granted, free of charge, to any person obtaining a copy
//  of this software and associated documentation files (the "Software"), to deal
//  in the Software without restriction, including without limitation the rights
//  to use, copy, modify, merge, publish, distribute, sublicense, and/or sell
//  copies of the Software, and to permit persons to whom the Software is
//  furnished to do so, subject to the following conditions:
//
//  The above copyright notice and this permission notice shall be included in
//  all copies or substantial portions of the Software.
//
//  THE SOFTWARE IS PROVIDED "AS IS", WITHOUT WARRANTY OF ANY KIND, EXPRESS OR
//  IMPLIED, INCLUDING BUT NOT LIMITED TO THE WARRANTIES OF MERCHANTABILITY,
//  FITNESS FOR A PARTICULAR PURPOSE AND NONINFRINGEMENT. IN NO EVENT SHALL THE
//  AUTHORS OR COPYRIGHT HOLDERS BE LIABLE FOR ANY CLAIM, DAMAGES OR OTHER
//  LIABILITY, WHETHER IN AN ACTION OF CONTRACT, TORT OR OTHERWISE, ARISING FROM,
//  OUT OF OR IN CONNECTION WITH THE SOFTWARE OR THE USE OR OTHER DEALINGS IN
//  THE SOFTWARE.
//

import Foundation

// MARK: Protocols

/// The type to which all data response serializers must conform in order to serialize a response.
public protocol DataResponseSerializerProtocol {
    /// The type of serialized object to be created.
    associatedtype SerializedObject

    /// Serialize the response `Data` into the provided type..
    ///
    /// - Parameters:
    ///   - request:  `URLRequest` which was used to perform the request, if any.
    ///   - response: `HTTPURLResponse` received from the server, if any.
    ///   - data:     `Data` returned from the server, if any.
    ///   - error:    `Error` produced by Alamofire or the underlying `URLSession` during the request.
    ///
    /// - Returns:    The `SerializedObject`.
    /// - Throws:     Any `Error` produced during serialization.
    func serialize(request: URLRequest?, response: HTTPURLResponse?, data: Data?, error: Error?) throws -> SerializedObject
}

/// The type to which all download response serializers must conform in order to serialize a response.
public protocol DownloadResponseSerializerProtocol {
    /// The type of serialized object to be created.
    associatedtype SerializedObject

    /// Serialize the downloaded response `Data` from disk into the provided type..
    ///
    /// - Parameters:
    ///   - request:  `URLRequest` which was used to perform the request, if any.
    ///   - response: `HTTPURLResponse` received from the server, if any.
    ///   - fileURL:  File `URL` to which the response data was downloaded.
    ///   - error:    `Error` produced by Alamofire or the underlying `URLSession` during the request.
    ///
    /// - Returns:    The `SerializedObject`.
    /// - Throws:     Any `Error` produced during serialization.
    func serializeDownload(request: URLRequest?, response: HTTPURLResponse?, fileURL: URL?, error: Error?) throws -> SerializedObject
}

/// A serializer that can handle both data and download responses.
public protocol ResponseSerializer: DataResponseSerializerProtocol & DownloadResponseSerializerProtocol {
    /// `DataPreprocessor` used to prepare incoming `Data` for serialization.
    var dataPreprocessor: DataPreprocessor { get }
    /// `HTTPMethod`s for which empty response bodies are considered appropriate.
    var emptyRequestMethods: Set<HTTPMethod> { get }
    /// HTTP response codes for which empty response bodies are considered appropriate.
    var emptyResponseCodes: Set<Int> { get }
}

/// Type used to preprocess `Data` before it handled by a serializer.
public protocol DataPreprocessor {
    /// Process           `Data` before it's handled by a serializer.
    /// - Parameter data: The raw `Data` to process.
    func preprocess(_ data: Data) throws -> Data
}

/// `DataPreprocessor` that returns passed `Data` without any transform.
public struct PassthroughPreprocessor: DataPreprocessor {
    public init() {}

    public func preprocess(_ data: Data) throws -> Data { data }
}

/// `DataPreprocessor` that trims Google's typical `)]}',\n` XSSI JSON header.
public struct GoogleXSSIPreprocessor: DataPreprocessor {
    public init() {}

    public func preprocess(_ data: Data) throws -> Data {
        (data.prefix(6) == Data(")]}',\n".utf8)) ? data.dropFirst(6) : data
    }
}

extension ResponseSerializer {
    /// Default `DataPreprocessor`. `PassthroughPreprocessor` by default.
    public static var defaultDataPreprocessor: DataPreprocessor { PassthroughPreprocessor() }
    /// Default `HTTPMethod`s for which empty response bodies are considered appropriate. `[.head]` by default.
    public static var defaultEmptyRequestMethods: Set<HTTPMethod> { [.head] }
    /// HTTP response codes for which empty response bodies are considered appropriate. `[204, 205]` by default.
    public static var defaultEmptyResponseCodes: Set<Int> { [204, 205] }

    public var dataPreprocessor: DataPreprocessor { Self.defaultDataPreprocessor }
    public var emptyRequestMethods: Set<HTTPMethod> { Self.defaultEmptyRequestMethods }
    public var emptyResponseCodes: Set<Int> { Self.defaultEmptyResponseCodes }

    /// Determines whether the `request` allows empty response bodies, if `request` exists.
    ///
    /// - Parameter request: `URLRequest` to evaluate.
    ///
    /// - Returns:           `Bool` representing the outcome of the evaluation, or `nil` if `request` was `nil`.
    public func requestAllowsEmptyResponseData(_ request: URLRequest?) -> Bool? {
        request.flatMap { $0.httpMethod }
            .flatMap(HTTPMethod.init)
            .map { emptyRequestMethods.contains($0) }
    }

    /// Determines whether the `response` allows empty response bodies, if `response` exists`.
    ///
    /// - Parameter response: `HTTPURLResponse` to evaluate.
    ///
    /// - Returns:            `Bool` representing the outcome of the evaluation, or `nil` if `response` was `nil`.
    public func responseAllowsEmptyResponseData(_ response: HTTPURLResponse?) -> Bool? {
        response.flatMap { $0.statusCode }
            .map { emptyResponseCodes.contains($0) }
    }

    /// Determines whether `request` and `response` allow empty response bodies.
    ///
    /// - Parameters:
    ///   - request:  `URLRequest` to evaluate.
    ///   - response: `HTTPURLResponse` to evaluate.
    ///
    /// - Returns:    `true` if `request` or `response` allow empty bodies, `false` otherwise.
    public func emptyResponseAllowed(forRequest request: URLRequest?, response: HTTPURLResponse?) -> Bool {
        (requestAllowsEmptyResponseData(request) == true) || (responseAllowsEmptyResponseData(response) == true)
    }
}

/// By default, any serializer declared to conform to both types will get file serialization for free, as it just feeds
/// the data read from disk into the data response serializer.
public extension DownloadResponseSerializerProtocol where Self: DataResponseSerializerProtocol {
    func serializeDownload(request: URLRequest?, response: HTTPURLResponse?, fileURL: URL?, error: Error?) throws -> Self.SerializedObject {
        guard error == nil else { throw error! }

        guard let fileURL = fileURL else {
            throw AFError.responseSerializationFailed(reason: .inputFileNil)
        }

        let data: Data
        do {
            data = try Data(contentsOf: fileURL)
        } catch {
            throw AFError.responseSerializationFailed(reason: .inputFileReadFailed(at: fileURL))
        }

        do {
            return try serialize(request: request, response: response, data: data, error: error)
        } catch {
            throw error
        }
    }
}

// MARK: - Default

extension DataRequest {
    /// Adds a handler to be called once the request has finished.
    ///
    /// - Parameters:
    ///   - queue:             The queue on which the completion handler is dispatched. `.main` by default.
    ///   - completionHandler: The code to be executed once the request has finished.
    ///
    /// - Returns:             The request.
    @discardableResult
    public func response(queue: DispatchQueue = .main, completionHandler: @escaping (AFDataResponse<Data?>) -> Void) -> Self {
        appendResponseSerializer {
            // Start work that should be on the serialization queue.
            let result = AFResult<Data?>(value: self.data, error: self.error)
            // End work that should be on the serialization queue.

            self.underlyingQueue.async {
                let response = DataResponse(request: self.request,
                                            response: self.response,
                                            data: self.data,
                                            metrics: self.metrics,
                                            serializationDuration: 0,
                                            result: result)

                self.eventMonitor?.request(self, didParseResponse: response)

                self.responseSerializerDidComplete { queue.async { completionHandler(response) } }
            }
        }

        return self
    }

    /// Adds a handler to be called once the request has finished.
    ///
    /// - Parameters:
    ///   - queue:              The queue on which the completion handler is dispatched. `.main` by default
    ///   - responseSerializer: The response serializer responsible for serializing the request, response, and data.
    ///   - completionHandler:  The code to be executed once the request has finished.
    ///
    /// - Returns:              The request.
    @discardableResult
    public func response<Serializer: DataResponseSerializerProtocol>(queue: DispatchQueue = .main,
                                                                     responseSerializer: Serializer,
                                                                     completionHandler: @escaping (AFDataResponse<Serializer.SerializedObject>) -> Void)
        -> Self {
        appendResponseSerializer {
            // Start work that should be on the serialization queue.
            let start = ProcessInfo.processInfo.systemUptime
            let result: AFResult<Serializer.SerializedObject> = Result {
                try responseSerializer.serialize(request: self.request,
                                                 response: self.response,
                                                 data: self.data,
                                                 error: self.error)
            }.mapError { error in
                error.asAFError(or: .responseSerializationFailed(reason: .customSerializationFailed(error: error)))
            }

            let end = ProcessInfo.processInfo.systemUptime
            // End work that should be on the serialization queue.

            self.underlyingQueue.async {
                let response = DataResponse(request: self.request,
                                            response: self.response,
                                            data: self.data,
                                            metrics: self.metrics,
                                            serializationDuration: end - start,
                                            result: result)

                self.eventMonitor?.request(self, didParseResponse: response)

                guard let serializerError = result.failure, let delegate = self.delegate else {
                    self.responseSerializerDidComplete { queue.async { completionHandler(response) } }
                    return
                }

                delegate.retryResult(for: self, dueTo: serializerError) { retryResult in
                    var didComplete: (() -> Void)?

                    defer {
                        if let didComplete = didComplete {
                            self.responseSerializerDidComplete { queue.async { didComplete() } }
                        }
                    }

                    switch retryResult {
                    case .doNotRetry:
                        didComplete = { completionHandler(response) }

                    case let .doNotRetryWithError(retryError):
                        let result: AFResult<Serializer.SerializedObject> = .failure(retryError.asAFError(orFailWith: "Received retryError was not already AFError"))

                        let response = DataResponse(request: self.request,
                                                    response: self.response,
                                                    data: self.data,
                                                    metrics: self.metrics,
                                                    serializationDuration: end - start,
                                                    result: result)

                        didComplete = { completionHandler(response) }

                    case .retry, .retryWithDelay:
                        delegate.retryRequest(self, withDelay: retryResult.delay)
                    }
                }
            }
        }

        return self
    }
}

extension DownloadRequest {
    /// Adds a handler to be called once the request has finished.
    ///
    /// - Parameters:
    ///   - queue:             The queue on which the completion handler is dispatched. `.main` by default.
    ///   - completionHandler: The code to be executed once the request has finished.
    ///
    /// - Returns:             The request.
    @discardableResult
    public func response(queue: DispatchQueue = .main,
                         completionHandler: @escaping (AFDownloadResponse<URL?>) -> Void)
        -> Self {
        appendResponseSerializer {
            // Start work that should be on the serialization queue.
            let result = AFResult<URL?>(value: self.fileURL, error: self.error)
            // End work that should be on the serialization queue.

            self.underlyingQueue.async {
                let response = DownloadResponse(request: self.request,
                                                response: self.response,
                                                fileURL: self.fileURL,
                                                resumeData: self.resumeData,
                                                metrics: self.metrics,
                                                serializationDuration: 0,
                                                result: result)

                self.eventMonitor?.request(self, didParseResponse: response)

                self.responseSerializerDidComplete { queue.async { completionHandler(response) } }
            }
        }

        return self
    }

    /// Adds a handler to be called once the request has finished.
    ///
    /// - Parameters:
    ///   - queue:              The queue on which the completion handler is dispatched. `.main` by default.
    ///   - responseSerializer: The response serializer responsible for serializing the request, response, and data
    ///                         contained in the destination `URL`.
    ///   - completionHandler:  The code to be executed once the request has finished.
    ///
    /// - Returns:              The request.
    @discardableResult
    public func response<Serializer: DownloadResponseSerializerProtocol>(queue: DispatchQueue = .main,
                                                                         responseSerializer: Serializer,
                                                                         completionHandler: @escaping (AFDownloadResponse<Serializer.SerializedObject>) -> Void)
        -> Self {
        appendResponseSerializer {
            // Start work that should be on the serialization queue.
            let start = ProcessInfo.processInfo.systemUptime
            let result: AFResult<Serializer.SerializedObject> = Result {
                try responseSerializer.serializeDownload(request: self.request,
                                                         response: self.response,
                                                         fileURL: self.fileURL,
                                                         error: self.error)
            }.mapError { error in
                error.asAFError(or: .responseSerializationFailed(reason: .customSerializationFailed(error: error)))
            }
            let end = ProcessInfo.processInfo.systemUptime
            // End work that should be on the serialization queue.

            self.underlyingQueue.async {
                let response = DownloadResponse(request: self.request,
                                                response: self.response,
                                                fileURL: self.fileURL,
                                                resumeData: self.resumeData,
                                                metrics: self.metrics,
                                                serializationDuration: end - start,
                                                result: result)

                self.eventMonitor?.request(self, didParseResponse: response)

                guard let serializerError = result.failure, let delegate = self.delegate else {
                    self.responseSerializerDidComplete { queue.async { completionHandler(response) } }
                    return
                }

                delegate.retryResult(for: self, dueTo: serializerError) { retryResult in
                    var didComplete: (() -> Void)?

                    defer {
                        if let didComplete = didComplete {
                            self.responseSerializerDidComplete { queue.async { didComplete() } }
                        }
                    }

                    switch retryResult {
                    case .doNotRetry:
                        didComplete = { completionHandler(response) }

                    case let .doNotRetryWithError(retryError):
                        let result: AFResult<Serializer.SerializedObject> = .failure(retryError.asAFError(orFailWith: "Received retryError was not already AFError"))

                        let response = DownloadResponse(request: self.request,
                                                        response: self.response,
                                                        fileURL: self.fileURL,
                                                        resumeData: self.resumeData,
                                                        metrics: self.metrics,
                                                        serializationDuration: end - start,
                                                        result: result)

                        didComplete = { completionHandler(response) }

                    case .retry, .retryWithDelay:
                        delegate.retryRequest(self, withDelay: retryResult.delay)
                    }
                }
            }
        }

        return self
    }
}

// MARK: - Data

extension DataRequest {
    /// Adds a handler to be called once the request has finished.
    ///
    /// - Parameters:
    ///   - queue:             The queue on which the completion handler is dispatched. `.main` by default.
    ///   - completionHandler: The code to be executed once the request has finished.
    ///
    /// - Returns:             The request.
    @discardableResult
    public func responseData(queue: DispatchQueue = .main,
                             completionHandler: @escaping (AFDataResponse<Data>) -> Void)
        -> Self {
        response(queue: queue,
                 responseSerializer: DataResponseSerializer(),
                 completionHandler: completionHandler)
    }
}

/// A `ResponseSerializer` that performs minimal response checking and returns any response data as-is. By default, a
/// request returning `nil` or no data is considered an error. However, if the response is has a status code valid for
/// empty responses (`204`, `205`), then an empty `Data` value is returned.
public final class DataResponseSerializer: ResponseSerializer {
    public let dataPreprocessor: DataPreprocessor
    public let emptyResponseCodes: Set<Int>
    public let emptyRequestMethods: Set<HTTPMethod>

    /// Creates an instance using the provided values.
    ///
    /// - Parameters:
    ///   - dataPreprocessor:    `DataPreprocessor` used to prepare the received `Data` for serialization.
    ///   - emptyResponseCodes:  The HTTP response codes for which empty responses are allowed. `[204, 205]` by default.
    ///   - emptyRequestMethods: The HTTP request methods for which empty responses are allowed. `[.head]` by default.
    public init(dataPreprocessor: DataPreprocessor = DataResponseSerializer.defaultDataPreprocessor,
                emptyResponseCodes: Set<Int> = DataResponseSerializer.defaultEmptyResponseCodes,
                emptyRequestMethods: Set<HTTPMethod> = DataResponseSerializer.defaultEmptyRequestMethods) {
        self.dataPreprocessor = dataPreprocessor
        self.emptyResponseCodes = emptyResponseCodes
        self.emptyRequestMethods = emptyRequestMethods
    }

    public func serialize(request: URLRequest?, response: HTTPURLResponse?, data: Data?, error: Error?) throws -> Data {
        guard error == nil else { throw error! }

        guard var data = data, !data.isEmpty else {
            guard emptyResponseAllowed(forRequest: request, response: response) else {
                throw AFError.responseSerializationFailed(reason: .inputDataNilOrZeroLength)
            }

            return Data()
        }

        data = try dataPreprocessor.preprocess(data)

        return data
    }
}

extension DownloadRequest {
    /// Adds a handler to be called once the request has finished.
    ///
    /// - Parameters:
    ///   - queue:             The queue on which the completion handler is dispatched. `.main` by default.
    ///   - completionHandler: The code to be executed once the request has finished.
    ///
    /// - Returns:             The request.
    @discardableResult
    public func responseData(queue: DispatchQueue = .main,
                             completionHandler: @escaping (AFDownloadResponse<Data>) -> Void)
        -> Self {
        response(queue: queue,
                 responseSerializer: DataResponseSerializer(),
                 completionHandler: completionHandler)
    }
}

// MARK: - String

/// A `ResponseSerializer` that decodes the response data as a `String`. By default, a request returning `nil` or no
/// data is considered an error. However, if the response is has a status code valid for empty responses (`204`, `205`),
/// then an empty `String` is returned.
public final class StringResponseSerializer: ResponseSerializer {
    public let dataPreprocessor: DataPreprocessor
    /// Optional string encoding used to validate the response.
    public let encoding: String.Encoding?
    public let emptyResponseCodes: Set<Int>
    public let emptyRequestMethods: Set<HTTPMethod>

    /// Creates an instance with the provided values.
    ///
    /// - Parameters:
    ///   - dataPreprocessor:    `DataPreprocessor` used to prepare the received `Data` for serialization.
    ///   - encoding:            A string encoding. Defaults to `nil`, in which case the encoding will be determined
    ///                          from the server response, falling back to the default HTTP character set, `ISO-8859-1`.
    ///   - emptyResponseCodes:  The HTTP response codes for which empty responses are allowed. `[204, 205]` by default.
    ///   - emptyRequestMethods: The HTTP request methods for which empty responses are allowed. `[.head]` by default.
    public init(dataPreprocessor: DataPreprocessor = StringResponseSerializer.defaultDataPreprocessor,
                encoding: String.Encoding? = nil,
                emptyResponseCodes: Set<Int> = StringResponseSerializer.defaultEmptyResponseCodes,
                emptyRequestMethods: Set<HTTPMethod> = StringResponseSerializer.defaultEmptyRequestMethods) {
        self.dataPreprocessor = dataPreprocessor
        self.encoding = encoding
        self.emptyResponseCodes = emptyResponseCodes
        self.emptyRequestMethods = emptyRequestMethods
    }

    public func serialize(request: URLRequest?, response: HTTPURLResponse?, data: Data?, error: Error?) throws -> String {
        guard error == nil else { throw error! }

        guard var data = data, !data.isEmpty else {
            guard emptyResponseAllowed(forRequest: request, response: response) else {
                throw AFError.responseSerializationFailed(reason: .inputDataNilOrZeroLength)
            }

            return ""
        }

        data = try dataPreprocessor.preprocess(data)

        var convertedEncoding = encoding

        if let encodingName = response?.textEncodingName, convertedEncoding == nil {
            convertedEncoding = String.Encoding(ianaCharsetName: encodingName)
        }

        let actualEncoding = convertedEncoding ?? .isoLatin1

        guard let string = String(data: data, encoding: actualEncoding) else {
            throw AFError.responseSerializationFailed(reason: .stringSerializationFailed(encoding: actualEncoding))
        }

        return string
    }
}

extension DataRequest {
    /// Adds a handler to be called once the request has finished.
    ///
    /// - Parameters:
    ///   - queue:             The queue on which the completion handler is dispatched. `.main` by default.
    ///   - encoding:          The string encoding. Defaults to `nil`, in which case the encoding will be determined from
    ///                        the server response, falling back to the default HTTP character set, `ISO-8859-1`.
    ///   - completionHandler: A closure to be executed once the request has finished.
    ///
    /// - Returns:             The request.
    @discardableResult
    public func responseString(queue: DispatchQueue = .main,
                               encoding: String.Encoding? = nil,
                               completionHandler: @escaping (AFDataResponse<String>) -> Void) -> Self {
        response(queue: queue,
                 responseSerializer: StringResponseSerializer(encoding: encoding),
                 completionHandler: completionHandler)
    }
}

extension DownloadRequest {
    /// Adds a handler to be called once the request has finished.
    ///
    /// - Parameters:
    ///   - queue:             The queue on which the completion handler is dispatched. `.main` by default.
    ///   - encoding:          The string encoding. Defaults to `nil`, in which case the encoding will be determined from
    ///                        the server response, falling back to the default HTTP character set, `ISO-8859-1`.
    ///   - completionHandler: A closure to be executed once the request has finished.
    ///
    /// - Returns:             The request.
    @discardableResult
    public func responseString(queue: DispatchQueue = .main,
                               encoding: String.Encoding? = nil,
                               completionHandler: @escaping (AFDownloadResponse<String>) -> Void)
        -> Self {
        response(queue: queue,
                 responseSerializer: StringResponseSerializer(encoding: encoding),
                 completionHandler: completionHandler)
    }
}

// MARK: - JSON

/// A `ResponseSerializer` that decodes the response data using `JSONSerialization`. By default, a request returning
/// `nil` or no data is considered an error. However, if the response is has a status code valid for empty responses
/// (`204`, `205`), then an `NSNull`  value is returned.
public final class JSONResponseSerializer: ResponseSerializer {
    public let dataPreprocessor: DataPreprocessor
    public let emptyResponseCodes: Set<Int>
    public let emptyRequestMethods: Set<HTTPMethod>
    /// `JSONSerialization.ReadingOptions` used when serializing a response.
    public let options: JSONSerialization.ReadingOptions

    /// Creates an instance with the provided values.
    ///
    /// - Parameters:
    ///   - dataPreprocessor:    `DataPreprocessor` used to prepare the received `Data` for serialization.
    ///   - emptyResponseCodes:  The HTTP response codes for which empty responses are allowed. `[204, 205]` by default.
    ///   - emptyRequestMethods: The HTTP request methods for which empty responses are allowed. `[.head]` by default.
    ///   - options:             The options to use. `.allowFragments` by default.
    public init(dataPreprocessor: DataPreprocessor = JSONResponseSerializer.defaultDataPreprocessor,
                emptyResponseCodes: Set<Int> = JSONResponseSerializer.defaultEmptyResponseCodes,
                emptyRequestMethods: Set<HTTPMethod> = JSONResponseSerializer.defaultEmptyRequestMethods,
                options: JSONSerialization.ReadingOptions = .allowFragments) {
        self.dataPreprocessor = dataPreprocessor
        self.emptyResponseCodes = emptyResponseCodes
        self.emptyRequestMethods = emptyRequestMethods
        self.options = options
    }

    public func serialize(request: URLRequest?, response: HTTPURLResponse?, data: Data?, error: Error?) throws -> Any {
        guard error == nil else { throw error! }

        guard var data = data, !data.isEmpty else {
            guard emptyResponseAllowed(forRequest: request, response: response) else {
                throw AFError.responseSerializationFailed(reason: .inputDataNilOrZeroLength)
            }

            return NSNull()
        }

        data = try dataPreprocessor.preprocess(data)

        do {
            return try JSONSerialization.jsonObject(with: data, options: options)
        } catch {
            throw AFError.responseSerializationFailed(reason: .jsonSerializationFailed(error: error))
        }
    }
}

extension DataRequest {
    /// Adds a handler to be called once the request has finished.
    ///
    /// - Parameters:
    ///   - queue:             The queue on which the completion handler is dispatched. `.main` by default.
    ///   - options:           The JSON serialization reading options. `.allowFragments` by default.
    ///   - completionHandler: A closure to be executed once the request has finished.
    ///
    /// - Returns:             The request.
    @discardableResult
    public func responseJSON(queue: DispatchQueue = .main,
                             options: JSONSerialization.ReadingOptions = .allowFragments,
                             completionHandler: @escaping (AFDataResponse<Any>) -> Void) -> Self {
        response(queue: queue,
                 responseSerializer: JSONResponseSerializer(options: options),
                 completionHandler: completionHandler)
    }
}

extension DownloadRequest {
    /// Adds a handler to be called once the request has finished.
    ///
    /// - Parameters:
    ///   - queue:             The queue on which the completion handler is dispatched. `.main` by default.
    ///   - options:           The JSON serialization reading options. `.allowFragments` by default.
    ///   - completionHandler: A closure to be executed once the request has finished.
    ///
    /// - Returns:             The request.
    @discardableResult
    public func responseJSON(queue: DispatchQueue = .main,
                             options: JSONSerialization.ReadingOptions = .allowFragments,
                             completionHandler: @escaping (AFDownloadResponse<Any>) -> Void)
        -> Self {
        response(queue: queue,
                 responseSerializer: JSONResponseSerializer(options: options),
                 completionHandler: completionHandler)
    }
}

// MARK: - Empty

/// Protocol representing an empty response. Use `T.emptyValue()` to get an instance.
public protocol EmptyResponse {
    /// Empty value for the conforming type.
    ///
    /// - Returns: Value of `Self` to use for empty values.
    static func emptyValue() -> Self
}

/// Type representing an empty value. Use `Empty.value` to get the static instance.
public struct Empty: Codable {
    /// Static `Empty` instance used for all `Empty` responses.
    public static let value = Empty()
}

extension Empty: EmptyResponse {
    public static func emptyValue() -> Empty {
        value
    }
}

// MARK: - DataDecoder Protocol

/// Any type which can decode `Data` into a `Decodable` type.
public protocol DataDecoder {
    /// Decode `Data` into the provided type.
    ///
    /// - Parameters:
    ///   - type:  The `Type` to be decoded.
    ///   - data:  The `Data` to be decoded.
    ///
    /// - Returns: The decoded value of type `D`.
    /// - Throws:  Any error that occurs during decode.
    func decode<D: Decodable>(_ type: D.Type, from data: Data) throws -> D
}

/// `JSONDecoder` automatically conforms to `DataDecoder`.
extension JSONDecoder: DataDecoder {}

// MARK: - Decodable

/// A `ResponseSerializer` that decodes the response data as a generic value using any type that conforms to
/// `DataDecoder`. By default, this is an instance of `JSONDecoder`. Additionally, a request returning `nil` or no data
/// is considered an error. However, if the response is has a status code valid for empty responses (`204`, `205`), then
/// the `Empty.value` value is returned.
public final class DecodableResponseSerializer<T: Decodable>: ResponseSerializer {
    public let dataPreprocessor: DataPreprocessor
    /// The `DataDecoder` instance used to decode responses.
    public let decoder: DataDecoder
    public let emptyResponseCodes: Set<Int>
    public let emptyRequestMethods: Set<HTTPMethod>

    /// Creates an instance using the values provided.
    ///
    /// - Parameters:
    ///   - dataPreprocessor:    `DataPreprocessor` used to prepare the received `Data` for serialization.
    ///   - decoder:             The `DataDecoder`. `JSONDecoder()` by default.
    ///   - emptyResponseCodes:  The HTTP response codes for which empty responses are allowed. `[204, 205]` by default.
    ///   - emptyRequestMethods: The HTTP request methods for which empty responses are allowed. `[.head]` by default.
    public init(dataPreprocessor: DataPreprocessor = DecodableResponseSerializer.defaultDataPreprocessor,
                decoder: DataDecoder = JSONDecoder(),
                emptyResponseCodes: Set<Int> = DecodableResponseSerializer.defaultEmptyResponseCodes,
                emptyRequestMethods: Set<HTTPMethod> = DecodableResponseSerializer.defaultEmptyRequestMethods) {
        self.dataPreprocessor = dataPreprocessor
        self.decoder = decoder
        self.emptyResponseCodes = emptyResponseCodes
        self.emptyRequestMethods = emptyRequestMethods
    }

    public func serialize(request: URLRequest?, response: HTTPURLResponse?, data: Data?, error: Error?) throws -> T {
        guard error == nil else { throw error! }

        guard var data = data, !data.isEmpty else {
            guard emptyResponseAllowed(forRequest: request, response: response) else {
                throw AFError.responseSerializationFailed(reason: .inputDataNilOrZeroLength)
            }

            guard let emptyResponseType = T.self as? EmptyResponse.Type, let emptyValue = emptyResponseType.emptyValue() as? T else {
                throw AFError.responseSerializationFailed(reason: .invalidEmptyResponse(type: "\(T.self)"))
            }

            return emptyValue
        }

        data = try dataPreprocessor.preprocess(data)

        do {
            return try decoder.decode(T.self, from: data)
        } catch {
            throw AFError.responseSerializationFailed(reason: .decodingFailed(error: error))
        }
    }
}

extension DataRequest {
    /// Adds a handler to be called once the request has finished.
    ///
    /// - Parameters:
    ///   - type:              `Decodable` type to decode from response data.
    ///   - queue:             The queue on which the completion handler is dispatched. `.main` by default.
    ///   - decoder:           `DataDecoder` to use to decode the response. `JSONDecoder()` by default.
    ///   - completionHandler: A closure to be executed once the request has finished.
    ///
    /// - Returns:             The request.
    @discardableResult
    public func responseDecodable<T: Decodable>(of type: T.Type = T.self,
                                                queue: DispatchQueue = .main,
                                                decoder: DataDecoder = JSONDecoder(),
                                                completionHandler: @escaping (AFDataResponse<T>) -> Void) -> Self {
        response(queue: queue,
                 responseSerializer: DecodableResponseSerializer(decoder: decoder),
                 completionHandler: completionHandler)
    }
}

extension DownloadRequest {
    /// Adds a handler to be called once the request has finished.
    ///
    /// - Parameters:
    ///   - type:              `Decodable` type to decode from response data.
    ///   - queue:             The queue on which the completion handler is dispatched. `.main` by default.
    ///   - decoder:           `DataDecoder` to use to decode the response. `JSONDecoder()` by default.
    ///   - completionHandler: A closure to be executed once the request has finished.
    ///
    /// - Returns:             The request.
    @discardableResult
    public func responseDecodable<T: Decodable>(of type: T.Type = T.self,
                                                queue: DispatchQueue = .main,
                                                decoder: DataDecoder = JSONDecoder(),
                                                completionHandler: @escaping (AFDownloadResponse<T>) -> Void) -> Self {
        response(queue: queue,
                 responseSerializer: DecodableResponseSerializer(decoder: decoder),
                 completionHandler: completionHandler)
<<<<<<< HEAD
    }
}

// MARK: - DataStreamRequest

/// A type which can serialize incoming `Data`.
public protocol DataStreamSerializer {
    /// Type produced from the serialized `Data`.
    associatedtype SerializedObject

    /// Serializes incoming `Data` into a `SerializedObject` value.
    ///
    /// - Parameter data: `Data` to be serialized.
    ///
    /// - Throws: Any error produced during serialization.
    func serialize(_ data: Data) throws -> SerializedObject
}

/// `DataStreamSerializer` which uses the provided `DataPreprocessor` and `DataDecoder` to serialize the incoming `Data`.
public struct DecodableStreamSerializer<T: Decodable>: DataStreamSerializer {
    public let decoder: DataDecoder
    public let dataPreprocessor: DataPreprocessor

    /// Creates an instance with the provided `DataDecoder` and `DataPreprocessor`.
    /// - Parameters:
    ///   - decoder: `        DataDecoder` used to decode incoming `Data`.
    ///   - dataPreprocessor: `DataPreprocessor` used to process incoming `Data` before it's passed through the `decoder`.
    public init(decoder: DataDecoder = JSONDecoder(), dataPreprocessor: DataPreprocessor = PassthroughPreprocessor()) {
        self.decoder = decoder
        self.dataPreprocessor = dataPreprocessor
    }

    public func serialize(_ data: Data) throws -> T {
        let processedData = try dataPreprocessor.preprocess(data)
        do {
            return try decoder.decode(T.self, from: processedData)
        } catch {
            throw AFError.responseSerializationFailed(reason: .decodingFailed(error: error))
        }
    }
}

extension DataStreamRequest {
    /// Adds a stream handler which performs no parsing on incoming `Data`.
    ///
    /// - Parameters:
    ///   - queue:  `DispatchQueue` on which to perform `StreamHandler` closure.
    ///   - stream: `StreamHandler` closure called as `Data` is received. May be called multiple times.
    ///
    /// - Returns:  The `DataStreamRequest`.
    @discardableResult
    public func responseStream(on queue: DispatchQueue = .main, stream: @escaping Handler<Data, Never>) -> Self {
        $streamMutableState.write { state in
            let capture = (queue, { data in
                self.capturingError {
                    try stream(.init(event: .stream(.success(data)), token: .init(self)))
                }
            })
            state.streams.append(capture)
        }
        appendStreamCompletion(on: queue, stream: stream)

        return self
    }

    /// Adds a `StreamHandler` which uses the provided `DataStreamSerializer` to process incoming `Data`.
    ///
    /// - Parameters:
    ///   - serializer: `DataStreamSerializer` used to process incoming `Data`. Its work is done on the `serializationQueue`.
    ///   - queue:      `DispatchQueue` on which to perform `StreamHandler` closure.
    ///   - stream:     `StreamHandler` closure called as `Data` is received. May be called multiple times.
    ///
    /// - Returns:      The `DataStreamRequest`.
    @discardableResult
    public func responseStream<Serializer: DataStreamSerializer>(using serializer: Serializer,
                                                                 on queue: DispatchQueue = .main,
                                                                 stream: @escaping Handler<Serializer.SerializedObject, AFError>) -> Self {
        let parser = { (data: Data) in
            self.serializationQueue.async {
                // Start work on serialization queue.
                let result = Result { try serializer.serialize(data) }
                    .mapError { $0.asAFError(or: .responseSerializationFailed(reason: .customSerializationFailed(error: $0))) }
                // End work on serialization queue.
                queue.async {
                    self.eventMonitor?.request(self, didParseStream: result)
                    if result.isFailure, self.automaticallyCancelOnStreamError {
                        queue.async { self.cancel() }
                    }
                    self.capturingError {
                        try stream(.init(event: .stream(result), token: .init(self)))
                    }
                }
            }
        }

        $streamMutableState.write { $0.streams.append((queue, parser)) }
        appendStreamCompletion(on: queue, stream: stream)

        return self
    }

    /// Adds a `StreamHandler` which parses incoming `Data` as a UTF8 `String`.
    ///
    /// - Parameters:
    ///   - queue:      `DispatchQueue` on which to perform `StreamHandler` closure.
    ///   - stream:     `StreamHandler` closure called as `Data` is received. May be called multiple times.
    ///
    /// - Returns:  The `DataStreamRequest`.
    @discardableResult
    public func responseStreamString(on queue: DispatchQueue = .main,
                                     stream: @escaping Handler<String, Never>) -> Self {
        let parser = { (data: Data) in
            self.serializationQueue.async {
                // Start work on serialization queue.
                let string = String(decoding: data, as: UTF8.self)
                // End work on serialization queue.
                queue.async {
                    self.capturingError {
                        try stream(.init(event: .stream(.success(string)), token: .init(self)))
                    }
                }
            }
        }

        $streamMutableState.write { $0.streams.append((queue, parser)) }
        appendStreamCompletion(on: queue, stream: stream)

        return self
    }

    /// Adds a `StreamHandler` which parses incoming `Data` using the provided `DataDecoder`.
    ///
    /// - Parameters:
    ///   - type:         `Decodable` type to parse incoming `Data` into.
    ///   - queue:        `DispatchQueue` on which to perform `StreamHandler` closure.
    ///   - decoder:      `DataDecoder` used to decode the incoming `Data`.
    ///   - preprocessor: `DataPreprocessor` used to process the incoming `Data` before it's passed to the `decoder`.
    ///   - stream:       `StreamHandler` closure called as `Data` is received. May be called multiple times.
    ///
    /// - Returns: The `DataStreamRequest`.
    @discardableResult
    public func responseStreamDecodable<T: Decodable>(of type: T.Type = T.self,
                                                      on queue: DispatchQueue = .main,
                                                      using decoder: DataDecoder = JSONDecoder(),
                                                      preprocessor: DataPreprocessor = PassthroughPreprocessor(),
                                                      stream: @escaping Handler<T, AFError>) -> Self {
        responseStream(using: DecodableStreamSerializer<T>(decoder: decoder, dataPreprocessor: preprocessor),
                       stream: stream)
=======
>>>>>>> 52eb559f
    }
}<|MERGE_RESOLUTION|>--- conflicted
+++ resolved
@@ -794,7 +794,6 @@
         response(queue: queue,
                  responseSerializer: DecodableResponseSerializer(decoder: decoder),
                  completionHandler: completionHandler)
-<<<<<<< HEAD
     }
 }
 
@@ -943,7 +942,5 @@
                                                       stream: @escaping Handler<T, AFError>) -> Self {
         responseStream(using: DecodableStreamSerializer<T>(decoder: decoder, dataPreprocessor: preprocessor),
                        stream: stream)
-=======
->>>>>>> 52eb559f
     }
 }