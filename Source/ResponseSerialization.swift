--- conflicted
+++ resolved
@@ -794,8 +794,6 @@
         response(queue: queue,
                  responseSerializer: DecodableResponseSerializer(decoder: decoder),
                  completionHandler: completionHandler)
-<<<<<<< HEAD
-=======
     }
 }
 
@@ -944,6 +942,5 @@
                                                       stream: @escaping Handler<T, AFError>) -> Self {
         responseStream(using: DecodableStreamSerializer<T>(decoder: decoder, dataPreprocessor: preprocessor),
                        stream: stream)
->>>>>>> 508b96ea
     }
 }