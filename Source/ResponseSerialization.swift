//
//  ResponseSerialization.swift
//
//  Copyright (c) 2014-2016 Alamofire Software Foundation (http://alamofire.org/)
//
//  Permission is hereby granted, free of charge, to any person obtaining a copy
//  of this software and associated documentation files (the "Software"), to deal
//  in the Software without restriction, including without limitation the rights
//  to use, copy, modify, merge, publish, distribute, sublicense, and/or sell
//  copies of the Software, and to permit persons to whom the Software is
//  furnished to do so, subject to the following conditions:
//
//  The above copyright notice and this permission notice shall be included in
//  all copies or substantial portions of the Software.
//
//  THE SOFTWARE IS PROVIDED "AS IS", WITHOUT WARRANTY OF ANY KIND, EXPRESS OR
//  IMPLIED, INCLUDING BUT NOT LIMITED TO THE WARRANTIES OF MERCHANTABILITY,
//  FITNESS FOR A PARTICULAR PURPOSE AND NONINFRINGEMENT. IN NO EVENT SHALL THE
//  AUTHORS OR COPYRIGHT HOLDERS BE LIABLE FOR ANY CLAIM, DAMAGES OR OTHER
//  LIABILITY, WHETHER IN AN ACTION OF CONTRACT, TORT OR OTHERWISE, ARISING FROM,
//  OUT OF OR IN CONNECTION WITH THE SOFTWARE OR THE USE OR OTHER DEALINGS IN
//  THE SOFTWARE.
//

import Foundation

// MARK: ResponseSerializer

/// The type in which all response serializers must conform to in order to serialize a response.
public protocol ResponseSerializerType {
    /// The type of serialized object to be created by this `ResponseSerializerType`.
    associatedtype SerializedObject

    /// The type of error to be created by this `ResponseSerializer` if serialization fails.
//    associatedtype ErrorObject: Error

    /// A closure used by response handlers that takes a request, response, data and error and returns a result.
    var serializeResponse: (URLRequest?, HTTPURLResponse?, Data?, Error?) -> Result<SerializedObject> { get }
}

// MARK: -

/// A generic `ResponseSerializerType` used to serialize a request, response, and data into a serialized object.
public struct ResponseSerializer<Value>: ResponseSerializerType {
    /// The type of serialized object to be created by this `ResponseSerializer`.
    public typealias SerializedObject = Value

    /// The type of error to be created by this `ResponseSerializer` if serialization fails.
    //public typealias ErrorObject = ErrorType

    /// A closure used by response handlers that takes a request, response, data and error and returns a result.
    public var serializeResponse: (URLRequest?, HTTPURLResponse?, Data?, Error?) -> Result<Value>

    /// Initializes the `ResponseSerializer` instance with the given serialize response closure.
    ///
    /// - parameter serializeResponse: The closure used to serialize the response.
    ///
    /// - returns: The new generic response serializer instance.
<<<<<<< HEAD
    public init(serializeResponse: (URLRequest?, HTTPURLResponse?, Data?, Error?) -> Result<Value>) {
=======
    public init(serializeResponse: @escaping (URLRequest?, HTTPURLResponse?, Data?, NSError?) -> Result<Value, Error>) {
>>>>>>> 1dc3992a
        self.serializeResponse = serializeResponse
    }
}

// MARK: - Default

extension Request {
    /// Adds a handler to be called once the request has finished.
    ///
    /// - parameter queue:             The queue on which the completion handler is dispatched.
    /// - parameter completionHandler: The code to be executed once the request has finished.
    ///
    /// - returns: The request.
    @discardableResult
    public func response(
        queue: DispatchQueue? = nil,
<<<<<<< HEAD
        completionHandler: (URLRequest?, HTTPURLResponse?, Data?, Error?) -> Void)
=======
        completionHandler: @escaping (URLRequest?, HTTPURLResponse?, Data?, NSError?) -> Void)
>>>>>>> 1dc3992a
        -> Self
    {
        delegate.queue.addOperation {
            (queue ?? DispatchQueue.main).async {
                completionHandler(self.request, self.response, self.delegate.data, self.delegate.error)
            }
        }

        return self
    }

    /// Adds a handler to be called once the request has finished.
    ///
    /// - parameter queue:              The queue on which the completion handler is dispatched.
    /// - parameter responseSerializer: The response serializer responsible for serializing the request, response,
    ///                                 and data.
    /// - parameter completionHandler:  The code to be executed once the request has finished.
    ///
    /// - returns: The request.
    @discardableResult
    public func response<T: ResponseSerializerType>(
        queue: DispatchQueue? = nil,
        responseSerializer: T,
<<<<<<< HEAD
        completionHandler: (Response<T.SerializedObject>) -> Void)
=======
        completionHandler: @escaping (Response<T.SerializedObject, T.ErrorObject>) -> Void)
>>>>>>> 1dc3992a
        -> Self
    {
        delegate.queue.addOperation {
            let result = responseSerializer.serializeResponse(
                self.request,
                self.response,
                self.delegate.data,
                self.delegate.error
            )

            let requestCompletedTime = self.endTime ?? CFAbsoluteTimeGetCurrent()
            let initialResponseTime = self.delegate.initialResponseTime ?? requestCompletedTime

            let timeline = Timeline(
                requestStartTime: self.startTime ?? CFAbsoluteTimeGetCurrent(),
                initialResponseTime: initialResponseTime,
                requestCompletedTime: requestCompletedTime,
                serializationCompletedTime: CFAbsoluteTimeGetCurrent()
            )

            let response = Response<T.SerializedObject>(
                request: self.request,
                response: self.response,
                data: self.delegate.data,
                result: result,
                timeline: timeline
            )

            (queue ?? DispatchQueue.main).async { completionHandler(response) }
        }

        return self
    }
}

// MARK: - Data

extension Request {
    /// Creates a response serializer that returns the associated data as-is.
    ///
    /// - returns: A data response serializer.
    public static func dataResponseSerializer() -> ResponseSerializer<Data> {
        return ResponseSerializer { _, response, data, error in
            guard error == nil else { return .failure(error!) }

            if let response = response, response.statusCode == 204 { return .success(Data()) }

            guard let validData = data else {
//                let failureReason = "Data could not be serialized. Input data was nil."
//                let error = NSError(code: .dataSerializationFailed, failureReason: failureReason)
                return .failure(AFError.dataSerializationFailed)
            }

            return .success(validData)
        }
    }

    /// Adds a handler to be called once the request has finished.
    ///
    /// - parameter completionHandler: The code to be executed once the request has finished.
    ///
    /// - returns: The request.
    @discardableResult
<<<<<<< HEAD
    public func responseData(queue: DispatchQueue? = nil, completionHandler: (Response<Data>) -> Void) -> Self {
=======
    public func responseData(queue: DispatchQueue? = nil, completionHandler: @escaping (Response<Data, NSError>) -> Void) -> Self {
>>>>>>> 1dc3992a
        return response(queue: queue, responseSerializer: Request.dataResponseSerializer(), completionHandler: completionHandler)
    }
}

// MARK: - String

extension Request {
    /// Creates a response serializer that returns a string initialized from the response data with the specified
    /// string encoding.
    ///
    /// - parameter encoding: The string encoding. If `nil`, the string encoding will be determined from the server
    ///                       response, falling back to the default HTTP default character set, ISO-8859-1.
    ///
    /// - returns: A string response serializer.
    public static func stringResponseSerializer(encoding: String.Encoding? = nil) -> ResponseSerializer<String> {
        return ResponseSerializer { _, response, data, error in
            guard error == nil else { return .failure(error!) }

            if let response = response, response.statusCode == 204 { return .success("") }

            guard let validData = data else {
                let failureReason = "String could not be serialized. Input data was nil."
                let error = NSError(code: .stringSerializationFailed, failureReason: failureReason)
                return .failure(error)
            }

            var convertedEncoding = encoding

            if let encodingName = response?.textEncodingName as CFString!, convertedEncoding == nil {
                convertedEncoding = String.Encoding(rawValue: CFStringConvertEncodingToNSStringEncoding(
                    CFStringConvertIANACharSetNameToEncoding(encodingName))
                )
            }

            let actualEncoding = convertedEncoding ?? String.Encoding.isoLatin1

            if let string = String(data: validData, encoding: actualEncoding) {
                return .success(string)
            } else {
                let failureReason = "String could not be serialized with encoding: \(actualEncoding)"
                let error = NSError(code: .stringSerializationFailed, failureReason: failureReason)
                return .failure(error)
            }
        }
    }

    /// Adds a handler to be called once the request has finished.
    ///
    /// - parameter encoding:          The string encoding. If `nil`, the string encoding will be determined from the
    ///                                server response, falling back to the default HTTP default character set,
    ///                                ISO-8859-1.
    /// - parameter completionHandler: A closure to be executed once the request has finished.
    ///
    /// - returns: The request.
    @discardableResult
    public func responseString(
        queue: DispatchQueue? = nil,
        encoding: String.Encoding? = nil,
<<<<<<< HEAD
        completionHandler: (Response<String>) -> Void)
=======
        completionHandler: @escaping (Response<String, NSError>) -> Void)
>>>>>>> 1dc3992a
        -> Self
    {
        return response(
            queue: queue,
            responseSerializer: Request.stringResponseSerializer(encoding: encoding),
            completionHandler: completionHandler
        )
    }
}

// MARK: - JSON

extension Request {
    /// Creates a response serializer that returns a JSON object constructed from the response data using
    /// `JSONSerialization` with the specified reading options.
    ///
    /// - parameter options: The JSON serialization reading options. `.AllowFragments` by default.
    ///
    /// - returns: A JSON object response serializer.
    public static func JSONResponseSerializer(
        options: JSONSerialization.ReadingOptions = .allowFragments)
<<<<<<< HEAD
        -> ResponseSerializer<AnyObject>
=======
        -> ResponseSerializer<Any, NSError>
>>>>>>> 1dc3992a
    {
        return ResponseSerializer { _, response, data, error in
            guard error == nil else { return .failure(error!) }

            if let response = response, response.statusCode == 204 { return .success(NSNull()) }

            guard let validData = data, validData.count > 0 else {
//                let failureReason = "JSON could not be serialized. Input data was nil or zero length."
//                let error = NSError(code: .jsonSerializationFailed, failureReason: failureReason)
                return .failure(AFError.jsonSerializationFailed)
            }

            do {
                let json = try JSONSerialization.jsonObject(with: validData, options: options)
                return .success(json)
            } catch {
                return .failure(error)
            }
        }
    }

    /// Adds a handler to be called once the request has finished.
    ///
    /// - parameter options:           The JSON serialization reading options. `.AllowFragments` by default.
    /// - parameter completionHandler: A closure to be executed once the request has finished.
    ///
    /// - returns: The request.
    @discardableResult
    public func responseJSON(
        queue: DispatchQueue? = nil,
        options: JSONSerialization.ReadingOptions = .allowFragments,
<<<<<<< HEAD
        completionHandler: (Response<AnyObject>) -> Void)
=======
        completionHandler: @escaping (Response<Any, NSError>) -> Void)
>>>>>>> 1dc3992a
        -> Self
    {
        return response(
            queue: queue,
            responseSerializer: Request.JSONResponseSerializer(options: options),
            completionHandler: completionHandler
        )
    }
}

// MARK: - Property List

extension Request {
    /// Creates a response serializer that returns an object constructed from the response data using
    /// `PropertyListSerialization` with the specified reading options.
    ///
    /// - parameter options: The property list reading options. `NSPropertyListReadOptions()` by default.
    ///
    /// - returns: A property list object response serializer.
    public static func propertyListResponseSerializer(
        options: PropertyListSerialization.ReadOptions = PropertyListSerialization.ReadOptions())
<<<<<<< HEAD
        -> ResponseSerializer<AnyObject>
=======
        -> ResponseSerializer<Any, NSError>
>>>>>>> 1dc3992a
    {
        return ResponseSerializer { _, response, data, error in
            guard error == nil else { return .failure(error!) }

            if let response = response, response.statusCode == 204 { return .success(NSNull()) }

            guard let validData = data, validData.count > 0 else {
                let failureReason = "Property list could not be serialized. Input data was nil or zero length."
                let error = NSError(code: .propertyListSerializationFailed, failureReason: failureReason)
                return .failure(error)
            }

            do {
                let plist = try PropertyListSerialization.propertyList(from: validData, options: options, format: nil)
                return .success(plist)
            } catch {
                return .failure(error)
            }
        }
    }

    /// Adds a handler to be called once the request has finished.
    ///
    /// - parameter options:           The property list reading options. `0` by default.
    /// - parameter completionHandler: A closure to be executed once the request has finished. The closure takes 3
    ///                                arguments: the URL request, the URL response, the server data and the result
    ///                                produced while creating the property list.
    ///
    /// - returns: The request.
    @discardableResult
    public func responsePropertyList(
        queue: DispatchQueue? = nil,
        options: PropertyListSerialization.ReadOptions = PropertyListSerialization.ReadOptions(),
<<<<<<< HEAD
        completionHandler: (Response<AnyObject>) -> Void)
=======
        completionHandler: @escaping (Response<Any, NSError>) -> Void)
>>>>>>> 1dc3992a
        -> Self
    {
        return response(
            queue: queue,
            responseSerializer: Request.propertyListResponseSerializer(options: options),
            completionHandler: completionHandler
        )
    }
}<|MERGE_RESOLUTION|>--- conflicted
+++ resolved
@@ -56,11 +56,7 @@
     /// - parameter serializeResponse: The closure used to serialize the response.
     ///
     /// - returns: The new generic response serializer instance.
-<<<<<<< HEAD
-    public init(serializeResponse: (URLRequest?, HTTPURLResponse?, Data?, Error?) -> Result<Value>) {
-=======
     public init(serializeResponse: @escaping (URLRequest?, HTTPURLResponse?, Data?, NSError?) -> Result<Value, Error>) {
->>>>>>> 1dc3992a
         self.serializeResponse = serializeResponse
     }
 }
@@ -77,11 +73,7 @@
     @discardableResult
     public func response(
         queue: DispatchQueue? = nil,
-<<<<<<< HEAD
-        completionHandler: (URLRequest?, HTTPURLResponse?, Data?, Error?) -> Void)
-=======
         completionHandler: @escaping (URLRequest?, HTTPURLResponse?, Data?, NSError?) -> Void)
->>>>>>> 1dc3992a
         -> Self
     {
         delegate.queue.addOperation {
@@ -105,11 +97,7 @@
     public func response<T: ResponseSerializerType>(
         queue: DispatchQueue? = nil,
         responseSerializer: T,
-<<<<<<< HEAD
-        completionHandler: (Response<T.SerializedObject>) -> Void)
-=======
         completionHandler: @escaping (Response<T.SerializedObject, T.ErrorObject>) -> Void)
->>>>>>> 1dc3992a
         -> Self
     {
         delegate.queue.addOperation {
@@ -173,11 +161,7 @@
     ///
     /// - returns: The request.
     @discardableResult
-<<<<<<< HEAD
-    public func responseData(queue: DispatchQueue? = nil, completionHandler: (Response<Data>) -> Void) -> Self {
-=======
     public func responseData(queue: DispatchQueue? = nil, completionHandler: @escaping (Response<Data, NSError>) -> Void) -> Self {
->>>>>>> 1dc3992a
         return response(queue: queue, responseSerializer: Request.dataResponseSerializer(), completionHandler: completionHandler)
     }
 }
@@ -236,11 +220,7 @@
     public func responseString(
         queue: DispatchQueue? = nil,
         encoding: String.Encoding? = nil,
-<<<<<<< HEAD
-        completionHandler: (Response<String>) -> Void)
-=======
         completionHandler: @escaping (Response<String, NSError>) -> Void)
->>>>>>> 1dc3992a
         -> Self
     {
         return response(
@@ -262,11 +242,8 @@
     /// - returns: A JSON object response serializer.
     public static func JSONResponseSerializer(
         options: JSONSerialization.ReadingOptions = .allowFragments)
-<<<<<<< HEAD
         -> ResponseSerializer<AnyObject>
-=======
         -> ResponseSerializer<Any, NSError>
->>>>>>> 1dc3992a
     {
         return ResponseSerializer { _, response, data, error in
             guard error == nil else { return .failure(error!) }
@@ -298,11 +275,7 @@
     public func responseJSON(
         queue: DispatchQueue? = nil,
         options: JSONSerialization.ReadingOptions = .allowFragments,
-<<<<<<< HEAD
-        completionHandler: (Response<AnyObject>) -> Void)
-=======
         completionHandler: @escaping (Response<Any, NSError>) -> Void)
->>>>>>> 1dc3992a
         -> Self
     {
         return response(
@@ -324,11 +297,7 @@
     /// - returns: A property list object response serializer.
     public static func propertyListResponseSerializer(
         options: PropertyListSerialization.ReadOptions = PropertyListSerialization.ReadOptions())
-<<<<<<< HEAD
-        -> ResponseSerializer<AnyObject>
-=======
         -> ResponseSerializer<Any, NSError>
->>>>>>> 1dc3992a
     {
         return ResponseSerializer { _, response, data, error in
             guard error == nil else { return .failure(error!) }
@@ -362,11 +331,7 @@
     public func responsePropertyList(
         queue: DispatchQueue? = nil,
         options: PropertyListSerialization.ReadOptions = PropertyListSerialization.ReadOptions(),
-<<<<<<< HEAD
-        completionHandler: (Response<AnyObject>) -> Void)
-=======
         completionHandler: @escaping (Response<Any, NSError>) -> Void)
->>>>>>> 1dc3992a
         -> Self
     {
         return response(
