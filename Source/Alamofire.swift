// Alamofire.swift
//
// Copyright (c) 2014 Alamofire (http://alamofire.org)
//
// Permission is hereby granted, free of charge, to any person obtaining a copy
// of this software and associated documentation files (the "Software"), to deal
// in the Software without restriction, including without limitation the rights
// to use, copy, modify, merge, publish, distribute, sublicense, and/or sell
// copies of the Software, and to permit persons to whom the Software is
// furnished to do so, subject to the following conditions:
//
// The above copyright notice and this permission notice shall be included in
// all copies or substantial portions of the Software.
//
// THE SOFTWARE IS PROVIDED "AS IS", WITHOUT WARRANTY OF ANY KIND, EXPRESS OR
// IMPLIED, INCLUDING BUT NOT LIMITED TO THE WARRANTIES OF MERCHANTABILITY,
// FITNESS FOR A PARTICULAR PURPOSE AND NONINFRINGEMENT. IN NO EVENT SHALL THE
// AUTHORS OR COPYRIGHT HOLDERS BE LIABLE FOR ANY CLAIM, DAMAGES OR OTHER
// LIABILITY, WHETHER IN AN ACTION OF CONTRACT, TORT OR OTHERWISE, ARISING FROM,
// OUT OF OR IN CONNECTION WITH THE SOFTWARE OR THE USE OR OTHER DEALINGS IN
// THE SOFTWARE.

import Foundation

/// Alamofire errors
public let AlamofireErrorDomain = "com.alamofire.error"

/**
    HTTP method definitions.

    See http://tools.ietf.org/html/rfc7231#section-4.3
*/
public enum Method: String {
    case OPTIONS = "OPTIONS"
    case GET = "GET"
    case HEAD = "HEAD"
    case POST = "POST"
    case PUT = "PUT"
    case PATCH = "PATCH"
    case DELETE = "DELETE"
    case TRACE = "TRACE"
    case CONNECT = "CONNECT"
}

/**
    Used to specify the way in which a set of parameters are applied to a URL request.
*/
public enum ParameterEncoding {
    /**
        A query string to be set as or appended to any existing URL query for `GET`, `HEAD`, and `DELETE` requests, or set as the body for requests with any other HTTP method. The `Content-Type` HTTP header field of an encoded request with HTTP body is set to `application/x-www-form-urlencoded`. Since there is no published specification for how to encode collection types, the convention of appending `[]` to the key for array values (`foo[]=1&foo[]=2`), and appending the key surrounded by square brackets for nested dictionary values (`foo[bar]=baz`).
    */
    case URL

    /**
        Uses `NSJSONSerialization` to create a JSON representation of the parameters object, which is set as the body of the request. The `Content-Type` HTTP header field of an encoded request is set to `application/json`.
    */
    case JSON

    /**
        Uses `NSPropertyListSerialization` to create a plist representation of the parameters object, according to the associated format and write options values, which is set as the body of the request. The `Content-Type` HTTP header field of an encoded request is set to `application/x-plist`.
    */
    case PropertyList(NSPropertyListFormat, NSPropertyListWriteOptions)

    /**
        Uses the associated closure value to construct a new request given an existing request and parameters.
    */
    case Custom((URLRequestConvertible, [String: AnyObject]?) -> (NSURLRequest, NSError?))

    /**
        Creates a URL request by encoding parameters and applying them onto an existing request.
    
        :param: URLRequest The request to have parameters applied
        :param: parameters The parameters to apply

        :returns: A tuple containing the constructed request and the error that occurred during parameter encoding, if any.
    */
    public func encode(URLRequest: URLRequestConvertible, parameters: [String: AnyObject]?) -> (NSURLRequest, NSError?) {
        if parameters == nil {
            return (URLRequest.URLRequest, nil)
        }

        var mutableURLRequest: NSMutableURLRequest! = URLRequest.URLRequest.mutableCopy() as NSMutableURLRequest
        var error: NSError? = nil

        switch self {
        case .URL:
            func query(parameters: [String: AnyObject]) -> String {
                var components: [(String, String)] = []
                for key in sorted(Array(parameters.keys), <) {
                    let value: AnyObject! = parameters[key]
                    components += queryComponents(key, value)
                }

                return join("&", components.map{"\($0)=\($1)"} as [String])
            }

            func encodesParametersInURL(method: Method) -> Bool {
                switch method {
                case .GET, .HEAD, .DELETE:
                    return true
                default:
                    return false
                }
            }

<<<<<<< HEAD
            if encodesParametersInURL(Method(rawValue: request.HTTPMethod!)!) {
                let URLComponents = NSURLComponents(URL: mutableRequest.URL!, resolvingAgainstBaseURL: false)!
=======
            let method = Method.fromRaw(mutableURLRequest.HTTPMethod)
            if method != nil && encodesParametersInURL(method!) {
                let URLComponents = NSURLComponents(URL: mutableURLRequest.URL!, resolvingAgainstBaseURL: false)
>>>>>>> bc6a58d7
                URLComponents.query = (URLComponents.query != nil ? URLComponents.query! + "&" : "") + query(parameters!)
                mutableURLRequest.URL = URLComponents.URL
            } else {
                if mutableURLRequest.valueForHTTPHeaderField("Content-Type") == nil {
                    mutableURLRequest.setValue("application/x-www-form-urlencoded", forHTTPHeaderField: "Content-Type")
                }

                mutableURLRequest.HTTPBody = (CFURLCreateStringByAddingPercentEscapes(nil, query(parameters!) as NSString, nil, nil, CFStringConvertNSStringEncodingToEncoding(NSUTF8StringEncoding)) as NSString).dataUsingEncoding(NSUTF8StringEncoding, allowLossyConversion: false)
            }
        case .JSON:
            let options = NSJSONWritingOptions.allZeros
            if let data = NSJSONSerialization.dataWithJSONObject(parameters!, options: options, error: &error) {
                mutableURLRequest.setValue("application/json", forHTTPHeaderField: "Content-Type")
                mutableURLRequest.HTTPBody = data
            }
        case .PropertyList(let (format, options)):
            if let data = NSPropertyListSerialization.dataWithPropertyList(parameters!, format: format, options: options, error: &error) {
                mutableURLRequest.setValue("application/x-plist", forHTTPHeaderField: "Content-Type")
                mutableURLRequest.HTTPBody = data
            }
        case .Custom(let closure):
            return closure(mutableURLRequest, parameters)
        }

        return (mutableURLRequest, error)
    }

    func queryComponents(key: String, _ value: AnyObject) -> [(String, String)] {
        var components: [(String, String)] = []
        if let dictionary = value as? [String: AnyObject] {
            for (nestedKey, value) in dictionary {
                components += queryComponents("\(key)[\(nestedKey)]", value)
            }
        } else if let array = value as? [AnyObject] {
            for value in array {
                components += queryComponents("\(key)[]", value)
            }
        } else {
            components.extend([(key, "\(value)")])
        }

        return components
    }
}

// MARK: - URLStringConvertible

/**
    Types adopting the `URLStringConvertible` protocol can be used to construct URL strings, which are then used to construct URL requests.
*/
public protocol URLStringConvertible {
    /// The URL string.
    var URLString: String { get }
}

extension String: URLStringConvertible {
    public var URLString: String {
        return self
    }
}

extension NSURL: URLStringConvertible {
    public var URLString: String {
        return absoluteString!
    }
}

extension NSURLComponents: URLStringConvertible {
    public var URLString: String {
        return URL!.URLString
    }
}

extension NSURLRequest: URLStringConvertible {
    public var URLString: String {
        return URL.URLString
    }
}

// MARK: - URLRequestConvertible

/**
    Types adopting the `URLRequestConvertible` protocol can be used to construct URL requests.
*/
public protocol URLRequestConvertible {
    /// The URL request.
    var URLRequest: NSURLRequest { get }
}

extension NSURLRequest: URLRequestConvertible {
    public var URLRequest: NSURLRequest {
        return self
    }
}

// MARK: -

/**
    Responsible for creating and managing `Request` objects, as well as their underlying `NSURLSession`.
*/
public class Manager {

    /**
        A shared instance of `Manager`, used by top-level Alamofire request methods, and suitable for use directly for any ad hoc requests.
    */
    public class var sharedInstance: Manager {
        struct Singleton {
            static var configuration: NSURLSessionConfiguration = {
                var configuration = NSURLSessionConfiguration.defaultSessionConfiguration()

                configuration.HTTPAdditionalHeaders = {
                    // Accept-Encoding HTTP Header; see http://tools.ietf.org/html/rfc7230#section-4.2.3
                    let acceptEncoding: String = "gzip;q=1.0,compress;q=0.5"

                    // Accept-Language HTTP Header; see http://tools.ietf.org/html/rfc7231#section-5.3.5
                    let acceptLanguage: String = {
                        var components: [String] = []
                        for (index, languageCode) in enumerate(NSLocale.preferredLanguages() as [String]) {
                            let q = 1.0 - (Double(index) * 0.1)
                            components.append("\(languageCode);q=\(q)")
                            if q <= 0.5 {
                                break
                            }
                        }

                        return join(",", components)
                    }()

                    // User-Agent Header; see http://tools.ietf.org/html/rfc7231#section-5.5.3
                    let userAgent: String = {
                        let info = NSBundle.mainBundle().infoDictionary
                        let executable: AnyObject = info[kCFBundleExecutableKey] ?? "Unknown"
                        let bundle: AnyObject = info[kCFBundleIdentifierKey] ?? "Unknown"
                        let version: AnyObject = info[kCFBundleVersionKey] ?? "Unknown"
                        let os: AnyObject = NSProcessInfo.processInfo().operatingSystemVersionString ?? "Unknown"

                        var mutableUserAgent = NSMutableString(string: "\(executable)/\(bundle) (\(version); OS \(os))") as CFMutableString
                        let transform = NSString(string: "Any-Latin; Latin-ASCII; [:^ASCII:] Remove") as CFString
                        if CFStringTransform(mutableUserAgent, nil, transform, 0) == 1 {
                            return mutableUserAgent as NSString
                        }

                        return "Alamofire"
                    }()

                    return ["Accept-Encoding": acceptEncoding,
                            "Accept-Language": acceptLanguage,
                            "User-Agent": userAgent]
                }()

                return configuration
            }()

            static let instance = Manager(configuration: configuration)
        }

        return Singleton.instance
    }

    private let delegate: SessionDelegate

    private let queue = dispatch_queue_create(nil, DISPATCH_QUEUE_SERIAL)

    /// The underlying session.
    public let session: NSURLSession

    /// Whether to start requests immediately after being constructed. `true` by default.
    public var startRequestsImmediately: Bool = true

    /**
        :param: configuration The configuration used to construct the managed session.
    */
    required public init(configuration: NSURLSessionConfiguration? = nil) {
        self.delegate = SessionDelegate()
        self.session = NSURLSession(configuration: configuration, delegate: delegate, delegateQueue: nil)
    }

    deinit {
        self.session.invalidateAndCancel()
    }

    // MARK: -

    /**
        Creates a request for the specified URL request.

        If `startRequestsImmediately` is `true`, the request will have `resume()` called before being returned.

        :param: URLRequest The URL request

        :returns: The created request.
    */
    public func request(URLRequest: URLRequestConvertible) -> Request {
        var dataTask: NSURLSessionDataTask?
        dispatch_sync(queue) {
            dataTask = self.session.dataTaskWithRequest(URLRequest.URLRequest)
        }

        let request = Request(session: session, task: dataTask!)
        delegate[request.delegate.task] = request.delegate

        if startRequestsImmediately {
            request.resume()
        }

        return request
    }

    class SessionDelegate: NSObject, NSURLSessionDelegate, NSURLSessionTaskDelegate, NSURLSessionDataDelegate, NSURLSessionDownloadDelegate {
        private var subdelegates: [Int: Request.TaskDelegate]
        private subscript(task: NSURLSessionTask) -> Request.TaskDelegate? {
            get {
                return subdelegates[task.taskIdentifier]
            }

            set {
                subdelegates[task.taskIdentifier] = newValue
            }
        }

        var sessionDidBecomeInvalidWithError: ((NSURLSession!, NSError!) -> Void)?
        var sessionDidFinishEventsForBackgroundURLSession: ((NSURLSession!) -> Void)?
        var sessionDidReceiveChallenge: ((NSURLSession!, NSURLAuthenticationChallenge) -> (NSURLSessionAuthChallengeDisposition, NSURLCredential!))?

        var taskWillPerformHTTPRedirection: ((NSURLSession!, NSURLSessionTask!, NSHTTPURLResponse!, NSURLRequest!) -> (NSURLRequest!))?
        var taskDidReceiveChallenge: ((NSURLSession!, NSURLSessionTask!, NSURLAuthenticationChallenge) -> (NSURLSessionAuthChallengeDisposition, NSURLCredential?))?
        var taskDidSendBodyData: ((NSURLSession!, NSURLSessionTask!, Int64, Int64, Int64) -> Void)?
        var taskNeedNewBodyStream: ((NSURLSession!, NSURLSessionTask!) -> (NSInputStream!))?

        var dataTaskDidReceiveResponse: ((NSURLSession!, NSURLSessionDataTask!, NSURLResponse!) -> (NSURLSessionResponseDisposition))?
        var dataTaskDidBecomeDownloadTask: ((NSURLSession!, NSURLSessionDataTask!) -> Void)?
        var dataTaskDidReceiveData: ((NSURLSession!, NSURLSessionDataTask!, NSData!) -> Void)?
        var dataTaskWillCacheResponse: ((NSURLSession!, NSURLSessionDataTask!, NSCachedURLResponse!) -> (NSCachedURLResponse))?

        var downloadTaskDidFinishDownloadingToURL: ((NSURLSession!, NSURLSessionDownloadTask!, NSURL) -> (NSURL))?
        var downloadTaskDidWriteData: ((NSURLSession!, NSURLSessionDownloadTask!, Int64, Int64, Int64) -> Void)?
        var downloadTaskDidResumeAtOffset: ((NSURLSession!, NSURLSessionDownloadTask!, Int64, Int64) -> Void)?

        required override init() {
            self.subdelegates = Dictionary()
            super.init()
        }

        // MARK: NSURLSessionDelegate

        func URLSession(session: NSURLSession!, didBecomeInvalidWithError error: NSError!) {
            sessionDidBecomeInvalidWithError?(session, error)
        }

        func URLSession(session: NSURLSession!, didReceiveChallenge challenge: NSURLAuthenticationChallenge!, completionHandler: ((NSURLSessionAuthChallengeDisposition, NSURLCredential!) -> Void)!) {
            if sessionDidReceiveChallenge != nil {
                completionHandler(sessionDidReceiveChallenge!(session, challenge))
            } else {
                completionHandler(.PerformDefaultHandling, nil)
            }
        }

        func URLSessionDidFinishEventsForBackgroundURLSession(session: NSURLSession!) {
            sessionDidFinishEventsForBackgroundURLSession?(session)
        }

        // MARK: NSURLSessionTaskDelegate

        func URLSession(session: NSURLSession!, task: NSURLSessionTask!, willPerformHTTPRedirection response: NSHTTPURLResponse!, newRequest request: NSURLRequest!, completionHandler: ((NSURLRequest!) -> Void)!) {
            var redirectRequest = request
            if taskWillPerformHTTPRedirection != nil {
                redirectRequest = taskWillPerformHTTPRedirection!(session, task, response, request)
            }

            completionHandler(redirectRequest)
        }

        func URLSession(session: NSURLSession!, task: NSURLSessionTask!, didReceiveChallenge challenge: NSURLAuthenticationChallenge!, completionHandler: ((NSURLSessionAuthChallengeDisposition, NSURLCredential!) -> Void)!) {
            if let delegate = self[task] {
                delegate.URLSession(session, task: task, didReceiveChallenge: challenge, completionHandler: completionHandler)
            } else {
                URLSession(session, didReceiveChallenge: challenge, completionHandler: completionHandler)
            }
        }

        func URLSession(session: NSURLSession!, task: NSURLSessionTask!, needNewBodyStream completionHandler: ((NSInputStream!) -> Void)!) {
            if let delegate = self[task] {
                delegate.URLSession(session, task: task, needNewBodyStream: completionHandler)
            }
        }

        func URLSession(session: NSURLSession!, task: NSURLSessionTask!, didSendBodyData bytesSent: Int64, totalBytesSent: Int64, totalBytesExpectedToSend: Int64) {
            if let delegate = self[task] as? Request.UploadTaskDelegate {
                delegate.URLSession(session, task: task, didSendBodyData: bytesSent, totalBytesSent: totalBytesSent, totalBytesExpectedToSend: totalBytesExpectedToSend)
            }
        }

        func URLSession(session: NSURLSession!, task: NSURLSessionTask!, didCompleteWithError error: NSError!) {
            if let delegate = self[task] {
                delegate.URLSession(session, task: task, didCompleteWithError: error)

                self[task] = nil
            }
        }

        // MARK: NSURLSessionDataDelegate

        func URLSession(session: NSURLSession!, dataTask: NSURLSessionDataTask!, didReceiveResponse response: NSURLResponse!, completionHandler: ((NSURLSessionResponseDisposition) -> Void)!) {
            var disposition: NSURLSessionResponseDisposition = .Allow

            if dataTaskDidReceiveResponse != nil {
                disposition = dataTaskDidReceiveResponse!(session, dataTask, response)
            }

            completionHandler(disposition)
        }

        func URLSession(session: NSURLSession!, dataTask: NSURLSessionDataTask!, didBecomeDownloadTask downloadTask: NSURLSessionDownloadTask!) {
            let downloadDelegate = Request.DownloadTaskDelegate(task: downloadTask)
            self[downloadTask] = downloadDelegate
        }

        func URLSession(session: NSURLSession!, dataTask: NSURLSessionDataTask!, didReceiveData data: NSData!) {
            if let delegate = self[dataTask] as? Request.DataTaskDelegate {
                delegate.URLSession(session, dataTask: dataTask, didReceiveData: data)
            }

            dataTaskDidReceiveData?(session, dataTask, data)
        }

        func URLSession(session: NSURLSession!, dataTask: NSURLSessionDataTask!, willCacheResponse proposedResponse: NSCachedURLResponse!, completionHandler: ((NSCachedURLResponse!) -> Void)!) {
            var cachedResponse = proposedResponse

            if dataTaskWillCacheResponse != nil {
                cachedResponse = dataTaskWillCacheResponse!(session, dataTask, proposedResponse)
            }

            completionHandler(cachedResponse)
        }

        // MARK: NSURLSessionDownloadDelegate

        func URLSession(session: NSURLSession, downloadTask: NSURLSessionDownloadTask, didFinishDownloadingToURL location: NSURL) {
            if let delegate = self[downloadTask] as? Request.DownloadTaskDelegate {
                delegate.URLSession(session, downloadTask: downloadTask, didFinishDownloadingToURL: location)
            }

            downloadTaskDidFinishDownloadingToURL?(session, downloadTask, location)
        }

        func URLSession(session: NSURLSession, downloadTask: NSURLSessionDownloadTask, didWriteData bytesWritten: Int64, totalBytesWritten: Int64, totalBytesExpectedToWrite: Int64) {
            if let delegate = self[downloadTask] as? Request.DownloadTaskDelegate {
                delegate.URLSession(session, downloadTask: downloadTask, didWriteData: bytesWritten, totalBytesWritten: totalBytesWritten, totalBytesExpectedToWrite: totalBytesExpectedToWrite)
            }

            downloadTaskDidWriteData?(session, downloadTask, bytesWritten, totalBytesWritten, totalBytesExpectedToWrite)
        }

        func URLSession(session: NSURLSession, downloadTask: NSURLSessionDownloadTask, didResumeAtOffset fileOffset: Int64, expectedTotalBytes: Int64) {
            if let delegate = self[downloadTask] as? Request.DownloadTaskDelegate {
                delegate.URLSession(session, downloadTask: downloadTask, didResumeAtOffset: fileOffset, expectedTotalBytes: expectedTotalBytes)
            }

            downloadTaskDidResumeAtOffset?(session, downloadTask, fileOffset, expectedTotalBytes)
        }

        // MARK: NSObject

        override func respondsToSelector(selector: Selector) -> Bool {
            switch selector {
            case "URLSession:didBecomeInvalidWithError:":
                return (sessionDidBecomeInvalidWithError != nil)
            case "URLSession:didReceiveChallenge:completionHandler:":
                return (sessionDidReceiveChallenge != nil)
            case "URLSessionDidFinishEventsForBackgroundURLSession:":
                return (sessionDidFinishEventsForBackgroundURLSession != nil)
            case "URLSession:task:willPerformHTTPRedirection:newRequest:completionHandler:":
                return (taskWillPerformHTTPRedirection != nil)
            case "URLSession:dataTask:didReceiveResponse:completionHandler:":
                return (dataTaskDidReceiveResponse != nil)
            case "URLSession:dataTask:willCacheResponse:completionHandler:":
                return (dataTaskWillCacheResponse != nil)
            default:
                return self.dynamicType.instancesRespondToSelector(selector)
            }
        }
    }
}

// MARK: -

/**
    Responsible for sending a request and receiving the response and associated data from the server, as well as managing its underlying `NSURLSessionTask`.
*/
public class Request {
    private let delegate: TaskDelegate

    /// The underlying task.
    public var task: NSURLSessionTask { return delegate.task }

    /// The session belonging to the underlying task.
    public let session: NSURLSession

    /// The request sent or to be sent to the server.
    public var request: NSURLRequest { return task.originalRequest }

    /// The response received from the server, if any.
    public var response: NSHTTPURLResponse? { return task.response as? NSHTTPURLResponse }

    /// The progress of the request lifecycle.
    public var progress: NSProgress? { return delegate.progress }

    private init(session: NSURLSession, task: NSURLSessionTask) {
        self.session = session

        switch task {
        case is NSURLSessionUploadTask:
            self.delegate = UploadTaskDelegate(task: task)
        case is NSURLSessionDataTask:
            self.delegate = DataTaskDelegate(task: task)
        case is NSURLSessionDownloadTask:
            self.delegate = DownloadTaskDelegate(task: task)
        default:
            self.delegate = TaskDelegate(task: task)
        }
    }

    // MARK: Authentication

    /**
        Associates an HTTP Basic credential with the request.

        :param: user The user.
        :param: password The password.

        :returns: The request.
    */
    public func authenticate(#user: String, password: String) -> Self {
        let credential = NSURLCredential(user: user, password: password, persistence: .ForSession)

        return authenticate(usingCredential: credential)
    }

    /**
        Associates a specified credential with the request.

        :param: credential The credential.

        :returns: The request.
    */
    public func authenticate(usingCredential credential: NSURLCredential) -> Self {
        delegate.credential = credential

        return self
    }

    // MARK: Progress

    /**
        Sets a closure to be called periodically during the lifecycle of the request as data is written to or read from the server.

        - For uploads, the progress closure returns the bytes written, total bytes written, and total bytes expected to write.
        - For downloads, the progress closure returns the bytes read, total bytes read, and total bytes expected to write.

        :param: closure The code to be executed periodically during the lifecycle of the request.

        :returns: The request.
    */
    public func progress(closure: ((Int64, Int64, Int64) -> Void)? = nil) -> Self {
        if let uploadDelegate = delegate as? UploadTaskDelegate {
            uploadDelegate.uploadProgress = closure
        } else if let dataDelegate = delegate as? DataTaskDelegate {
            dataDelegate.dataProgress = closure
        } else if let downloadDelegate = delegate as? DownloadTaskDelegate {
            downloadDelegate.downloadProgress = closure
        }

        return self
    }

    // MARK: Response

    /**
        A closure used by response handlers that takes a request, response, and data and returns a serialized object and any error that occured in the process.
    */
    public typealias Serializer = (NSURLRequest, NSHTTPURLResponse?, NSData?) -> (AnyObject?, NSError?)

    /**
        Creates a response serializer that returns the associated data as-is.

        :returns: A data response serializer.
    */
    public class func responseDataSerializer() -> Serializer {
        return { (request, response, data) in
            return (data, nil)
        }
    }

    /**
        Adds a handler to be called once the request has finished.

        :param: completionHandler The code to be executed once the request has finished.

        :returns: The request.
    */
    public func response(completionHandler: (NSURLRequest, NSHTTPURLResponse?, AnyObject?, NSError?) -> Void) -> Self {
        return response(Request.responseDataSerializer(), completionHandler: completionHandler)
    }

    /**
        Adds a handler to be called once the request has finished.

        :param: priority The dispatch priority / quality of service used to process the response handler. `DISPATCH_QUEUE_PRIORITY_DEFAULT` by default.
        :param: queue The queue on which the completion handler is dispatched.
        :param: serializer The closure responsible for serializing the request, response, and data.
        :param: completionHandler The code to be executed once the request has finished.

        :returns: The request.
    */
    public func response(priority: Int = DISPATCH_QUEUE_PRIORITY_DEFAULT, queue: dispatch_queue_t? = nil, serializer: Serializer, completionHandler: (NSURLRequest, NSHTTPURLResponse?, AnyObject?, NSError?) -> Void) -> Self {
        dispatch_async(delegate.queue, {
            dispatch_async(dispatch_get_global_queue(priority, 0), {
                let (responseObject: AnyObject?, serializationError: NSError?) = serializer(self.request, self.response, self.delegate.data)

                dispatch_async(queue ?? dispatch_get_main_queue(), {
                    completionHandler(self.request, self.response, responseObject, self.delegate.error ?? serializationError)
                })
            })
        })

        return self
    }

    /**
        Suspends the request.
    */
    public func suspend() {
        task.suspend()
    }

    /**
        Resumes the request.
    */
    public func resume() {
        task.resume()
    }

    /**
        Cancels the request.
    */
    public func cancel() {
        if let downloadDelegate = delegate as? DownloadTaskDelegate {
            downloadDelegate.downloadTask.cancelByProducingResumeData { (data) in
                downloadDelegate.resumeData = data
            }
        } else {
            task.cancel()
        }
    }

    class TaskDelegate: NSObject, NSURLSessionTaskDelegate {
        let task: NSURLSessionTask
        let queue: dispatch_queue_t
        let progress: NSProgress

        var data: NSData? { return nil }
        private(set) var error: NSError?

        var credential: NSURLCredential?

        var taskWillPerformHTTPRedirection: ((NSURLSession!, NSURLSessionTask!, NSHTTPURLResponse!, NSURLRequest!) -> (NSURLRequest!))?
        var taskDidReceiveChallenge: ((NSURLSession!, NSURLSessionTask!, NSURLAuthenticationChallenge) -> (NSURLSessionAuthChallengeDisposition, NSURLCredential?))?
        var taskDidSendBodyData: ((NSURLSession!, NSURLSessionTask!, Int64, Int64, Int64) -> Void)?
        var taskNeedNewBodyStream: ((NSURLSession!, NSURLSessionTask!) -> (NSInputStream!))?

        init(task: NSURLSessionTask) {
            self.task = task
            self.progress = NSProgress(totalUnitCount: 0)
            self.queue = {
                let label: String = "com.alamofire.task-\(task.taskIdentifier)"
                let queue = dispatch_queue_create((label as NSString).UTF8String, DISPATCH_QUEUE_SERIAL)

                dispatch_suspend(queue)

                return queue
            }()
        }

        // MARK: NSURLSessionTaskDelegate

        func URLSession(session: NSURLSession!, task: NSURLSessionTask!, willPerformHTTPRedirection response: NSHTTPURLResponse!, newRequest request: NSURLRequest!, completionHandler: ((NSURLRequest!) -> Void)!) {
            var redirectRequest = request
            if taskWillPerformHTTPRedirection != nil {
                redirectRequest = taskWillPerformHTTPRedirection!(session, task, response, request)
            }

            completionHandler(redirectRequest)
        }

        func URLSession(session: NSURLSession!, task: NSURLSessionTask!, didReceiveChallenge challenge: NSURLAuthenticationChallenge!, completionHandler: ((NSURLSessionAuthChallengeDisposition, NSURLCredential!) -> Void)!) {
            var disposition: NSURLSessionAuthChallengeDisposition = .PerformDefaultHandling
            var credential: NSURLCredential?

            if taskDidReceiveChallenge != nil {
                (disposition, credential) = taskDidReceiveChallenge!(session, task, challenge)
            } else {
                if challenge.previousFailureCount > 0 {
                    disposition = .CancelAuthenticationChallenge
                } else {
                    // TODO: Incorporate Trust Evaluation & TLS Chain Validation

                    switch challenge.protectionSpace.authenticationMethod! {
                    case NSURLAuthenticationMethodServerTrust:
                        credential = NSURLCredential(forTrust: challenge.protectionSpace.serverTrust)
                    default:
                        credential = self.credential ?? session.configuration.URLCredentialStorage?.defaultCredentialForProtectionSpace(challenge.protectionSpace)
                    }

                    if credential != nil {
                        disposition = .UseCredential
                    }
                }
            }

            completionHandler(disposition, credential)
        }

        func URLSession(session: NSURLSession!, task: NSURLSessionTask!, needNewBodyStream completionHandler: ((NSInputStream!) -> Void)!) {
            var bodyStream: NSInputStream?
            if taskNeedNewBodyStream != nil {
                bodyStream = taskNeedNewBodyStream!(session, task)
            }

            completionHandler(bodyStream)
        }

        func URLSession(session: NSURLSession!, task: NSURLSessionTask!, didCompleteWithError error: NSError!) {
            if error != nil {
                self.error = error
            }

            dispatch_resume(queue)
        }
    }

    class DataTaskDelegate: TaskDelegate, NSURLSessionDataDelegate {
        var dataTask: NSURLSessionDataTask! { return task as NSURLSessionDataTask }

        private var mutableData: NSMutableData
        override var data: NSData? {
            return mutableData
        }

        private var expectedContentLength: Int64?

        var dataTaskDidReceiveResponse: ((NSURLSession!, NSURLSessionDataTask!, NSURLResponse!) -> (NSURLSessionResponseDisposition))?
        var dataTaskDidBecomeDownloadTask: ((NSURLSession!, NSURLSessionDataTask!) -> Void)?
        var dataTaskDidReceiveData: ((NSURLSession!, NSURLSessionDataTask!, NSData!) -> Void)?
        var dataTaskWillCacheResponse: ((NSURLSession!, NSURLSessionDataTask!, NSCachedURLResponse!) -> (NSCachedURLResponse))?
        var dataProgress: ((bytesReceived: Int64, totalBytesReceived: Int64, totalBytesExpectedToReceive: Int64) -> Void)?

        override init(task: NSURLSessionTask) {
            self.mutableData = NSMutableData()
            super.init(task: task)
        }

        // MARK: NSURLSessionDataDelegate

        func URLSession(session: NSURLSession!, dataTask: NSURLSessionDataTask!, didReceiveResponse response: NSURLResponse!, completionHandler: ((NSURLSessionResponseDisposition) -> Void)!) {
            var disposition: NSURLSessionResponseDisposition = .Allow

            expectedContentLength = response.expectedContentLength

            if dataTaskDidReceiveResponse != nil {
                disposition = dataTaskDidReceiveResponse!(session, dataTask, response)
            }

            completionHandler(disposition)
        }

        func URLSession(session: NSURLSession!, dataTask: NSURLSessionDataTask!, didBecomeDownloadTask downloadTask: NSURLSessionDownloadTask!) {
            dataTaskDidBecomeDownloadTask?(session, dataTask)
        }

        func URLSession(session: NSURLSession!, dataTask: NSURLSessionDataTask!, didReceiveData data: NSData!) {
            dataTaskDidReceiveData?(session, dataTask, data)

            mutableData.appendData(data)

            if let expectedContentLength = dataTask?.response?.expectedContentLength {
                dataProgress?(bytesReceived: Int64(data.length), totalBytesReceived: Int64(mutableData.length), totalBytesExpectedToReceive: expectedContentLength)
            }
        }

        func URLSession(session: NSURLSession!, dataTask: NSURLSessionDataTask!, willCacheResponse proposedResponse: NSCachedURLResponse!, completionHandler: ((NSCachedURLResponse!) -> Void)!) {
            var cachedResponse = proposedResponse

            if dataTaskWillCacheResponse != nil {
                cachedResponse = dataTaskWillCacheResponse!(session, dataTask, proposedResponse)
            }

            completionHandler(cachedResponse)
        }
    }
}

// MARK: - Validation

extension Request {

    /**
        A closure used to validate a request that takes a URL request and URL response, and returns whether the request was valid.
    */
    public typealias Validation = (NSURLRequest, NSHTTPURLResponse) -> (Bool)

    /**
        Validates the request, using the specified closure.

        If validation fails, subsequent calls to response handlers will have an associated error.

        :param: validation A closure to validate the request.

        :returns: The request.
    */
    public func validate(validation: Validation) -> Self {
        dispatch_async(delegate.queue) {
            if self.response != nil && self.delegate.error == nil {
                if !validation(self.request, self.response!) {
                    self.delegate.error = NSError(domain: AlamofireErrorDomain, code: -1, userInfo: nil)
                }
            }
        }

        return self
    }

    // MARK: Status Code

    private class func response(response: NSHTTPURLResponse, hasAcceptableStatusCode statusCodes: [Int]) -> Bool {
        return contains(statusCodes, response.statusCode)
    }

    /**
        Validates that the response has a status code in the specified range.

        If validation fails, subsequent calls to response handlers will have an associated error.

        :param: range The range of acceptable status codes.

        :returns: The request.
    */
    public func validate(statusCode range: Range<Int>) -> Self {
        return validate { (_, response) in
            return Request.response(response, hasAcceptableStatusCode: range.map({$0}))
        }
    }

    /**
        Validates that the response has a status code in the specified array.

        If validation fails, subsequent calls to response handlers will have an associated error.

        :param: array The acceptable status codes.

        :returns: The request.
    */
    public func validate(statusCode array: [Int]) -> Self {
        return validate { (_, response) in
            return Request.response(response, hasAcceptableStatusCode: array)
        }
    }

    // MARK: Content-Type

    private struct MIMEType {
        let type: String
        let subtype: String

        init(_ string: String) {
            let components = string.stringByTrimmingCharactersInSet(NSCharacterSet.whitespaceAndNewlineCharacterSet()).substringToIndex(string.rangeOfString(";")?.endIndex ?? string.endIndex).componentsSeparatedByString("/")

            self.type = components.first!
            self.subtype = components.last!
        }

        func matches(MIME: MIMEType) -> Bool {
            switch (type, subtype) {
            case ("*", "*"), ("*", MIME.subtype), (MIME.type, "*"), (MIME.type, MIME.subtype):
                return true
            default:
                return false
            }
        }
    }

    private class func response(response: NSHTTPURLResponse, hasAcceptableContentType contentTypes: [String]) -> Bool {
        if response.MIMEType != nil {
            let responseMIMEType = MIMEType(response.MIMEType!)
            for acceptableMIMEType in contentTypes.map({MIMEType($0)}) {
                if acceptableMIMEType.matches(responseMIMEType) {
                    return true
                }
            }
        }

        return false
    }

    /**
        Validates that the response has a content type in the specified array.

        If validation fails, subsequent calls to response handlers will have an associated error.

        :param: contentType The acceptable content types, which may specify wildcard types and/or subtypes.

        :returns: The request.
    */
    public func validate(contentType array: [String]) -> Self {
        return validate {(_, response) in
            return Request.response(response, hasAcceptableContentType: array)
        }
    }

    // MARK: Automatic

    /**
        Validates that the response has a status code in the default acceptable range of 200...299, and that the content type matches any specified in the Accept HTTP header field.

        If validation fails, subsequent calls to response handlers will have an associated error.

        :returns: The request.
    */
    public func validate() -> Self {
        let acceptableStatusCodes: Range<Int> = 200..<300
        let acceptableContentTypes: [String] = {
            if let accept = self.request.valueForHTTPHeaderField("Accept") {
                return accept.componentsSeparatedByString(",")
            }

            return ["*/*"]
        }()
        
        return validate(statusCode: acceptableStatusCodes).validate(contentType: acceptableContentTypes)
    }
}

// MARK: - Upload

extension Manager {
    private enum Uploadable {
        case Data(NSURLRequest, NSData)
        case File(NSURLRequest, NSURL)
        case Stream(NSURLRequest, NSInputStream)
    }

    private func upload(uploadable: Uploadable) -> Request {
        var uploadTask: NSURLSessionUploadTask!
        var stream: NSInputStream?

        switch uploadable {
        case .Data(let request, let data):
            uploadTask = session.uploadTaskWithRequest(request, fromData: data)
        case .File(let request, let fileURL):
            uploadTask = session.uploadTaskWithRequest(request, fromFile: fileURL)
        case .Stream(let request, var stream):
            uploadTask = session.uploadTaskWithStreamedRequest(request)
        }

        let request = Request(session: session, task: uploadTask)
        if stream != nil {
            request.delegate.taskNeedNewBodyStream = { _, _ in
                return stream
            }
        }
        delegate[request.delegate.task] = request.delegate

        if startRequestsImmediately {
            request.resume()
        }

        return request
    }

    // MARK: File

    /**
        Creates a request for uploading a file to the specified URL request.

        If `startRequestsImmediately` is `true`, the request will have `resume()` called before being returned.

        :param: URLRequest The URL request
        :param: file The file to upload

        :returns: The created upload request.
    */
    public func upload(URLRequest: URLRequestConvertible, file: NSURL) -> Request {
        return upload(.File(URLRequest.URLRequest, file))
    }

    // MARK: Data

    /**
        Creates a request for uploading data to the specified URL request.

        If `startRequestsImmediately` is `true`, the request will have `resume()` called before being returned.

        :param: URLRequest The URL request
        :param: data The data to upload

        :returns: The created upload request.
    */
    public func upload(URLRequest: URLRequestConvertible, data: NSData) -> Request {
        return upload(.Data(URLRequest.URLRequest, data))
    }

    // MARK: Stream

    /**
        Creates a request for uploading a stream to the specified URL request.

        If `startRequestsImmediately` is `true`, the request will have `resume()` called before being returned.

        :param: URLRequest The URL request
        :param: stream The stream to upload

        :returns: The created upload request.
    */
    public func upload(URLRequest: URLRequestConvertible, stream: NSInputStream) -> Request {
        return upload(.Stream(URLRequest.URLRequest, stream))
    }
}

extension Request {
    class UploadTaskDelegate: DataTaskDelegate {
        var uploadTask: NSURLSessionUploadTask! { return task as NSURLSessionUploadTask }
        var uploadProgress: ((Int64, Int64, Int64) -> Void)!

        // MARK: NSURLSessionTaskDelegate

        func URLSession(session: NSURLSession!, task: NSURLSessionTask!, didSendBodyData bytesSent: Int64, totalBytesSent: Int64, totalBytesExpectedToSend: Int64) {
            if uploadProgress != nil {
                uploadProgress(bytesSent, totalBytesSent, totalBytesExpectedToSend)
            }

            progress.totalUnitCount = totalBytesExpectedToSend
            progress.completedUnitCount = totalBytesSent
        }
    }
}

// MARK: - Download

extension Manager {
    private enum Downloadable {
        case Request(NSURLRequest)
        case ResumeData(NSData)
    }

    private func download(downloadable: Downloadable, destination: (NSURL, NSHTTPURLResponse) -> (NSURL)) -> Request {
        var downloadTask: NSURLSessionDownloadTask!

        switch downloadable {
        case .Request(let request):
            downloadTask = session.downloadTaskWithRequest(request)
        case .ResumeData(let resumeData):
            downloadTask = session.downloadTaskWithResumeData(resumeData)
        }

        let request = Request(session: session, task: downloadTask)
        if let downloadDelegate = request.delegate as? Request.DownloadTaskDelegate {
            downloadDelegate.downloadTaskDidFinishDownloadingToURL = { (session, downloadTask, URL) in
                return destination(URL, downloadTask.response as NSHTTPURLResponse)
            }
        }
        delegate[request.delegate.task] = request.delegate

        if startRequestsImmediately {
            request.resume()
        }

        return request
    }

    // MARK: Request

    /**
        Creates a request for downloading from the specified URL request.

        If `startRequestsImmediately` is `true`, the request will have `resume()` called before being returned.

        :param: URLRequest The URL request
        :param: destination The closure used to determine the destination of the downloaded file.

        :returns: The created download request.
    */
    public func download(URLRequest: URLRequestConvertible, destination: (NSURL, NSHTTPURLResponse) -> (NSURL)) -> Request {
        return download(.Request(URLRequest.URLRequest), destination: destination)
    }

    // MARK: Resume Data

    /**
        Creates a request for downloading from the resume data produced from a previous request cancellation.

        If `startRequestsImmediately` is `true`, the request will have `resume()` called before being returned.

        :param: resumeData The resume data. This is an opaque data blob produced by `NSURLSessionDownloadTask` when a task is cancelled. See `NSURLSession -downloadTaskWithResumeData:` for additional information.
        :param: destination The closure used to determine the destination of the downloaded file.

        :returns: The created download request.
    */
    public func download(resumeData: NSData, destination: Request.DownloadFileDestination) -> Request {
        return download(.ResumeData(resumeData), destination: destination)
    }
}

extension Request {
    /**
        A closure executed once a request has successfully completed in order to determine where to move the temporary file written to during the download process. The closure takes two arguments: the temporary file URL and the URL response, and returns a single argument: the file URL where the temporary file should be moved.
    */
    public typealias DownloadFileDestination = (NSURL, NSHTTPURLResponse) -> (NSURL)

    /**
        Creates a download file destination closure which uses the default file manager to move the temporary file to a file URL in the first available directory with the specified search path directory and search path domain mask.
    
        :param: directory The search path directory. `.DocumentDirectory` by default.
        :param: domain The search path domain mask. `.UserDomainMask` by default.

        :returns: A download file destination closure.
    */
    public class func suggestedDownloadDestination(directory: NSSearchPathDirectory = .DocumentDirectory, domain: NSSearchPathDomainMask = .UserDomainMask) -> DownloadFileDestination {

        return { (temporaryURL, response) -> (NSURL) in
            if let directoryURL = NSFileManager.defaultManager().URLsForDirectory(.DocumentDirectory, inDomains: .UserDomainMask)[0] as? NSURL {
                return directoryURL.URLByAppendingPathComponent(response.suggestedFilename!)
            }

            return temporaryURL
        }
    }

    class DownloadTaskDelegate: TaskDelegate, NSURLSessionDownloadDelegate {
        var downloadTask: NSURLSessionDownloadTask! { return task as NSURLSessionDownloadTask }
        var downloadProgress: ((Int64, Int64, Int64) -> Void)?

        var resumeData: NSData?
        override var data: NSData? { return resumeData }

        var downloadTaskDidFinishDownloadingToURL: ((NSURLSession!, NSURLSessionDownloadTask!, NSURL) -> (NSURL))?
        var downloadTaskDidWriteData: ((NSURLSession!, NSURLSessionDownloadTask!, Int64, Int64, Int64) -> Void)?
        var downloadTaskDidResumeAtOffset: ((NSURLSession!, NSURLSessionDownloadTask!, Int64, Int64) -> Void)?

        // MARK: NSURLSessionDownloadDelegate

        func URLSession(session: NSURLSession, downloadTask: NSURLSessionDownloadTask, didFinishDownloadingToURL location: NSURL) {
            if downloadTaskDidFinishDownloadingToURL != nil {
                let destination = downloadTaskDidFinishDownloadingToURL!(session, downloadTask, location)
                var fileManagerError: NSError?

                NSFileManager.defaultManager().moveItemAtURL(location, toURL: destination, error: &fileManagerError)
                if fileManagerError != nil {
                    error = fileManagerError
                }
            }
        }

        func URLSession(session: NSURLSession!, downloadTask: NSURLSessionDownloadTask!, didWriteData bytesWritten: Int64, totalBytesWritten: Int64, totalBytesExpectedToWrite: Int64) {
            downloadTaskDidWriteData?(session, downloadTask, bytesWritten, totalBytesWritten, totalBytesExpectedToWrite)

            downloadProgress?(bytesWritten, totalBytesWritten, totalBytesExpectedToWrite)

            progress.totalUnitCount = totalBytesExpectedToWrite
            progress.completedUnitCount = totalBytesWritten
        }

        func URLSession(session: NSURLSession!, downloadTask: NSURLSessionDownloadTask!, didResumeAtOffset fileOffset: Int64, expectedTotalBytes: Int64) {
            downloadTaskDidResumeAtOffset?(session, downloadTask, fileOffset, expectedTotalBytes)

            progress.totalUnitCount = expectedTotalBytes
            progress.completedUnitCount = fileOffset
        }
    }
}

// MARK: - Printable

extension Request: Printable {
    /// The textual representation used when written to an `OutputStreamType`, which includes the HTTP method and URL, as well as the response status code if a response has been received.
    public var description: String {
        var components: [String] = []
        if request.HTTPMethod != nil {
            components.append(request.HTTPMethod!)
        }

        components.append(request.URL.absoluteString!)

        if response != nil {
            components.append("(\(response!.statusCode))")
        }

        return join(" ", components)
    }
}

extension Request: DebugPrintable {
    func cURLRepresentation() -> String {
        var components: [String] = ["$ curl -i"]

        let URL = request.URL

        if request.HTTPMethod != nil && request.HTTPMethod != "GET" {
            components.append("-X \(request.HTTPMethod!)")
        }

        if let credentialStorage = session.configuration.URLCredentialStorage {
            let protectionSpace = NSURLProtectionSpace(host: URL.host!, port: URL.port ?? 0, `protocol`: URL.scheme, realm: URL.host, authenticationMethod: NSURLAuthenticationMethodHTTPBasic)
            if let credentials = credentialStorage.credentialsForProtectionSpace(protectionSpace)?.values.array {
                for credential: NSURLCredential in (credentials as [NSURLCredential]) {
                    components.append("-u \(credential.user):\(credential.password)")
                }
            } else {
                if let credential = delegate.credential {
                    components.append("-u \(credential.user):\(credential.password)")
                }
            }
        }

        if let cookieStorage = session.configuration.HTTPCookieStorage {
            if let cookies = cookieStorage.cookiesForURL(URL) as? [NSHTTPCookie] {
                if !cookies.isEmpty {
                    let string = cookies.reduce(""){ $0 + "\($1.name)=\($1.value);" }
                    components.append("-b \"\(string.substringToIndex(string.endIndex.predecessor()))\"")
                }
            }
        }

        for (field, value) in request.allHTTPHeaderFields! {
            switch field {
            case "Cookie":
                continue
            default:
                components.append("-H \"\(field): \(value)\"")
            }
        }

        if let HTTPBody = request.HTTPBody {
            components.append("-d \"\(NSString(data: HTTPBody, encoding: NSUTF8StringEncoding))\"")
        }

        components.append("\"\(URL.absoluteString!)\"")

        return join(" \\\n\t", components)
    }

    /// The textual representation used when written to an `OutputStreamType`, in the form of a cURL command.
    public var debugDescription: String {
        return cURLRepresentation()
    }
}

// MARK: - Response Serializers

// MARK: String

extension Request {
    /**
        Creates a response serializer that returns a string initialized from the response data with the specified string encoding.

        :param: encoding The string encoding. `NSUTF8StringEncoding` by default.

        :returns: A string response serializer.
    */
    public class func stringResponseSerializer(encoding: NSStringEncoding = NSUTF8StringEncoding) -> Serializer {
        return { (_, _, data) in
            let string = NSString(data: data!, encoding: encoding)

            return (string, nil)
        }
    }

    /**
        Adds a handler to be called once the request has finished.

    :param: completionHandler A closure to be executed once the request has finished. The closure takes 4 arguments: the URL request, the URL response, if one was received, the string, if one could be created from the URL response and data, and any error produced while creating the string.

        :returns: The request.
    */
    public func responseString(completionHandler: (NSURLRequest, NSHTTPURLResponse?, String?, NSError?) -> Void) -> Self {
        return responseString(completionHandler: completionHandler)
    }

    /**
        Adds a handler to be called once the request has finished.

        :param: encoding The string encoding. `NSUTF8StringEncoding` by default.
        :param: completionHandler A closure to be executed once the request has finished. The closure takes 4 arguments: the URL request, the URL response, if one was received, the string, if one could be created from the URL response and data, and any error produced while creating the string.

        :returns: The request.
    */
    public func responseString(encoding: NSStringEncoding = NSUTF8StringEncoding, completionHandler: (NSURLRequest, NSHTTPURLResponse?, String?, NSError?) -> Void) -> Self  {
        return response(serializer: Request.stringResponseSerializer(encoding: encoding), completionHandler: { request, response, string, error in
            completionHandler(request, response, string as? String, error)
        })
    }
}

// MARK: JSON

extension Request {
    /**
        Creates a response serializer that returns a JSON object constructed from the response data using `NSJSONSerialization` with the specified reading options.

        :param: options The JSON serialization reading options. `.AllowFragments` by default.

        :returns: A JSON object response serializer.
    */
    public class func JSONResponseSerializer(options: NSJSONReadingOptions = .AllowFragments) -> Serializer {
        return { (request, response, data) in
            if data == nil {
                return (nil, nil)
            }

            var serializationError: NSError?
            let JSON: AnyObject? = NSJSONSerialization.JSONObjectWithData(data!, options: options, error: &serializationError)

            return (JSON, serializationError)
        }
    }

    /**
        Adds a handler to be called once the request has finished.

        :param: completionHandler A closure to be executed once the request has finished. The closure takes 4 arguments: the URL request, the URL response, if one was received, the JSON object, if one could be created from the URL response and data, and any error produced while creating the JSON object.

        :returns: The request.
    */
    public func responseJSON(completionHandler: (NSURLRequest, NSHTTPURLResponse?, AnyObject?, NSError?) -> Void) -> Self {
        return responseJSON(completionHandler: completionHandler)
    }

    /**
        Adds a handler to be called once the request has finished.

        :param: options The JSON serialization reading options. `.AllowFragments` by default.
        :param: completionHandler A closure to be executed once the request has finished. The closure takes 4 arguments: the URL request, the URL response, if one was received, the JSON object, if one could be created from the URL response and data, and any error produced while creating the JSON object.

        :returns: The request.
    */
    public func responseJSON(options: NSJSONReadingOptions = .AllowFragments, completionHandler: (NSURLRequest, NSHTTPURLResponse?, AnyObject?, NSError?) -> Void) -> Self {
        return response(serializer: Request.JSONResponseSerializer(options: options), completionHandler: { (request, response, JSON, error) in
            completionHandler(request, response, JSON, error)
        })
    }
}

// MARK: Property List

extension Request {
    /**
        Creates a response serializer that returns an object constructed from the response data using `NSPropertyListSerialization` with the specified reading options.

        :param: options The property list reading options. `0` by default.

        :returns: A property list object response serializer.
    */
    public class func propertyListResponseSerializer(options: NSPropertyListReadOptions = 0) -> Serializer {
        return { (request, response, data) in
            if data == nil {
                return (nil, nil)
            }

            var propertyListSerializationError: NSError?
            let plist: AnyObject? = NSPropertyListSerialization.propertyListWithData(data!, options: options, format: nil, error: &propertyListSerializationError)

            return (plist, propertyListSerializationError)
        }
    }

    /**
        Adds a handler to be called once the request has finished.

        :param: completionHandler A closure to be executed once the request has finished. The closure takes 4 arguments: the URL request, the URL response, if one was received, the property list, if one could be created from the URL response and data, and any error produced while creating the property list.

        :returns: The request.
    */
    public func responsePropertyList(completionHandler: (NSURLRequest, NSHTTPURLResponse?, AnyObject?, NSError?) -> Void) -> Self {
        return responsePropertyList(completionHandler: completionHandler)
    }

    /**
        Adds a handler to be called once the request has finished.

        :param: options The property list reading options. `0` by default.
        :param: completionHandler A closure to be executed once the request has finished. The closure takes 4 arguments: the URL request, the URL response, if one was received, the property list, if one could be created from the URL response and data, and any error produced while creating the property list.

        :returns: The request.
    */
    public func responsePropertyList(options: NSPropertyListReadOptions = 0, completionHandler: (NSURLRequest, NSHTTPURLResponse?, AnyObject?, NSError?) -> Void) -> Self {
        return response(serializer: Request.propertyListResponseSerializer(options: options), completionHandler: { (request, response, plist, error) in
            completionHandler(request, response, plist, error)
        })
    }
}

// MARK: - Convenience -

private func URLRequest(method: Method, URL: URLStringConvertible) -> NSURLRequest {
    let mutableURLRequest = NSMutableURLRequest(URL: NSURL(string: URL)!)
    mutableURLRequest.HTTPMethod = method.rawValue

    return mutableURLRequest
}

// MARK: - Request

/**
    Creates a request using the shared manager instance for the specified method, URL string, parameters, and parameter encoding.

    :param: method The HTTP method.
    :param: URLString The URL string.
    :param: parameters The parameters. `nil` by default.
    :param: encoding The parameter encoding. `.URL` by default.

    :returns: The created request.
*/
public func request(method: Method, URLString: URLStringConvertible, parameters: [String: AnyObject]? = nil, encoding: ParameterEncoding = .URL) -> Request {
    return request(encoding.encode(URLRequest(method, URLString), parameters: parameters).0)
}

/**
    Creates a request using the shared manager instance for the specified URL request.

    If `startRequestsImmediately` is `true`, the request will have `resume()` called before being returned.

    :param: URLRequest The URL request

    :returns: The created request.
*/
public func request(URLRequest: URLRequestConvertible) -> Request {
    return Manager.sharedInstance.request(URLRequest.URLRequest)
}

// MARK: - Upload

// MARK: File

/**
    Creates an upload request using the shared manager instance for the specified method, URL string, and file.

    :param: method The HTTP method.
    :param: URLString The URL string.
    :param: file The file to upload.

    :returns: The created upload request.
*/
public func upload(method: Method, URLString: URLStringConvertible, file: NSURL) -> Request {
    return Manager.sharedInstance.upload(URLRequest(method, URLString), file: file)
}

/**
    Creates an upload request using the shared manager instance for the specified URL request and file.

    :param: URLRequest The URL request.
    :param: file The file to upload.

    :returns: The created upload request.
*/
public func upload(URLRequest: URLRequestConvertible, file: NSURL) -> Request {
    return Manager.sharedInstance.upload(URLRequest, file: file)
}

// MARK: Data

/**
    Creates an upload request using the shared manager instance for the specified method, URL string, and data.

    :param: method The HTTP method.
    :param: URLString The URL string.
    :param: data The data to upload.

    :returns: The created upload request.
*/
public func upload(method: Method, URLString: URLStringConvertible, data: NSData) -> Request {
    return Manager.sharedInstance.upload(URLRequest(method, URLString), data: data)
}

/**
    Creates an upload request using the shared manager instance for the specified URL request and data.

    :param: URLRequest The URL request.
    :param: data The data to upload.

    :returns: The created upload request.
*/
public func upload(URLRequest: URLRequestConvertible, data: NSData) -> Request {
    return Manager.sharedInstance.upload(URLRequest, data: data)
}

// MARK: Stream

/**
    Creates an upload request using the shared manager instance for the specified method, URL string, and stream.

    :param: method The HTTP method.
    :param: URLString The URL string.
    :param: stream The stream to upload.

    :returns: The created upload request.
*/
public func upload(method: Method, URLString: URLStringConvertible, stream: NSInputStream) -> Request {
    return Manager.sharedInstance.upload(URLRequest(method, URLString), stream: stream)
}

/**
    Creates an upload request using the shared manager instance for the specified URL request and stream.

    :param: URLRequest The URL request.
    :param: stream The stream to upload.

    :returns: The created upload request.
*/
public func upload(URLRequest: URLRequestConvertible, stream: NSInputStream) -> Request {
    return Manager.sharedInstance.upload(URLRequest, stream: stream)
}

// MARK: - Download

// MARK: URL Request

/**
    Creates a download request using the shared manager instance for the specified method and URL string.

    :param: method The HTTP method.
    :param: URLString The URL string.
    :param: destination The closure used to determine the destination of the downloaded file.

    :returns: The created download request.
*/
public func download(method: Method, URLString: URLStringConvertible, destination: Request.DownloadFileDestination) -> Request {
    return Manager.sharedInstance.download(URLRequest(method, URLString), destination: destination)
}

/**
    Creates a download request using the shared manager instance for the specified URL request.

    :param: URLRequest The URL request.
    :param: destination The closure used to determine the destination of the downloaded file.

    :returns: The created download request.
*/
public func download(URLRequest: URLRequestConvertible, destination: Request.DownloadFileDestination) -> Request {
    return Manager.sharedInstance.download(URLRequest, destination: destination)
}

// MARK: Resume Data

/**
    Creates a request using the shared manager instance for downloading from the resume data produced from a previous request cancellation.

    :param: resumeData The resume data. This is an opaque data blob produced by `NSURLSessionDownloadTask` when a task is cancelled. See `NSURLSession -downloadTaskWithResumeData:` for additional information.
    :param: destination The closure used to determine the destination of the downloaded file.

    :returns: The created download request.
*/
public func download(resumeData data: NSData, destination: Request.DownloadFileDestination) -> Request {
    return Manager.sharedInstance.download(data, destination: destination)
}<|MERGE_RESOLUTION|>--- conflicted
+++ resolved
@@ -103,14 +103,9 @@
                 }
             }
 
-<<<<<<< HEAD
-            if encodesParametersInURL(Method(rawValue: request.HTTPMethod!)!) {
+            let method = Method(rawValue: request.HTTPMethod)
+            if method != nil && encodesParametersInURL(method) {
                 let URLComponents = NSURLComponents(URL: mutableRequest.URL!, resolvingAgainstBaseURL: false)!
-=======
-            let method = Method.fromRaw(mutableURLRequest.HTTPMethod)
-            if method != nil && encodesParametersInURL(method!) {
-                let URLComponents = NSURLComponents(URL: mutableURLRequest.URL!, resolvingAgainstBaseURL: false)
->>>>>>> bc6a58d7
                 URLComponents.query = (URLComponents.query != nil ? URLComponents.query! + "&" : "") + query(parameters!)
                 mutableURLRequest.URL = URLComponents.URL
             } else {
