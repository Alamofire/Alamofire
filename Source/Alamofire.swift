// Alamofire.swift
//
// Copyright (c) 2014 Alamofire (http://alamofire.org)
//
// Permission is hereby granted, free of charge, to any person obtaining a copy
// of this software and associated documentation files (the "Software"), to deal
// in the Software without restriction, including without limitation the rights
// to use, copy, modify, merge, publish, distribute, sublicense, and/or sell
// copies of the Software, and to permit persons to whom the Software is
// furnished to do so, subject to the following conditions:
//
// The above copyright notice and this permission notice shall be included in
// all copies or substantial portions of the Software.
//
// THE SOFTWARE IS PROVIDED "AS IS", WITHOUT WARRANTY OF ANY KIND, EXPRESS OR
// IMPLIED, INCLUDING BUT NOT LIMITED TO THE WARRANTIES OF MERCHANTABILITY,
// FITNESS FOR A PARTICULAR PURPOSE AND NONINFRINGEMENT. IN NO EVENT SHALL THE
// AUTHORS OR COPYRIGHT HOLDERS BE LIABLE FOR ANY CLAIM, DAMAGES OR OTHER
// LIABILITY, WHETHER IN AN ACTION OF CONTRACT, TORT OR OTHERWISE, ARISING FROM,
// OUT OF OR IN CONNECTION WITH THE SOFTWARE OR THE USE OR OTHER DEALINGS IN
// THE SOFTWARE.

import Foundation

/// Alamofire errors
public let AlamofireErrorDomain = "com.alamofire.error"

/**
    HTTP method definitions.

    See http://tools.ietf.org/html/rfc7231#section-4.3
*/
public enum Method: String {
    case OPTIONS = "OPTIONS"
    case GET = "GET"
    case HEAD = "HEAD"
    case POST = "POST"
    case PUT = "PUT"
    case PATCH = "PATCH"
    case DELETE = "DELETE"
    case TRACE = "TRACE"
    case CONNECT = "CONNECT"
}

/**
    Used to specify the way in which a set of parameters are applied to a URL request.
*/
public enum ParameterEncoding {
    /**
        A query string to be set as or appended to any existing URL query for `GET`, `HEAD`, and `DELETE` requests, or set as the body for requests with any other HTTP method. The `Content-Type` HTTP header field of an encoded request with HTTP body is set to `application/x-www-form-urlencoded`. Since there is no published specification for how to encode collection types, the convention of appending `[]` to the key for array values (`foo[]=1&foo[]=2`), and appending the key surrounded by square brackets for nested dictionary values (`foo[bar]=baz`).
    */
    case URL

    /**
        Uses `NSJSONSerialization` to create a JSON representation of the parameters object, which is set as the body of the request. The `Content-Type` HTTP header field of an encoded request is set to `application/json`.
    */
    case JSON

    /**
        Uses `NSPropertyListSerialization` to create a plist representation of the parameters object, according to the associated format and write options values, which is set as the body of the request. The `Content-Type` HTTP header field of an encoded request is set to `application/x-plist`.
    */
    case PropertyList(NSPropertyListFormat, NSPropertyListWriteOptions)

    /**
        Uses the associated closure value to construct a new request given an existing request and parameters.
    */
    case Custom((URLRequestConvertible, [String: AnyObject]?) -> (NSURLRequest, NSError?))

    /**
        Creates a URL request by encoding parameters and applying them onto an existing request.
    
        :param: URLRequest The request to have parameters applied
        :param: parameters The parameters to apply

        :returns: A tuple containing the constructed request and the error that occurred during parameter encoding, if any.
    */
    public func encode(URLRequest: URLRequestConvertible, parameters: [String: AnyObject]?) -> (NSURLRequest, NSError?) {
        if parameters == nil {
            return (URLRequest.URLRequest, nil)
        }

        var mutableURLRequest: NSMutableURLRequest! = URLRequest.URLRequest.mutableCopy() as NSMutableURLRequest
        var error: NSError? = nil

        switch self {
        case .URL:
            func query(parameters: [String: AnyObject]) -> String {
                var components: [(String, String)] = []
                for key in sorted(Array(parameters.keys), <) {
                    let value: AnyObject! = parameters[key]
                    components += queryComponents(key, value)
                }

                return join("&", components.map{"\($0)=\($1)"} as [String])
            }

            func encodesParametersInURL(method: Method) -> Bool {
                switch method {
                case .GET, .HEAD, .DELETE:
                    return true
                default:
                    return false
                }
            }

            let method = Method(rawValue: request.HTTPMethod)
            if method != nil && encodesParametersInURL(method) {
                let URLComponents = NSURLComponents(URL: mutableURLRequest.URL!, resolvingAgainstBaseURL: false)
                URLComponents.percentEncodedQuery = (URLComponents.query != nil ? URLComponents.query! + "&" : "") + query(parameters!)
                mutableURLRequest.URL = URLComponents.URL
            } else {
                if mutableURLRequest.valueForHTTPHeaderField("Content-Type") == nil {
                    mutableURLRequest.setValue("application/x-www-form-urlencoded", forHTTPHeaderField: "Content-Type")
                }

                mutableURLRequest.HTTPBody = query(parameters!).dataUsingEncoding(NSUTF8StringEncoding, allowLossyConversion: false)
            }
        case .JSON:
            let options = NSJSONWritingOptions.allZeros
            if let data = NSJSONSerialization.dataWithJSONObject(parameters!, options: options, error: &error) {
                mutableURLRequest.setValue("application/json", forHTTPHeaderField: "Content-Type")
                mutableURLRequest.HTTPBody = data
            }
        case .PropertyList(let (format, options)):
            if let data = NSPropertyListSerialization.dataWithPropertyList(parameters!, format: format, options: options, error: &error) {
                mutableURLRequest.setValue("application/x-plist", forHTTPHeaderField: "Content-Type")
                mutableURLRequest.HTTPBody = data
            }
        case .Custom(let closure):
            return closure(mutableURLRequest, parameters)
        }

        return (mutableURLRequest, error)
    }

    func queryComponents(key: String, _ value: AnyObject) -> [(String, String)] {
        var components: [(String, String)] = []
        if let dictionary = value as? [String: AnyObject] {
            for (nestedKey, value) in dictionary {
                components += queryComponents("\(key)[\(nestedKey)]", value)
            }
        } else if let array = value as? [AnyObject] {
            for value in array {
                components += queryComponents("\(key)[]", value)
            }
        } else {
            components.extend([(escape(key), escape("\(value)"))])
        }

        return components
    }

    func escape(string: String) -> String {
        let allowedCharacters =  NSCharacterSet(charactersInString:" =\"#%/<>?@\\^`{}[]|&").invertedSet
        return string.stringByAddingPercentEncodingWithAllowedCharacters(allowedCharacters) ?? string
    }
}

// MARK: - URLStringConvertible

/**
    Types adopting the `URLStringConvertible` protocol can be used to construct URL strings, which are then used to construct URL requests.
*/
public protocol URLStringConvertible {
    /// The URL string.
    var URLString: String { get }
}

extension String: URLStringConvertible {
    public var URLString: String {
        return self
    }
}

extension NSURL: URLStringConvertible {
    public var URLString: String {
        return absoluteString!
    }
}

extension NSURLComponents: URLStringConvertible {
    public var URLString: String {
        return URL!.URLString
    }
}

extension NSURLRequest: URLStringConvertible {
    public var URLString: String {
        return URL.URLString
    }
}

// MARK: - URLRequestConvertible

/**
    Types adopting the `URLRequestConvertible` protocol can be used to construct URL requests.
*/
public protocol URLRequestConvertible {
    /// The URL request.
    var URLRequest: NSURLRequest { get }
}

extension NSURLRequest: URLRequestConvertible {
    public var URLRequest: NSURLRequest {
        return self
    }
}

// MARK: -

/**
    Responsible for creating and managing `Request` objects, as well as their underlying `NSURLSession`.
*/
public class Manager {

    /**
        A shared instance of `Manager`, used by top-level Alamofire request methods, and suitable for use directly for any ad hoc requests.
    */
    public class var sharedInstance: Manager {
        struct Singleton {
            static var configuration: NSURLSessionConfiguration = {
                var configuration = NSURLSessionConfiguration.defaultSessionConfiguration()

                configuration.HTTPAdditionalHeaders = {
                    // Accept-Encoding HTTP Header; see http://tools.ietf.org/html/rfc7230#section-4.2.3
                    let acceptEncoding: String = "gzip;q=1.0,compress;q=0.5"

                    // Accept-Language HTTP Header; see http://tools.ietf.org/html/rfc7231#section-5.3.5
                    let acceptLanguage: String = {
                        var components: [String] = []
                        for (index, languageCode) in enumerate(NSLocale.preferredLanguages() as [String]) {
                            let q = 1.0 - (Double(index) * 0.1)
                            components.append("\(languageCode);q=\(q)")
                            if q <= 0.5 {
                                break
                            }
                        }

                        return join(",", components)
                    }()

                    // User-Agent Header; see http://tools.ietf.org/html/rfc7231#section-5.5.3
                    let userAgent: String = {
                        if let info = NSBundle.mainBundle().infoDictionary {
                            let executable: AnyObject = info[kCFBundleExecutableKey] ?? "Unknown"
                            let bundle: AnyObject = info[kCFBundleIdentifierKey] ?? "Unknown"
                            let version: AnyObject = info[kCFBundleVersionKey] ?? "Unknown"
                            let os: AnyObject = NSProcessInfo.processInfo().operatingSystemVersionString ?? "Unknown"

                            var mutableUserAgent = NSMutableString(string: "\(executable)/\(bundle) (\(version); OS \(os))") as CFMutableString
                            let transform = NSString(string: "Any-Latin; Latin-ASCII; [:^ASCII:] Remove") as CFString
                            if CFStringTransform(mutableUserAgent, nil, transform, 0) == 1 {
                                return mutableUserAgent as NSString
                            }
                        }
                        return "Alamofire"
                    }()

                    return ["Accept-Encoding": acceptEncoding,
                            "Accept-Language": acceptLanguage,
                            "User-Agent": userAgent]
                }()

                return configuration
            }()

            static let instance = Manager(configuration: configuration)
        }

        return Singleton.instance
    }

    private let delegate: SessionDelegate

    private let queue = dispatch_queue_create(nil, DISPATCH_QUEUE_SERIAL)

    /// The underlying session.
    public let session: NSURLSession

    /// Whether to start requests immediately after being constructed. `true` by default.
    public var startRequestsImmediately: Bool = true

    /**
        :param: configuration The configuration used to construct the managed session.
    */
    required public init(configuration: NSURLSessionConfiguration? = nil) {
        self.delegate = SessionDelegate()
        self.session = NSURLSession(configuration: configuration, delegate: delegate, delegateQueue: nil)
    }

    deinit {
        self.session.invalidateAndCancel()
    }

    // MARK: -

    /**
        Creates a request for the specified URL request.

        If `startRequestsImmediately` is `true`, the request will have `resume()` called before being returned.

        :param: URLRequest The URL request

        :returns: The created request.
    */
    public func request(URLRequest: URLRequestConvertible) -> Request {
        var dataTask: NSURLSessionDataTask?
        dispatch_sync(queue) {
            dataTask = self.session.dataTaskWithRequest(URLRequest.URLRequest)
        }

        let request = Request(session: session, task: dataTask!)
        delegate[request.delegate.task] = request.delegate

        if startRequestsImmediately {
            request.resume()
        }

        return request
    }

    class SessionDelegate: NSObject, NSURLSessionDelegate, NSURLSessionTaskDelegate, NSURLSessionDataDelegate, NSURLSessionDownloadDelegate {
        private var subdelegates: [Int: Request.TaskDelegate]
        private subscript(task: NSURLSessionTask) -> Request.TaskDelegate? {
            get {
                return subdelegates[task.taskIdentifier]
            }

            set {
                subdelegates[task.taskIdentifier] = newValue
            }
        }

        var sessionDidBecomeInvalidWithError: ((NSURLSession!, NSError!) -> Void)?
        var sessionDidFinishEventsForBackgroundURLSession: ((NSURLSession!) -> Void)?
        var sessionDidReceiveChallenge: ((NSURLSession!, NSURLAuthenticationChallenge) -> (NSURLSessionAuthChallengeDisposition, NSURLCredential!))?

        var taskWillPerformHTTPRedirection: ((NSURLSession!, NSURLSessionTask!, NSHTTPURLResponse!, NSURLRequest!) -> (NSURLRequest!))?
        var taskDidReceiveChallenge: ((NSURLSession!, NSURLSessionTask!, NSURLAuthenticationChallenge) -> (NSURLSessionAuthChallengeDisposition, NSURLCredential?))?
        var taskDidSendBodyData: ((NSURLSession!, NSURLSessionTask!, Int64, Int64, Int64) -> Void)?
        var taskNeedNewBodyStream: ((NSURLSession!, NSURLSessionTask!) -> (NSInputStream!))?

        var dataTaskDidReceiveResponse: ((NSURLSession!, NSURLSessionDataTask!, NSURLResponse!) -> (NSURLSessionResponseDisposition))?
        var dataTaskDidBecomeDownloadTask: ((NSURLSession!, NSURLSessionDataTask!) -> Void)?
        var dataTaskDidReceiveData: ((NSURLSession!, NSURLSessionDataTask!, NSData!) -> Void)?
        var dataTaskWillCacheResponse: ((NSURLSession!, NSURLSessionDataTask!, NSCachedURLResponse!) -> (NSCachedURLResponse))?

        var downloadTaskDidFinishDownloadingToURL: ((NSURLSession!, NSURLSessionDownloadTask!, NSURL) -> (NSURL))?
        var downloadTaskDidWriteData: ((NSURLSession!, NSURLSessionDownloadTask!, Int64, Int64, Int64) -> Void)?
        var downloadTaskDidResumeAtOffset: ((NSURLSession!, NSURLSessionDownloadTask!, Int64, Int64) -> Void)?

        required override init() {
            self.subdelegates = Dictionary()
            super.init()
        }

        // MARK: NSURLSessionDelegate

        func URLSession(session: NSURLSession!, didBecomeInvalidWithError error: NSError!) {
            sessionDidBecomeInvalidWithError?(session, error)
        }

        func URLSession(session: NSURLSession!, didReceiveChallenge challenge: NSURLAuthenticationChallenge!, completionHandler: ((NSURLSessionAuthChallengeDisposition, NSURLCredential!) -> Void)!) {
            if sessionDidReceiveChallenge != nil {
                completionHandler(sessionDidReceiveChallenge!(session, challenge))
            } else {
                completionHandler(.PerformDefaultHandling, nil)
            }
        }

        func URLSessionDidFinishEventsForBackgroundURLSession(session: NSURLSession!) {
            sessionDidFinishEventsForBackgroundURLSession?(session)
        }

        // MARK: NSURLSessionTaskDelegate

        func URLSession(session: NSURLSession!, task: NSURLSessionTask!, willPerformHTTPRedirection response: NSHTTPURLResponse!, newRequest request: NSURLRequest!, completionHandler: ((NSURLRequest!) -> Void)!) {
            var redirectRequest = request
            if taskWillPerformHTTPRedirection != nil {
                redirectRequest = taskWillPerformHTTPRedirection!(session, task, response, request)
            }

            completionHandler(redirectRequest)
        }

        func URLSession(session: NSURLSession!, task: NSURLSessionTask!, didReceiveChallenge challenge: NSURLAuthenticationChallenge!, completionHandler: ((NSURLSessionAuthChallengeDisposition, NSURLCredential!) -> Void)!) {
            if let delegate = self[task] {
                delegate.URLSession(session, task: task, didReceiveChallenge: challenge, completionHandler: completionHandler)
            } else {
                URLSession(session, didReceiveChallenge: challenge, completionHandler: completionHandler)
            }
        }

        func URLSession(session: NSURLSession!, task: NSURLSessionTask!, needNewBodyStream completionHandler: ((NSInputStream!) -> Void)!) {
            if let delegate = self[task] {
                delegate.URLSession(session, task: task, needNewBodyStream: completionHandler)
            }
        }

        func URLSession(session: NSURLSession!, task: NSURLSessionTask!, didSendBodyData bytesSent: Int64, totalBytesSent: Int64, totalBytesExpectedToSend: Int64) {
            if let delegate = self[task] as? Request.UploadTaskDelegate {
                delegate.URLSession(session, task: task, didSendBodyData: bytesSent, totalBytesSent: totalBytesSent, totalBytesExpectedToSend: totalBytesExpectedToSend)
            }
        }

        func URLSession(session: NSURLSession!, task: NSURLSessionTask!, didCompleteWithError error: NSError!) {
            if let delegate = self[task] {
                delegate.URLSession(session, task: task, didCompleteWithError: error)

                self[task] = nil
            }
        }

        // MARK: NSURLSessionDataDelegate

        func URLSession(session: NSURLSession!, dataTask: NSURLSessionDataTask!, didReceiveResponse response: NSURLResponse!, completionHandler: ((NSURLSessionResponseDisposition) -> Void)!) {
            var disposition: NSURLSessionResponseDisposition = .Allow

            if dataTaskDidReceiveResponse != nil {
                disposition = dataTaskDidReceiveResponse!(session, dataTask, response)
            }

            completionHandler(disposition)
        }

        func URLSession(session: NSURLSession!, dataTask: NSURLSessionDataTask!, didBecomeDownloadTask downloadTask: NSURLSessionDownloadTask!) {
            let downloadDelegate = Request.DownloadTaskDelegate(task: downloadTask)
            self[downloadTask] = downloadDelegate
        }

        func URLSession(session: NSURLSession!, dataTask: NSURLSessionDataTask!, didReceiveData data: NSData!) {
            if let delegate = self[dataTask] as? Request.DataTaskDelegate {
                delegate.URLSession(session, dataTask: dataTask, didReceiveData: data)
            }

            dataTaskDidReceiveData?(session, dataTask, data)
        }

        func URLSession(session: NSURLSession!, dataTask: NSURLSessionDataTask!, willCacheResponse proposedResponse: NSCachedURLResponse!, completionHandler: ((NSCachedURLResponse!) -> Void)!) {
            var cachedResponse = proposedResponse

            if dataTaskWillCacheResponse != nil {
                cachedResponse = dataTaskWillCacheResponse!(session, dataTask, proposedResponse)
            }

            completionHandler(cachedResponse)
        }

        // MARK: NSURLSessionDownloadDelegate

        func URLSession(session: NSURLSession, downloadTask: NSURLSessionDownloadTask, didFinishDownloadingToURL location: NSURL) {
            if let delegate = self[downloadTask] as? Request.DownloadTaskDelegate {
                delegate.URLSession(session, downloadTask: downloadTask, didFinishDownloadingToURL: location)
            }

            downloadTaskDidFinishDownloadingToURL?(session, downloadTask, location)
        }

        func URLSession(session: NSURLSession, downloadTask: NSURLSessionDownloadTask, didWriteData bytesWritten: Int64, totalBytesWritten: Int64, totalBytesExpectedToWrite: Int64) {
            if let delegate = self[downloadTask] as? Request.DownloadTaskDelegate {
                delegate.URLSession(session, downloadTask: downloadTask, didWriteData: bytesWritten, totalBytesWritten: totalBytesWritten, totalBytesExpectedToWrite: totalBytesExpectedToWrite)
            }

            downloadTaskDidWriteData?(session, downloadTask, bytesWritten, totalBytesWritten, totalBytesExpectedToWrite)
        }

        func URLSession(session: NSURLSession, downloadTask: NSURLSessionDownloadTask, didResumeAtOffset fileOffset: Int64, expectedTotalBytes: Int64) {
            if let delegate = self[downloadTask] as? Request.DownloadTaskDelegate {
                delegate.URLSession(session, downloadTask: downloadTask, didResumeAtOffset: fileOffset, expectedTotalBytes: expectedTotalBytes)
            }

            downloadTaskDidResumeAtOffset?(session, downloadTask, fileOffset, expectedTotalBytes)
        }

        // MARK: NSObject

        override func respondsToSelector(selector: Selector) -> Bool {
            switch selector {
            case "URLSession:didBecomeInvalidWithError:":
                return (sessionDidBecomeInvalidWithError != nil)
            case "URLSession:didReceiveChallenge:completionHandler:":
                return (sessionDidReceiveChallenge != nil)
            case "URLSessionDidFinishEventsForBackgroundURLSession:":
                return (sessionDidFinishEventsForBackgroundURLSession != nil)
            case "URLSession:task:willPerformHTTPRedirection:newRequest:completionHandler:":
                return (taskWillPerformHTTPRedirection != nil)
            case "URLSession:dataTask:didReceiveResponse:completionHandler:":
                return (dataTaskDidReceiveResponse != nil)
            case "URLSession:dataTask:willCacheResponse:completionHandler:":
                return (dataTaskWillCacheResponse != nil)
            default:
                return self.dynamicType.instancesRespondToSelector(selector)
            }
        }
    }
}

// MARK: -

/**
    Responsible for sending a request and receiving the response and associated data from the server, as well as managing its underlying `NSURLSessionTask`.
*/
public class Request {
    private let delegate: TaskDelegate

    /// The underlying task.
    public var task: NSURLSessionTask { return delegate.task }

    /// The session belonging to the underlying task.
    public let session: NSURLSession

    /// The request sent or to be sent to the server.
    public var request: NSURLRequest { return task.originalRequest }

    /// The response received from the server, if any.
    public var response: NSHTTPURLResponse? { return task.response as? NSHTTPURLResponse }

    /// The progress of the request lifecycle.
    public var progress: NSProgress? { return delegate.progress }

    private init(session: NSURLSession, task: NSURLSessionTask) {
        self.session = session

        switch task {
        case is NSURLSessionUploadTask:
            self.delegate = UploadTaskDelegate(task: task)
        case is NSURLSessionDataTask:
            self.delegate = DataTaskDelegate(task: task)
        case is NSURLSessionDownloadTask:
            self.delegate = DownloadTaskDelegate(task: task)
        default:
            self.delegate = TaskDelegate(task: task)
        }
    }

    // MARK: Authentication

    /**
        Associates an HTTP Basic credential with the request.

        :param: user The user.
        :param: password The password.

        :returns: The request.
    */
    public func authenticate(#user: String, password: String) -> Self {
        let credential = NSURLCredential(user: user, password: password, persistence: .ForSession)

        return authenticate(usingCredential: credential)
    }

    /**
        Associates a specified credential with the request.

        :param: credential The credential.

        :returns: The request.
    */
    public func authenticate(usingCredential credential: NSURLCredential) -> Self {
        delegate.credential = credential

        return self
    }

    // MARK: Progress

    /**
        Sets a closure to be called periodically during the lifecycle of the request as data is written to or read from the server.

        - For uploads, the progress closure returns the bytes written, total bytes written, and total bytes expected to write.
        - For downloads, the progress closure returns the bytes read, total bytes read, and total bytes expected to write.

        :param: closure The code to be executed periodically during the lifecycle of the request.

        :returns: The request.
    */
    public func progress(closure: ((Int64, Int64, Int64) -> Void)? = nil) -> Self {
        if let uploadDelegate = delegate as? UploadTaskDelegate {
            uploadDelegate.uploadProgress = closure
        } else if let dataDelegate = delegate as? DataTaskDelegate {
            dataDelegate.dataProgress = closure
        } else if let downloadDelegate = delegate as? DownloadTaskDelegate {
            downloadDelegate.downloadProgress = closure
        }

        return self
    }

    // MARK: Response

    /**
        A closure used by response handlers that takes a request, response, and data and returns a serialized object and any error that occured in the process.
    */
    public typealias Serializer = (NSURLRequest, NSHTTPURLResponse?, NSData?) -> (AnyObject?, NSError?)

    /**
        Creates a response serializer that returns the associated data as-is.

        :returns: A data response serializer.
    */
    public class func responseDataSerializer() -> Serializer {
        return { (request, response, data) in
            return (data, nil)
        }
    }

    /**
        Adds a handler to be called once the request has finished.

        :param: completionHandler The code to be executed once the request has finished.

        :returns: The request.
    */
    public func response(completionHandler: (NSURLRequest, NSHTTPURLResponse?, AnyObject?, NSError?) -> Void) -> Self {
        return response(Request.responseDataSerializer(), completionHandler: completionHandler)
    }

    /**
        Adds a handler to be called once the request has finished.

        :param: priority The dispatch priority / quality of service used to process the response handler. `DISPATCH_QUEUE_PRIORITY_DEFAULT` by default.
        :param: queue The queue on which the completion handler is dispatched.
        :param: serializer The closure responsible for serializing the request, response, and data.
        :param: completionHandler The code to be executed once the request has finished.

        :returns: The request.
    */
    public func response(priority: Int = DISPATCH_QUEUE_PRIORITY_DEFAULT, queue: dispatch_queue_t? = nil, serializer: Serializer, completionHandler: (NSURLRequest, NSHTTPURLResponse?, AnyObject?, NSError?) -> Void) -> Self {
        let delegate = self.delegate
        dispatch_async(delegate.queue) { [weak delegate] in
            let (responseObject: AnyObject?, serializationError: NSError?) = serializer(self.request, self.response, delegate?.data)

            dispatch_async(queue ?? dispatch_get_main_queue()) {
                completionHandler(self.request, self.response, responseObject, delegate?.error ?? serializationError)
            }
        }

        return self
    }

    /**
        Suspends the request.
    */
    public func suspend() {
        task.suspend()
    }

    /**
        Resumes the request.
    */
    public func resume() {
        task.resume()
    }

    /**
        Cancels the request.
    */
    public func cancel() {
        if let downloadDelegate = delegate as? DownloadTaskDelegate {
            downloadDelegate.downloadTask.cancelByProducingResumeData { (data) in
                downloadDelegate.resumeData = data
            }
        } else {
            task.cancel()
        }
    }

    class TaskDelegate: NSObject, NSURLSessionTaskDelegate {
        let task: NSURLSessionTask
        let queue: dispatch_queue_t
        let progress: NSProgress

        var data: NSData? { return nil }
        private(set) var error: NSError?

        var credential: NSURLCredential?

        var taskWillPerformHTTPRedirection: ((NSURLSession!, NSURLSessionTask!, NSHTTPURLResponse!, NSURLRequest!) -> (NSURLRequest!))?
        var taskDidReceiveChallenge: ((NSURLSession!, NSURLSessionTask!, NSURLAuthenticationChallenge) -> (NSURLSessionAuthChallengeDisposition, NSURLCredential?))?
        var taskDidSendBodyData: ((NSURLSession!, NSURLSessionTask!, Int64, Int64, Int64) -> Void)?
        var taskNeedNewBodyStream: ((NSURLSession!, NSURLSessionTask!) -> (NSInputStream!))?

        init(task: NSURLSessionTask) {
            self.task = task
            self.progress = NSProgress(totalUnitCount: 0)
            self.queue = {
                let label: String = "com.alamofire.task-\(task.taskIdentifier)"
                let queue = dispatch_queue_create((label as NSString).UTF8String, DISPATCH_QUEUE_SERIAL)

                dispatch_suspend(queue)

                return queue
            }()
        }

        // MARK: NSURLSessionTaskDelegate

        func URLSession(session: NSURLSession!, task: NSURLSessionTask!, willPerformHTTPRedirection response: NSHTTPURLResponse!, newRequest request: NSURLRequest!, completionHandler: ((NSURLRequest!) -> Void)!) {
            var redirectRequest = request
            if taskWillPerformHTTPRedirection != nil {
                redirectRequest = taskWillPerformHTTPRedirection!(session, task, response, request)
            }

            completionHandler(redirectRequest)
        }

        func URLSession(session: NSURLSession!, task: NSURLSessionTask!, didReceiveChallenge challenge: NSURLAuthenticationChallenge!, completionHandler: ((NSURLSessionAuthChallengeDisposition, NSURLCredential!) -> Void)!) {
            var disposition: NSURLSessionAuthChallengeDisposition = .PerformDefaultHandling
            var credential: NSURLCredential?

            if taskDidReceiveChallenge != nil {
                (disposition, credential) = taskDidReceiveChallenge!(session, task, challenge)
            } else {
                if challenge.previousFailureCount > 0 {
                    disposition = .CancelAuthenticationChallenge
                } else {
                    // TODO: Incorporate Trust Evaluation & TLS Chain Validation

                    switch challenge.protectionSpace.authenticationMethod! {
                    case NSURLAuthenticationMethodServerTrust:
                        credential = NSURLCredential(forTrust: challenge.protectionSpace.serverTrust)
                    default:
                        credential = self.credential ?? session.configuration.URLCredentialStorage?.defaultCredentialForProtectionSpace(challenge.protectionSpace)
                    }

                    if credential != nil {
                        disposition = .UseCredential
                    }
                }
            }

            completionHandler(disposition, credential)
        }

        func URLSession(session: NSURLSession!, task: NSURLSessionTask!, needNewBodyStream completionHandler: ((NSInputStream!) -> Void)!) {
            var bodyStream: NSInputStream?
            if taskNeedNewBodyStream != nil {
                bodyStream = taskNeedNewBodyStream!(session, task)
            }

            completionHandler(bodyStream)
        }

        func URLSession(session: NSURLSession!, task: NSURLSessionTask!, didCompleteWithError error: NSError!) {
            if error != nil {
                self.error = error
            }

            dispatch_resume(queue)
        }
    }

    class DataTaskDelegate: TaskDelegate, NSURLSessionDataDelegate {
        var dataTask: NSURLSessionDataTask! { return task as NSURLSessionDataTask }

        private var mutableData: NSMutableData
        override var data: NSData? {
            return mutableData
        }

        private var expectedContentLength: Int64?

        var dataTaskDidReceiveResponse: ((NSURLSession!, NSURLSessionDataTask!, NSURLResponse!) -> (NSURLSessionResponseDisposition))?
        var dataTaskDidBecomeDownloadTask: ((NSURLSession!, NSURLSessionDataTask!) -> Void)?
        var dataTaskDidReceiveData: ((NSURLSession!, NSURLSessionDataTask!, NSData!) -> Void)?
        var dataTaskWillCacheResponse: ((NSURLSession!, NSURLSessionDataTask!, NSCachedURLResponse!) -> (NSCachedURLResponse))?
        var dataProgress: ((bytesReceived: Int64, totalBytesReceived: Int64, totalBytesExpectedToReceive: Int64) -> Void)?

        override init(task: NSURLSessionTask) {
            self.mutableData = NSMutableData()
            super.init(task: task)
        }

        // MARK: NSURLSessionDataDelegate

        func URLSession(session: NSURLSession!, dataTask: NSURLSessionDataTask!, didReceiveResponse response: NSURLResponse!, completionHandler: ((NSURLSessionResponseDisposition) -> Void)!) {
            var disposition: NSURLSessionResponseDisposition = .Allow

            expectedContentLength = response.expectedContentLength

            if dataTaskDidReceiveResponse != nil {
                disposition = dataTaskDidReceiveResponse!(session, dataTask, response)
            }

            completionHandler(disposition)
        }

        func URLSession(session: NSURLSession!, dataTask: NSURLSessionDataTask!, didBecomeDownloadTask downloadTask: NSURLSessionDownloadTask!) {
            dataTaskDidBecomeDownloadTask?(session, dataTask)
        }

        func URLSession(session: NSURLSession!, dataTask: NSURLSessionDataTask!, didReceiveData data: NSData!) {
            dataTaskDidReceiveData?(session, dataTask, data)

            mutableData.appendData(data)

            if let expectedContentLength = dataTask?.response?.expectedContentLength {
                dataProgress?(bytesReceived: Int64(data.length), totalBytesReceived: Int64(mutableData.length), totalBytesExpectedToReceive: expectedContentLength)
            }
        }

        func URLSession(session: NSURLSession!, dataTask: NSURLSessionDataTask!, willCacheResponse proposedResponse: NSCachedURLResponse!, completionHandler: ((NSCachedURLResponse!) -> Void)!) {
            var cachedResponse = proposedResponse

            if dataTaskWillCacheResponse != nil {
                cachedResponse = dataTaskWillCacheResponse!(session, dataTask, proposedResponse)
            }

            completionHandler(cachedResponse)
        }
    }
}

// MARK: - Validation

extension Request {

    /**
        A closure used to validate a request that takes a URL request and URL response, and returns whether the request was valid.
    */
    public typealias Validation = (NSURLRequest, NSHTTPURLResponse) -> (Bool)

    /**
        Validates the request, using the specified closure.

        If validation fails, subsequent calls to response handlers will have an associated error.

        :param: validation A closure to validate the request.

        :returns: The request.
    */
    public func validate(validation: Validation) -> Self {
        dispatch_async(delegate.queue) {
            if self.response != nil && self.delegate.error == nil {
                if !validation(self.request, self.response!) {
                    self.delegate.error = NSError(domain: AlamofireErrorDomain, code: -1, userInfo: nil)
                }
            }
        }

        return self
    }

    // MARK: Status Code

    private class func response(response: NSHTTPURLResponse, hasAcceptableStatusCode statusCodes: [Int]) -> Bool {
        return contains(statusCodes, response.statusCode)
    }

    /**
        Validates that the response has a status code in the specified range.

        If validation fails, subsequent calls to response handlers will have an associated error.

        :param: range The range of acceptable status codes.

        :returns: The request.
    */
    public func validate(statusCode range: Range<Int>) -> Self {
        return validate { (_, response) in
            return Request.response(response, hasAcceptableStatusCode: range.map({$0}))
        }
    }

    /**
        Validates that the response has a status code in the specified array.

        If validation fails, subsequent calls to response handlers will have an associated error.

        :param: array The acceptable status codes.

        :returns: The request.
    */
    public func validate(statusCode array: [Int]) -> Self {
        return validate { (_, response) in
            return Request.response(response, hasAcceptableStatusCode: array)
        }
    }

    // MARK: Content-Type

    private struct MIMEType {
        let type: String
        let subtype: String

        init(_ string: String) {
            let components = string.stringByTrimmingCharactersInSet(NSCharacterSet.whitespaceAndNewlineCharacterSet()).substringToIndex(string.rangeOfString(";")?.endIndex ?? string.endIndex).componentsSeparatedByString("/")

            self.type = components.first!
            self.subtype = components.last!
        }

        func matches(MIME: MIMEType) -> Bool {
            switch (type, subtype) {
            case ("*", "*"), ("*", MIME.subtype), (MIME.type, "*"), (MIME.type, MIME.subtype):
                return true
            default:
                return false
            }
        }
    }

    private class func response(response: NSHTTPURLResponse, hasAcceptableContentType contentTypes: [String]) -> Bool {
        if response.MIMEType != nil {
            let responseMIMEType = MIMEType(response.MIMEType!)
            for acceptableMIMEType in contentTypes.map({MIMEType($0)}) {
                if acceptableMIMEType.matches(responseMIMEType) {
                    return true
                }
            }
        }

        return false
    }

    /**
        Validates that the response has a content type in the specified array.

        If validation fails, subsequent calls to response handlers will have an associated error.

        :param: contentType The acceptable content types, which may specify wildcard types and/or subtypes.

        :returns: The request.
    */
    public func validate(contentType array: [String]) -> Self {
        return validate {(_, response) in
            return Request.response(response, hasAcceptableContentType: array)
        }
    }

    // MARK: Automatic

    /**
        Validates that the response has a status code in the default acceptable range of 200...299, and that the content type matches any specified in the Accept HTTP header field.

        If validation fails, subsequent calls to response handlers will have an associated error.

        :returns: The request.
    */
    public func validate() -> Self {
        let acceptableStatusCodes: Range<Int> = 200..<300
        let acceptableContentTypes: [String] = {
            if let accept = self.request.valueForHTTPHeaderField("Accept") {
                return accept.componentsSeparatedByString(",")
            }

            return ["*/*"]
        }()
        
        return validate(statusCode: acceptableStatusCodes).validate(contentType: acceptableContentTypes)
    }
}

// MARK: - Upload

extension Manager {
    private enum Uploadable {
        case Data(NSURLRequest, NSData)
        case File(NSURLRequest, NSURL)
        case Stream(NSURLRequest, NSInputStream)
    }

    private func upload(uploadable: Uploadable) -> Request {
        var uploadTask: NSURLSessionUploadTask!
        var stream: NSInputStream?

        switch uploadable {
        case .Data(let request, let data):
            uploadTask = session.uploadTaskWithRequest(request, fromData: data)
        case .File(let request, let fileURL):
            uploadTask = session.uploadTaskWithRequest(request, fromFile: fileURL)
        case .Stream(let request, var stream):
            uploadTask = session.uploadTaskWithStreamedRequest(request)
        }

        let request = Request(session: session, task: uploadTask)
        if stream != nil {
            request.delegate.taskNeedNewBodyStream = { _, _ in
                return stream
            }
        }
        delegate[request.delegate.task] = request.delegate

        if startRequestsImmediately {
            request.resume()
        }

        return request
    }

    // MARK: File

    /**
        Creates a request for uploading a file to the specified URL request.

        If `startRequestsImmediately` is `true`, the request will have `resume()` called before being returned.

        :param: URLRequest The URL request
        :param: file The file to upload

        :returns: The created upload request.
    */
    public func upload(URLRequest: URLRequestConvertible, file: NSURL) -> Request {
        return upload(.File(URLRequest.URLRequest, file))
    }

    // MARK: Data

    /**
        Creates a request for uploading data to the specified URL request.

        If `startRequestsImmediately` is `true`, the request will have `resume()` called before being returned.

        :param: URLRequest The URL request
        :param: data The data to upload

        :returns: The created upload request.
    */
    public func upload(URLRequest: URLRequestConvertible, data: NSData) -> Request {
        return upload(.Data(URLRequest.URLRequest, data))
    }

    // MARK: Stream

    /**
        Creates a request for uploading a stream to the specified URL request.

        If `startRequestsImmediately` is `true`, the request will have `resume()` called before being returned.

        :param: URLRequest The URL request
        :param: stream The stream to upload

        :returns: The created upload request.
    */
    public func upload(URLRequest: URLRequestConvertible, stream: NSInputStream) -> Request {
        return upload(.Stream(URLRequest.URLRequest, stream))
    }
}

extension Request {
    class UploadTaskDelegate: DataTaskDelegate {
        var uploadTask: NSURLSessionUploadTask! { return task as NSURLSessionUploadTask }
        var uploadProgress: ((Int64, Int64, Int64) -> Void)!

        // MARK: NSURLSessionTaskDelegate

        func URLSession(session: NSURLSession!, task: NSURLSessionTask!, didSendBodyData bytesSent: Int64, totalBytesSent: Int64, totalBytesExpectedToSend: Int64) {
            if uploadProgress != nil {
                uploadProgress(bytesSent, totalBytesSent, totalBytesExpectedToSend)
            }

            progress.totalUnitCount = totalBytesExpectedToSend
            progress.completedUnitCount = totalBytesSent
        }
    }
}

// MARK: - Download

extension Manager {
    private enum Downloadable {
        case Request(NSURLRequest)
        case ResumeData(NSData)
    }

    private func download(downloadable: Downloadable, destination: (NSURL, NSHTTPURLResponse) -> (NSURL)) -> Request {
        var downloadTask: NSURLSessionDownloadTask!

        switch downloadable {
        case .Request(let request):
            downloadTask = session.downloadTaskWithRequest(request)
        case .ResumeData(let resumeData):
            downloadTask = session.downloadTaskWithResumeData(resumeData)
        }

        let request = Request(session: session, task: downloadTask)
        if let downloadDelegate = request.delegate as? Request.DownloadTaskDelegate {
            downloadDelegate.downloadTaskDidFinishDownloadingToURL = { (session, downloadTask, URL) in
                return destination(URL, downloadTask.response as NSHTTPURLResponse)
            }
        }
        delegate[request.delegate.task] = request.delegate

        if startRequestsImmediately {
            request.resume()
        }

        return request
    }

    // MARK: Request

    /**
        Creates a request for downloading from the specified URL request.

        If `startRequestsImmediately` is `true`, the request will have `resume()` called before being returned.

        :param: URLRequest The URL request
        :param: destination The closure used to determine the destination of the downloaded file.

        :returns: The created download request.
    */
    public func download(URLRequest: URLRequestConvertible, destination: (NSURL, NSHTTPURLResponse) -> (NSURL)) -> Request {
        return download(.Request(URLRequest.URLRequest), destination: destination)
    }

    // MARK: Resume Data

    /**
        Creates a request for downloading from the resume data produced from a previous request cancellation.

        If `startRequestsImmediately` is `true`, the request will have `resume()` called before being returned.

        :param: resumeData The resume data. This is an opaque data blob produced by `NSURLSessionDownloadTask` when a task is cancelled. See `NSURLSession -downloadTaskWithResumeData:` for additional information.
        :param: destination The closure used to determine the destination of the downloaded file.

        :returns: The created download request.
    */
    public func download(resumeData: NSData, destination: Request.DownloadFileDestination) -> Request {
        return download(.ResumeData(resumeData), destination: destination)
    }
}

extension Request {
    /**
        A closure executed once a request has successfully completed in order to determine where to move the temporary file written to during the download process. The closure takes two arguments: the temporary file URL and the URL response, and returns a single argument: the file URL where the temporary file should be moved.
    */
    public typealias DownloadFileDestination = (NSURL, NSHTTPURLResponse) -> (NSURL)

    /**
        Creates a download file destination closure which uses the default file manager to move the temporary file to a file URL in the first available directory with the specified search path directory and search path domain mask.
    
        :param: directory The search path directory. `.DocumentDirectory` by default.
        :param: domain The search path domain mask. `.UserDomainMask` by default.

        :returns: A download file destination closure.
    */
    public class func suggestedDownloadDestination(directory: NSSearchPathDirectory = .DocumentDirectory, domain: NSSearchPathDomainMask = .UserDomainMask) -> DownloadFileDestination {

        return { (temporaryURL, response) -> (NSURL) in
            if let directoryURL = NSFileManager.defaultManager().URLsForDirectory(.DocumentDirectory, inDomains: .UserDomainMask)[0] as? NSURL {
                return directoryURL.URLByAppendingPathComponent(response.suggestedFilename!)
            }

            return temporaryURL
        }
    }

    class DownloadTaskDelegate: TaskDelegate, NSURLSessionDownloadDelegate {
        var downloadTask: NSURLSessionDownloadTask! { return task as NSURLSessionDownloadTask }
        var downloadProgress: ((Int64, Int64, Int64) -> Void)?

        var resumeData: NSData?
        override var data: NSData? { return resumeData }

        var downloadTaskDidFinishDownloadingToURL: ((NSURLSession!, NSURLSessionDownloadTask!, NSURL) -> (NSURL))?
        var downloadTaskDidWriteData: ((NSURLSession!, NSURLSessionDownloadTask!, Int64, Int64, Int64) -> Void)?
        var downloadTaskDidResumeAtOffset: ((NSURLSession!, NSURLSessionDownloadTask!, Int64, Int64) -> Void)?

        // MARK: NSURLSessionDownloadDelegate

        func URLSession(session: NSURLSession, downloadTask: NSURLSessionDownloadTask, didFinishDownloadingToURL location: NSURL) {
            if downloadTaskDidFinishDownloadingToURL != nil {
                let destination = downloadTaskDidFinishDownloadingToURL!(session, downloadTask, location)
                var fileManagerError: NSError?

                NSFileManager.defaultManager().moveItemAtURL(location, toURL: destination, error: &fileManagerError)
                if fileManagerError != nil {
                    error = fileManagerError
                }
            }
        }

        func URLSession(session: NSURLSession!, downloadTask: NSURLSessionDownloadTask!, didWriteData bytesWritten: Int64, totalBytesWritten: Int64, totalBytesExpectedToWrite: Int64) {
            downloadTaskDidWriteData?(session, downloadTask, bytesWritten, totalBytesWritten, totalBytesExpectedToWrite)

            downloadProgress?(bytesWritten, totalBytesWritten, totalBytesExpectedToWrite)

            progress.totalUnitCount = totalBytesExpectedToWrite
            progress.completedUnitCount = totalBytesWritten
        }

        func URLSession(session: NSURLSession!, downloadTask: NSURLSessionDownloadTask!, didResumeAtOffset fileOffset: Int64, expectedTotalBytes: Int64) {
            downloadTaskDidResumeAtOffset?(session, downloadTask, fileOffset, expectedTotalBytes)

            progress.totalUnitCount = expectedTotalBytes
            progress.completedUnitCount = fileOffset
        }
    }
}

// MARK: - Printable

extension Request: Printable {
    /// The textual representation used when written to an `OutputStreamType`, which includes the HTTP method and URL, as well as the response status code if a response has been received.
    public var description: String {
        var components: [String] = []
        if request.HTTPMethod != nil {
            components.append(request.HTTPMethod!)
        }

        components.append(request.URL.absoluteString!)

        if response != nil {
            components.append("(\(response!.statusCode))")
        }

        return join(" ", components)
    }
}

extension Request: DebugPrintable {
    func cURLRepresentation() -> String {
        var components: [String] = ["$ curl -i"]

        let URL = request.URL

        if request.HTTPMethod != nil && request.HTTPMethod != "GET" {
            components.append("-X \(request.HTTPMethod!)")
        }

<<<<<<< HEAD
        if let credentialStorage = session.configuration.URLCredentialStorage {
            let protectionSpace = NSURLProtectionSpace(host: URL.host!, port: URL.port ?? 0, `protocol`: URL.scheme, realm: URL.host, authenticationMethod: NSURLAuthenticationMethodHTTPBasic)
=======
        if let credentialStorage = self.session.configuration.URLCredentialStorage {
            let protectionSpace = NSURLProtectionSpace(host: URL.host!, port: URL.port?.integerValue ?? 0, `protocol`: URL.scheme!, realm: URL.host!, authenticationMethod: NSURLAuthenticationMethodHTTPBasic)
>>>>>>> 29d8b97b
            if let credentials = credentialStorage.credentialsForProtectionSpace(protectionSpace)?.values.array {
                for credential: NSURLCredential in (credentials as [NSURLCredential]) {
                    components.append("-u \(credential.user):\(credential.password)")
                }
            } else {
                if let credential = delegate.credential {
                    components.append("-u \(credential.user):\(credential.password)")
                }
            }
        }

        if let cookieStorage = session.configuration.HTTPCookieStorage {
            if let cookies = cookieStorage.cookiesForURL(URL) as? [NSHTTPCookie] {
                if !cookies.isEmpty {
                    let string = cookies.reduce(""){ $0 + "\($1.name)=\($1.value);" }
                    components.append("-b \"\(string.substringToIndex(string.endIndex.predecessor()))\"")
                }
            }
        }

        for (field, value) in request.allHTTPHeaderFields! {
            switch field {
            case "Cookie":
                continue
            default:
                components.append("-H \"\(field): \(value)\"")
            }
        }

        for (field, value) in session.configuration.HTTPAdditionalHeaders! {
            switch field {
            case "Cookie":
                continue
            default:
                components.append("-H \"\(field): \(value)\"")
            }
        }
        
        if let HTTPBody = request.HTTPBody {
            components.append("-d \"\(NSString(data: HTTPBody, encoding: NSUTF8StringEncoding))\"")
        }

        components.append("\"\(URL.absoluteString!)\"")

        return join(" \\\n\t", components)
    }

    /// The textual representation used when written to an `OutputStreamType`, in the form of a cURL command.
    public var debugDescription: String {
        return cURLRepresentation()
    }
}

// MARK: - Response Serializers

// MARK: String

extension Request {
    /**
        Creates a response serializer that returns a string initialized from the response data with the specified string encoding.

        :param: encoding The string encoding. `NSUTF8StringEncoding` by default.

        :returns: A string response serializer.
    */
    public class func stringResponseSerializer(encoding: NSStringEncoding = NSUTF8StringEncoding) -> Serializer {
        return { (_, _, data) in
            let string = NSString(data: data!, encoding: encoding)

            return (string, nil)
        }
    }

    /**
        Adds a handler to be called once the request has finished.

    :param: completionHandler A closure to be executed once the request has finished. The closure takes 4 arguments: the URL request, the URL response, if one was received, the string, if one could be created from the URL response and data, and any error produced while creating the string.

        :returns: The request.
    */
    public func responseString(completionHandler: (NSURLRequest, NSHTTPURLResponse?, String?, NSError?) -> Void) -> Self {
        return responseString(completionHandler: completionHandler)
    }

    /**
        Adds a handler to be called once the request has finished.

        :param: encoding The string encoding. `NSUTF8StringEncoding` by default.
        :param: completionHandler A closure to be executed once the request has finished. The closure takes 4 arguments: the URL request, the URL response, if one was received, the string, if one could be created from the URL response and data, and any error produced while creating the string.

        :returns: The request.
    */
    public func responseString(encoding: NSStringEncoding = NSUTF8StringEncoding, completionHandler: (NSURLRequest, NSHTTPURLResponse?, String?, NSError?) -> Void) -> Self  {
        return response(serializer: Request.stringResponseSerializer(encoding: encoding), completionHandler: { request, response, string, error in
            completionHandler(request, response, string as? String, error)
        })
    }
}

// MARK: JSON

extension Request {
    /**
        Creates a response serializer that returns a JSON object constructed from the response data using `NSJSONSerialization` with the specified reading options.

        :param: options The JSON serialization reading options. `.AllowFragments` by default.

        :returns: A JSON object response serializer.
    */
    public class func JSONResponseSerializer(options: NSJSONReadingOptions = .AllowFragments) -> Serializer {
        return { (request, response, data) in
            if data == nil {
                return (nil, nil)
            }

            var serializationError: NSError?
            let JSON: AnyObject? = NSJSONSerialization.JSONObjectWithData(data!, options: options, error: &serializationError)

            return (JSON, serializationError)
        }
    }

    /**
        Adds a handler to be called once the request has finished.

        :param: completionHandler A closure to be executed once the request has finished. The closure takes 4 arguments: the URL request, the URL response, if one was received, the JSON object, if one could be created from the URL response and data, and any error produced while creating the JSON object.

        :returns: The request.
    */
    public func responseJSON(completionHandler: (NSURLRequest, NSHTTPURLResponse?, AnyObject?, NSError?) -> Void) -> Self {
        return responseJSON(completionHandler: completionHandler)
    }

    /**
        Adds a handler to be called once the request has finished.

        :param: options The JSON serialization reading options. `.AllowFragments` by default.
        :param: completionHandler A closure to be executed once the request has finished. The closure takes 4 arguments: the URL request, the URL response, if one was received, the JSON object, if one could be created from the URL response and data, and any error produced while creating the JSON object.

        :returns: The request.
    */
    public func responseJSON(options: NSJSONReadingOptions = .AllowFragments, completionHandler: (NSURLRequest, NSHTTPURLResponse?, AnyObject?, NSError?) -> Void) -> Self {
        return response(serializer: Request.JSONResponseSerializer(options: options), completionHandler: { (request, response, JSON, error) in
            completionHandler(request, response, JSON, error)
        })
    }
}

// MARK: Property List

extension Request {
    /**
        Creates a response serializer that returns an object constructed from the response data using `NSPropertyListSerialization` with the specified reading options.

        :param: options The property list reading options. `0` by default.

        :returns: A property list object response serializer.
    */
    public class func propertyListResponseSerializer(options: NSPropertyListReadOptions = 0) -> Serializer {
        return { (request, response, data) in
            if data == nil {
                return (nil, nil)
            }

            var propertyListSerializationError: NSError?
            let plist: AnyObject? = NSPropertyListSerialization.propertyListWithData(data!, options: options, format: nil, error: &propertyListSerializationError)

            return (plist, propertyListSerializationError)
        }
    }

    /**
        Adds a handler to be called once the request has finished.

        :param: completionHandler A closure to be executed once the request has finished. The closure takes 4 arguments: the URL request, the URL response, if one was received, the property list, if one could be created from the URL response and data, and any error produced while creating the property list.

        :returns: The request.
    */
    public func responsePropertyList(completionHandler: (NSURLRequest, NSHTTPURLResponse?, AnyObject?, NSError?) -> Void) -> Self {
        return responsePropertyList(completionHandler: completionHandler)
    }

    /**
        Adds a handler to be called once the request has finished.

        :param: options The property list reading options. `0` by default.
        :param: completionHandler A closure to be executed once the request has finished. The closure takes 4 arguments: the URL request, the URL response, if one was received, the property list, if one could be created from the URL response and data, and any error produced while creating the property list.

        :returns: The request.
    */
    public func responsePropertyList(options: NSPropertyListReadOptions = 0, completionHandler: (NSURLRequest, NSHTTPURLResponse?, AnyObject?, NSError?) -> Void) -> Self {
        return response(serializer: Request.propertyListResponseSerializer(options: options), completionHandler: { (request, response, plist, error) in
            completionHandler(request, response, plist, error)
        })
    }
}

// MARK: - Convenience -

private func URLRequest(method: Method, URL: URLStringConvertible) -> NSURLRequest {
    let mutableURLRequest = NSMutableURLRequest(URL: NSURL(string: URL.URLString)!)
    mutableURLRequest.HTTPMethod = method.rawValue

    return mutableURLRequest
}

// MARK: - Request

/**
    Creates a request using the shared manager instance for the specified method, URL string, parameters, and parameter encoding.

    :param: method The HTTP method.
    :param: URLString The URL string.
    :param: parameters The parameters. `nil` by default.
    :param: encoding The parameter encoding. `.URL` by default.

    :returns: The created request.
*/
public func request(method: Method, URLString: URLStringConvertible, parameters: [String: AnyObject]? = nil, encoding: ParameterEncoding = .URL) -> Request {
    return request(encoding.encode(URLRequest(method, URLString), parameters: parameters).0)
}

/**
    Creates a request using the shared manager instance for the specified URL request.

    If `startRequestsImmediately` is `true`, the request will have `resume()` called before being returned.

    :param: URLRequest The URL request

    :returns: The created request.
*/
public func request(URLRequest: URLRequestConvertible) -> Request {
    return Manager.sharedInstance.request(URLRequest.URLRequest)
}

// MARK: - Upload

// MARK: File

/**
    Creates an upload request using the shared manager instance for the specified method, URL string, and file.

    :param: method The HTTP method.
    :param: URLString The URL string.
    :param: file The file to upload.

    :returns: The created upload request.
*/
public func upload(method: Method, URLString: URLStringConvertible, file: NSURL) -> Request {
    return Manager.sharedInstance.upload(URLRequest(method, URLString), file: file)
}

/**
    Creates an upload request using the shared manager instance for the specified URL request and file.

    :param: URLRequest The URL request.
    :param: file The file to upload.

    :returns: The created upload request.
*/
public func upload(URLRequest: URLRequestConvertible, file: NSURL) -> Request {
    return Manager.sharedInstance.upload(URLRequest, file: file)
}

// MARK: Data

/**
    Creates an upload request using the shared manager instance for the specified method, URL string, and data.

    :param: method The HTTP method.
    :param: URLString The URL string.
    :param: data The data to upload.

    :returns: The created upload request.
*/
public func upload(method: Method, URLString: URLStringConvertible, data: NSData) -> Request {
    return Manager.sharedInstance.upload(URLRequest(method, URLString), data: data)
}

/**
    Creates an upload request using the shared manager instance for the specified URL request and data.

    :param: URLRequest The URL request.
    :param: data The data to upload.

    :returns: The created upload request.
*/
public func upload(URLRequest: URLRequestConvertible, data: NSData) -> Request {
    return Manager.sharedInstance.upload(URLRequest, data: data)
}

// MARK: Stream

/**
    Creates an upload request using the shared manager instance for the specified method, URL string, and stream.

    :param: method The HTTP method.
    :param: URLString The URL string.
    :param: stream The stream to upload.

    :returns: The created upload request.
*/
public func upload(method: Method, URLString: URLStringConvertible, stream: NSInputStream) -> Request {
    return Manager.sharedInstance.upload(URLRequest(method, URLString), stream: stream)
}

/**
    Creates an upload request using the shared manager instance for the specified URL request and stream.

    :param: URLRequest The URL request.
    :param: stream The stream to upload.

    :returns: The created upload request.
*/
public func upload(URLRequest: URLRequestConvertible, stream: NSInputStream) -> Request {
    return Manager.sharedInstance.upload(URLRequest, stream: stream)
}

// MARK: - Download

// MARK: URL Request

/**
    Creates a download request using the shared manager instance for the specified method and URL string.

    :param: method The HTTP method.
    :param: URLString The URL string.
    :param: destination The closure used to determine the destination of the downloaded file.

    :returns: The created download request.
*/
public func download(method: Method, URLString: URLStringConvertible, destination: Request.DownloadFileDestination) -> Request {
    return Manager.sharedInstance.download(URLRequest(method, URLString), destination: destination)
}

/**
    Creates a download request using the shared manager instance for the specified URL request.

    :param: URLRequest The URL request.
    :param: destination The closure used to determine the destination of the downloaded file.

    :returns: The created download request.
*/
public func download(URLRequest: URLRequestConvertible, destination: Request.DownloadFileDestination) -> Request {
    return Manager.sharedInstance.download(URLRequest, destination: destination)
}

// MARK: Resume Data

/**
    Creates a request using the shared manager instance for downloading from the resume data produced from a previous request cancellation.

    :param: resumeData The resume data. This is an opaque data blob produced by `NSURLSessionDownloadTask` when a task is cancelled. See `NSURLSession -downloadTaskWithResumeData:` for additional information.
    :param: destination The closure used to determine the destination of the downloaded file.

    :returns: The created download request.
*/
public func download(resumeData data: NSData, destination: Request.DownloadFileDestination) -> Request {
    return Manager.sharedInstance.download(data, destination: destination)
}<|MERGE_RESOLUTION|>--- conflicted
+++ resolved
@@ -1219,13 +1219,8 @@
             components.append("-X \(request.HTTPMethod!)")
         }
 
-<<<<<<< HEAD
-        if let credentialStorage = session.configuration.URLCredentialStorage {
-            let protectionSpace = NSURLProtectionSpace(host: URL.host!, port: URL.port ?? 0, `protocol`: URL.scheme, realm: URL.host, authenticationMethod: NSURLAuthenticationMethodHTTPBasic)
-=======
         if let credentialStorage = self.session.configuration.URLCredentialStorage {
             let protectionSpace = NSURLProtectionSpace(host: URL.host!, port: URL.port?.integerValue ?? 0, `protocol`: URL.scheme!, realm: URL.host!, authenticationMethod: NSURLAuthenticationMethodHTTPBasic)
->>>>>>> 29d8b97b
             if let credentials = credentialStorage.credentialsForProtectionSpace(protectionSpace)?.values.array {
                 for credential: NSURLCredential in (credentials as [NSURLCredential]) {
                     components.append("-u \(credential.user):\(credential.password)")
