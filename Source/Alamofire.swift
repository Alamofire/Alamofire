// Alamofire.swift
//
// Copyright (c) 2014–2015 Alamofire (http://alamofire.org)
//
// Permission is hereby granted, free of charge, to any person obtaining a copy
// of this software and associated documentation files (the "Software"), to deal
// in the Software without restriction, including without limitation the rights
// to use, copy, modify, merge, publish, distribute, sublicense, and/or sell
// copies of the Software, and to permit persons to whom the Software is
// furnished to do so, subject to the following conditions:
//
// The above copyright notice and this permission notice shall be included in
// all copies or substantial portions of the Software.
//
// THE SOFTWARE IS PROVIDED "AS IS", WITHOUT WARRANTY OF ANY KIND, EXPRESS OR
// IMPLIED, INCLUDING BUT NOT LIMITED TO THE WARRANTIES OF MERCHANTABILITY,
// FITNESS FOR A PARTICULAR PURPOSE AND NONINFRINGEMENT. IN NO EVENT SHALL THE
// AUTHORS OR COPYRIGHT HOLDERS BE LIABLE FOR ANY CLAIM, DAMAGES OR OTHER
// LIABILITY, WHETHER IN AN ACTION OF CONTRACT, TORT OR OTHERWISE, ARISING FROM,
// OUT OF OR IN CONNECTION WITH THE SOFTWARE OR THE USE OR OTHER DEALINGS IN
// THE SOFTWARE.

import Foundation

/// Alamofire errors
public let AlamofireErrorDomain = "com.alamofire.error"

/**
    HTTP method definitions.

    See http://tools.ietf.org/html/rfc7231#section-4.3
*/
public enum Method: String {
    case OPTIONS = "OPTIONS"
    case GET = "GET"
    case HEAD = "HEAD"
    case POST = "POST"
    case PUT = "PUT"
    case PATCH = "PATCH"
    case DELETE = "DELETE"
    case TRACE = "TRACE"
    case CONNECT = "CONNECT"
}

/**
    Used to specify the way in which a set of parameters are applied to a URL request.
*/
public enum ParameterEncoding {
    /**
        A query string to be set as or appended to any existing URL query for `GET`, `HEAD`, and `DELETE` requests, or set as the body for requests with any other HTTP method. The `Content-Type` HTTP header field of an encoded request with HTTP body is set to `application/x-www-form-urlencoded`. Since there is no published specification for how to encode collection types, the convention of appending `[]` to the key for array values (`foo[]=1&foo[]=2`), and appending the key surrounded by square brackets for nested dictionary values (`foo[bar]=baz`).
    */
    case URL

    /**
        Uses `NSJSONSerialization` to create a JSON representation of the parameters object, which is set as the body of the request. The `Content-Type` HTTP header field of an encoded request is set to `application/json`.
    */
    case JSON

    /**
        Uses `NSPropertyListSerialization` to create a plist representation of the parameters object, according to the associated format and write options values, which is set as the body of the request. The `Content-Type` HTTP header field of an encoded request is set to `application/x-plist`.
    */
    case PropertyList(NSPropertyListFormat, NSPropertyListWriteOptions)

    /**
        Uses the associated closure value to construct a new request given an existing request and parameters.
    */
    case Custom((URLRequestConvertible, [String: AnyObject]?) -> (NSURLRequest, NSError?))

    /**
        Creates a URL request by encoding parameters and applying them onto an existing request.
    
        :param: URLRequest The request to have parameters applied
        :param: parameters The parameters to apply

        :returns: A tuple containing the constructed request and the error that occurred during parameter encoding, if any.
    */
    public func encode(URLRequest: URLRequestConvertible, parameters: [String: AnyObject]?) -> (NSURLRequest, NSError?) {
        if parameters == nil {
            return (URLRequest.URLRequest, nil)
        }

        var mutableURLRequest: NSMutableURLRequest! = URLRequest.URLRequest.mutableCopy() as! NSMutableURLRequest
        var error: NSError? = nil

        switch self {
        case .URL:
            func query(parameters: [String: AnyObject]) -> String {
                var components: [(String, String)] = []
                for key in sorted(Array(parameters.keys), <) {
                    let value: AnyObject! = parameters[key]
                    components += self.queryComponents(key, value)
                }

                return join("&", components.map{"\($0)=\($1)"} as [String])
            }

            func encodesParametersInURL(method: Method) -> Bool {
                switch method {
                case .GET, .HEAD, .DELETE:
                    return true
                default:
                    return false
                }
            }

            let method = Method(rawValue: mutableURLRequest.HTTPMethod)
            if method != nil && encodesParametersInURL(method!) {
                if let URLComponents = NSURLComponents(URL: mutableURLRequest.URL!, resolvingAgainstBaseURL: false) {
                    URLComponents.percentEncodedQuery = (URLComponents.percentEncodedQuery != nil ? URLComponents.percentEncodedQuery! + "&" : "") + query(parameters!)
                    mutableURLRequest.URL = URLComponents.URL
                }
            } else {
                if mutableURLRequest.valueForHTTPHeaderField("Content-Type") == nil {
                    mutableURLRequest.setValue("application/x-www-form-urlencoded", forHTTPHeaderField: "Content-Type")
                }

                mutableURLRequest.HTTPBody = query(parameters!).dataUsingEncoding(NSUTF8StringEncoding, allowLossyConversion: false)
            }
        case .JSON:
            let options = NSJSONWritingOptions.allZeros
            if let data = NSJSONSerialization.dataWithJSONObject(parameters!, options: options, error: &error) {
                mutableURLRequest.setValue("application/json", forHTTPHeaderField: "Content-Type")
                mutableURLRequest.HTTPBody = data
            }
        case .PropertyList(let (format, options)):
            if let data = NSPropertyListSerialization.dataWithPropertyList(parameters!, format: format, options: options, error: &error) {
                mutableURLRequest.setValue("application/x-plist", forHTTPHeaderField: "Content-Type")
                mutableURLRequest.HTTPBody = data
            }
        case .Custom(let closure):
            return closure(mutableURLRequest, parameters)
        }

        return (mutableURLRequest, error)
    }

    func queryComponents(key: String, _ value: AnyObject) -> [(String, String)] {
        var components: [(String, String)] = []
        if let dictionary = value as? [String: AnyObject] {
            for (nestedKey, value) in dictionary {
                components += queryComponents("\(key)[\(nestedKey)]", value)
            }
        } else if let array = value as? [AnyObject] {
            for value in array {
                components += queryComponents("\(key)[]", value)
            }
        } else {
            components.extend([(escape(key), escape("\(value)"))])
        }

        return components
    }

    func escape(string: String) -> String {
<<<<<<< HEAD
        let legalURLCharactersToBeEscaped: CFStringRef = ":/?&=;+!@#$()',*"
        return CFURLCreateStringByAddingPercentEscapes(nil, string, nil, legalURLCharactersToBeEscaped, CFStringBuiltInEncodings.UTF8.rawValue) as! String
=======
        let legalURLCharactersToBeEscaped: CFStringRef = ":&=;+!@#$()',*"
        return CFURLCreateStringByAddingPercentEscapes(nil, string, nil, legalURLCharactersToBeEscaped, CFStringBuiltInEncodings.UTF8.rawValue)
>>>>>>> 9018ad60
    }
}

// MARK: - URLStringConvertible

/**
    Types adopting the `URLStringConvertible` protocol can be used to construct URL strings, which are then used to construct URL requests.
*/
public protocol URLStringConvertible {
    /// The URL string.
    var URLString: String { get }
}

extension String: URLStringConvertible {
    public var URLString: String {
        return self
    }
}

extension NSURL: URLStringConvertible {
    public var URLString: String {
        return absoluteString!
    }
}

extension NSURLComponents: URLStringConvertible {
    public var URLString: String {
        return URL!.URLString
    }
}

extension NSURLRequest: URLStringConvertible {
    public var URLString: String {
        return URL!.URLString
    }
}

// MARK: - URLRequestConvertible

/**
    Types adopting the `URLRequestConvertible` protocol can be used to construct URL requests.
*/
public protocol URLRequestConvertible {
    /// The URL request.
    var URLRequest: NSURLRequest { get }
}

extension NSURLRequest: URLRequestConvertible {
    public var URLRequest: NSURLRequest {
        return self
    }
}

// MARK: -

/**
    Responsible for creating and managing `Request` objects, as well as their underlying `NSURLSession`.

    When finished with a manager, be sure to call either `session.finishTasksAndInvalidate()` or `session.invalidateAndCancel()` before deinitialization.
*/
public class Manager {

    /**
        A shared instance of `Manager`, used by top-level Alamofire request methods, and suitable for use directly for any ad hoc requests.
    */
    public static let sharedInstance: Manager = {
        let configuration: NSURLSessionConfiguration = NSURLSessionConfiguration.defaultSessionConfiguration()
        configuration.HTTPAdditionalHeaders = Manager.defaultHTTPHeaders

        return Manager(configuration: configuration)
    }()

    /**
        Creates default values for the "Accept-Encoding", "Accept-Language" and "User-Agent" headers.

        :returns: The default header values.
    */
    public static let defaultHTTPHeaders: [String: String] = {
        // Accept-Encoding HTTP Header; see http://tools.ietf.org/html/rfc7230#section-4.2.3
        let acceptEncoding: String = "gzip;q=1.0,compress;q=0.5"

        // Accept-Language HTTP Header; see http://tools.ietf.org/html/rfc7231#section-5.3.5
        let acceptLanguage: String = {
            var components: [String] = []
            for (index, languageCode) in enumerate(NSLocale.preferredLanguages() as! [String]) {
                let q = 1.0 - (Double(index) * 0.1)
                components.append("\(languageCode);q=\(q)")
                if q <= 0.5 {
                    break
                }
            }

            return join(",", components)
        }()

        // User-Agent Header; see http://tools.ietf.org/html/rfc7231#section-5.5.3
        let userAgent: String = {
            if let info = NSBundle.mainBundle().infoDictionary {
                let executable: AnyObject = info[kCFBundleExecutableKey] ?? "Unknown"
                let bundle: AnyObject = info[kCFBundleIdentifierKey] ?? "Unknown"
                let version: AnyObject = info[kCFBundleVersionKey] ?? "Unknown"
                let os: AnyObject = NSProcessInfo.processInfo().operatingSystemVersionString ?? "Unknown"

                var mutableUserAgent = NSMutableString(string: "\(executable)/\(bundle) (\(version); OS \(os))") as CFMutableString
                let transform = NSString(string: "Any-Latin; Latin-ASCII; [:^ASCII:] Remove") as CFString
                if CFStringTransform(mutableUserAgent, nil, transform, 0) == 1 {
                    return mutableUserAgent as NSString as! String
                }
            }

            return "Alamofire"
        }()

        return ["Accept-Encoding": acceptEncoding,
                "Accept-Language": acceptLanguage,
                "User-Agent": userAgent]
    }()

    private let delegate: SessionDelegate

    private let queue = dispatch_queue_create(nil, DISPATCH_QUEUE_SERIAL)

    /// The underlying session.
    public let session: NSURLSession

    /// Whether to start requests immediately after being constructed. `true` by default.
    public var startRequestsImmediately: Bool = true

    /**
        :param: configuration The configuration used to construct the managed session.
    */
    required public init(configuration: NSURLSessionConfiguration? = nil) {
        self.delegate = SessionDelegate()
        self.session = NSURLSession(configuration: configuration, delegate: delegate, delegateQueue: nil)
    }

    // MARK: -

    /**
        Creates a request for the specified method, URL string, parameters, and parameter encoding.

        :param: method The HTTP method.
        :param: URLString The URL string.
        :param: parameters The parameters. `nil` by default.
        :param: encoding The parameter encoding. `.URL` by default.

        :returns: The created request.
    */
    public func request(method: Method, _ URLString: URLStringConvertible, parameters: [String: AnyObject]? = nil, encoding: ParameterEncoding = .URL) -> Request {
        return request(encoding.encode(URLRequest(method, URLString), parameters: parameters).0)
    }


    /**
        Creates a request for the specified URL request.

        If `startRequestsImmediately` is `true`, the request will have `resume()` called before being returned.

        :param: URLRequest The URL request

        :returns: The created request.
    */
    public func request(URLRequest: URLRequestConvertible) -> Request {
        var dataTask: NSURLSessionDataTask?
        dispatch_sync(queue) {
            dataTask = self.session.dataTaskWithRequest(URLRequest.URLRequest)
        }

        let request = Request(session: session, task: dataTask!)
        delegate[request.delegate.task] = request.delegate

        if startRequestsImmediately {
            request.resume()
        }

        return request
    }

    class SessionDelegate: NSObject, NSURLSessionDelegate, NSURLSessionTaskDelegate, NSURLSessionDataDelegate, NSURLSessionDownloadDelegate {
        private var subdelegates: [Int: Request.TaskDelegate]
        private let subdelegateQueue = dispatch_queue_create(nil, DISPATCH_QUEUE_CONCURRENT)
        private subscript(task: NSURLSessionTask) -> Request.TaskDelegate? {
            get {
                var subdelegate: Request.TaskDelegate?
                dispatch_sync(subdelegateQueue) {
                    subdelegate = self.subdelegates[task.taskIdentifier]
                }

                return subdelegate
            }
            
            set {
                dispatch_barrier_async(subdelegateQueue) {
                    self.subdelegates[task.taskIdentifier] = newValue
                }
            }
        }

        var sessionDidBecomeInvalidWithError: ((NSURLSession!, NSError!) -> Void)?
        var sessionDidFinishEventsForBackgroundURLSession: ((NSURLSession!) -> Void)?
        var sessionDidReceiveChallenge: ((NSURLSession!, NSURLAuthenticationChallenge) -> (NSURLSessionAuthChallengeDisposition, NSURLCredential!))?

        var taskWillPerformHTTPRedirection: ((NSURLSession!, NSURLSessionTask!, NSHTTPURLResponse!, NSURLRequest!) -> (NSURLRequest!))?
        var taskDidReceiveChallenge: ((NSURLSession!, NSURLSessionTask!, NSURLAuthenticationChallenge) -> (NSURLSessionAuthChallengeDisposition, NSURLCredential?))?
        var taskDidSendBodyData: ((NSURLSession!, NSURLSessionTask!, Int64, Int64, Int64) -> Void)?
        var taskNeedNewBodyStream: ((NSURLSession!, NSURLSessionTask!) -> (NSInputStream!))?

        var dataTaskDidReceiveResponse: ((NSURLSession!, NSURLSessionDataTask!, NSURLResponse!) -> (NSURLSessionResponseDisposition))?
        var dataTaskDidBecomeDownloadTask: ((NSURLSession!, NSURLSessionDataTask!) -> Void)?
        var dataTaskDidReceiveData: ((NSURLSession!, NSURLSessionDataTask!, NSData!) -> Void)?
        var dataTaskWillCacheResponse: ((NSURLSession!, NSURLSessionDataTask!, NSCachedURLResponse!) -> (NSCachedURLResponse))?

        var downloadTaskDidFinishDownloadingToURL: ((NSURLSession!, NSURLSessionDownloadTask!, NSURL) -> (NSURL))?
        var downloadTaskDidWriteData: ((NSURLSession!, NSURLSessionDownloadTask!, Int64, Int64, Int64) -> Void)?
        var downloadTaskDidResumeAtOffset: ((NSURLSession!, NSURLSessionDownloadTask!, Int64, Int64) -> Void)?

        required override init() {
            self.subdelegates = Dictionary()
            super.init()
        }

        // MARK: NSURLSessionDelegate

        func URLSession(session: NSURLSession, didBecomeInvalidWithError error: NSError?) {
            sessionDidBecomeInvalidWithError?(session, error)
        }

        func URLSession(session: NSURLSession, didReceiveChallenge challenge: NSURLAuthenticationChallenge, completionHandler: ((NSURLSessionAuthChallengeDisposition, NSURLCredential!) -> Void)) {
            if sessionDidReceiveChallenge != nil {
                completionHandler(sessionDidReceiveChallenge!(session, challenge))
            } else {
                completionHandler(.PerformDefaultHandling, nil)
            }
        }

        func URLSessionDidFinishEventsForBackgroundURLSession(session: NSURLSession) {
            sessionDidFinishEventsForBackgroundURLSession?(session)
        }

        // MARK: NSURLSessionTaskDelegate

        func URLSession(session: NSURLSession, task: NSURLSessionTask, willPerformHTTPRedirection response: NSHTTPURLResponse, newRequest request: NSURLRequest, completionHandler: ((NSURLRequest!) -> Void)) {
            var redirectRequest = request
            if taskWillPerformHTTPRedirection != nil {
                redirectRequest = taskWillPerformHTTPRedirection!(session, task, response, request)
            }

            completionHandler(redirectRequest)
        }

        func URLSession(session: NSURLSession, task: NSURLSessionTask, didReceiveChallenge challenge: NSURLAuthenticationChallenge, completionHandler: ((NSURLSessionAuthChallengeDisposition, NSURLCredential!) -> Void)) {
            if let delegate = self[task] {
                delegate.URLSession(session, task: task, didReceiveChallenge: challenge, completionHandler: completionHandler)
            } else {
                URLSession(session, didReceiveChallenge: challenge, completionHandler: completionHandler)
            }
        }

        func URLSession(session: NSURLSession, task: NSURLSessionTask, needNewBodyStream completionHandler: ((NSInputStream!) -> Void)) {
            if let delegate = self[task] {
                delegate.URLSession(session, task: task, needNewBodyStream: completionHandler)
            }
        }

        func URLSession(session: NSURLSession, task: NSURLSessionTask, didSendBodyData bytesSent: Int64, totalBytesSent: Int64, totalBytesExpectedToSend: Int64) {
            if let delegate = self[task] as? Request.UploadTaskDelegate {
                delegate.URLSession(session, task: task, didSendBodyData: bytesSent, totalBytesSent: totalBytesSent, totalBytesExpectedToSend: totalBytesExpectedToSend)
            }
        }

        func URLSession(session: NSURLSession, task: NSURLSessionTask, didCompleteWithError error: NSError?) {
            if let delegate = self[task] {
                delegate.URLSession(session, task: task, didCompleteWithError: error)

                self[task] = nil
            }
        }

        // MARK: NSURLSessionDataDelegate

        func URLSession(session: NSURLSession, dataTask: NSURLSessionDataTask, didReceiveResponse response: NSURLResponse, completionHandler: ((NSURLSessionResponseDisposition) -> Void)) {
            var disposition: NSURLSessionResponseDisposition = .Allow

            if dataTaskDidReceiveResponse != nil {
                disposition = dataTaskDidReceiveResponse!(session, dataTask, response)
            }

            completionHandler(disposition)
        }

        func URLSession(session: NSURLSession, dataTask: NSURLSessionDataTask, didBecomeDownloadTask downloadTask: NSURLSessionDownloadTask) {
            let downloadDelegate = Request.DownloadTaskDelegate(task: downloadTask)
            self[downloadTask] = downloadDelegate
        }

        func URLSession(session: NSURLSession, dataTask: NSURLSessionDataTask, didReceiveData data: NSData) {
            if let delegate = self[dataTask] as? Request.DataTaskDelegate {
                delegate.URLSession(session, dataTask: dataTask, didReceiveData: data)
            }

            dataTaskDidReceiveData?(session, dataTask, data)
        }

        func URLSession(session: NSURLSession, dataTask: NSURLSessionDataTask, willCacheResponse proposedResponse: NSCachedURLResponse, completionHandler: ((NSCachedURLResponse!) -> Void)) {
            var cachedResponse = proposedResponse

            if dataTaskWillCacheResponse != nil {
                cachedResponse = dataTaskWillCacheResponse!(session, dataTask, proposedResponse)
            }

            completionHandler(cachedResponse)
        }

        // MARK: NSURLSessionDownloadDelegate

        func URLSession(session: NSURLSession, downloadTask: NSURLSessionDownloadTask, didFinishDownloadingToURL location: NSURL) {
            if let delegate = self[downloadTask] as? Request.DownloadTaskDelegate {
                delegate.URLSession(session, downloadTask: downloadTask, didFinishDownloadingToURL: location)
            }

            downloadTaskDidFinishDownloadingToURL?(session, downloadTask, location)
        }

        func URLSession(session: NSURLSession, downloadTask: NSURLSessionDownloadTask, didWriteData bytesWritten: Int64, totalBytesWritten: Int64, totalBytesExpectedToWrite: Int64) {
            if let delegate = self[downloadTask] as? Request.DownloadTaskDelegate {
                delegate.URLSession(session, downloadTask: downloadTask, didWriteData: bytesWritten, totalBytesWritten: totalBytesWritten, totalBytesExpectedToWrite: totalBytesExpectedToWrite)
            }

            downloadTaskDidWriteData?(session, downloadTask, bytesWritten, totalBytesWritten, totalBytesExpectedToWrite)
        }

        func URLSession(session: NSURLSession, downloadTask: NSURLSessionDownloadTask, didResumeAtOffset fileOffset: Int64, expectedTotalBytes: Int64) {
            if let delegate = self[downloadTask] as? Request.DownloadTaskDelegate {
                delegate.URLSession(session, downloadTask: downloadTask, didResumeAtOffset: fileOffset, expectedTotalBytes: expectedTotalBytes)
            }

            downloadTaskDidResumeAtOffset?(session, downloadTask, fileOffset, expectedTotalBytes)
        }

        // MARK: NSObject

        override func respondsToSelector(selector: Selector) -> Bool {
            switch selector {
            case "URLSession:didBecomeInvalidWithError:":
                return (sessionDidBecomeInvalidWithError != nil)
            case "URLSession:didReceiveChallenge:completionHandler:":
                return (sessionDidReceiveChallenge != nil)
            case "URLSessionDidFinishEventsForBackgroundURLSession:":
                return (sessionDidFinishEventsForBackgroundURLSession != nil)
            case "URLSession:task:willPerformHTTPRedirection:newRequest:completionHandler:":
                return (taskWillPerformHTTPRedirection != nil)
            case "URLSession:dataTask:didReceiveResponse:completionHandler:":
                return (dataTaskDidReceiveResponse != nil)
            case "URLSession:dataTask:willCacheResponse:completionHandler:":
                return (dataTaskWillCacheResponse != nil)
            default:
                return self.dynamicType.instancesRespondToSelector(selector)
            }
        }
    }
}

// MARK: -

/**
    Responsible for sending a request and receiving the response and associated data from the server, as well as managing its underlying `NSURLSessionTask`.
*/
public class Request {
    private let delegate: TaskDelegate

    /// The underlying task.
    public var task: NSURLSessionTask { return delegate.task }

    /// The session belonging to the underlying task.
    public let session: NSURLSession

    /// The request sent or to be sent to the server.
    public var request: NSURLRequest { return task.originalRequest }

    /// The response received from the server, if any.
    public var response: NSHTTPURLResponse? { return task.response as? NSHTTPURLResponse }

    /// The progress of the request lifecycle.
    public var progress: NSProgress? { return delegate.progress }

    private init(session: NSURLSession, task: NSURLSessionTask) {
        self.session = session

        switch task {
        case is NSURLSessionUploadTask:
            self.delegate = UploadTaskDelegate(task: task)
        case is NSURLSessionDataTask:
            self.delegate = DataTaskDelegate(task: task)
        case is NSURLSessionDownloadTask:
            self.delegate = DownloadTaskDelegate(task: task)
        default:
            self.delegate = TaskDelegate(task: task)
        }
    }

    // MARK: Authentication

    /**
        Associates an HTTP Basic credential with the request.

        :param: user The user.
        :param: password The password.

        :returns: The request.
    */
    public func authenticate(#user: String, password: String) -> Self {
        let credential = NSURLCredential(user: user, password: password, persistence: .ForSession)

        return authenticate(usingCredential: credential)
    }

    /**
        Associates a specified credential with the request.

        :param: credential The credential.

        :returns: The request.
    */
    public func authenticate(usingCredential credential: NSURLCredential) -> Self {
        delegate.credential = credential

        return self
    }

    // MARK: Progress

    /**
        Sets a closure to be called periodically during the lifecycle of the request as data is written to or read from the server.

        - For uploads, the progress closure returns the bytes written, total bytes written, and total bytes expected to write.
        - For downloads, the progress closure returns the bytes read, total bytes read, and total bytes expected to write.

        :param: closure The code to be executed periodically during the lifecycle of the request.

        :returns: The request.
    */
    public func progress(closure: ((Int64, Int64, Int64) -> Void)? = nil) -> Self {
        if let uploadDelegate = delegate as? UploadTaskDelegate {
            uploadDelegate.uploadProgress = closure
        } else if let dataDelegate = delegate as? DataTaskDelegate {
            dataDelegate.dataProgress = closure
        } else if let downloadDelegate = delegate as? DownloadTaskDelegate {
            downloadDelegate.downloadProgress = closure
        }

        return self
    }

    // MARK: Response

    /**
        A closure used by response handlers that takes a request, response, and data and returns a serialized object and any error that occured in the process.
    */
    public typealias Serializer = (NSURLRequest, NSHTTPURLResponse?, NSData?) -> (AnyObject?, NSError?)

    /**
        Creates a response serializer that returns the associated data as-is.

        :returns: A data response serializer.
    */
    public class func responseDataSerializer() -> Serializer {
        return { (request, response, data) in
            return (data, nil)
        }
    }

    /**
        Adds a handler to be called once the request has finished.

        :param: completionHandler The code to be executed once the request has finished.

        :returns: The request.
    */
    public func response(completionHandler: (NSURLRequest, NSHTTPURLResponse?, AnyObject?, NSError?) -> Void) -> Self {
        return response(serializer: Request.responseDataSerializer(), completionHandler: completionHandler)
    }

    /**
        Adds a handler to be called once the request has finished.

        :param: queue The queue on which the completion handler is dispatched.
        :param: serializer The closure responsible for serializing the request, response, and data.
        :param: completionHandler The code to be executed once the request has finished.

        :returns: The request.
    */
    public func response(queue: dispatch_queue_t? = nil, serializer: Serializer, completionHandler: (NSURLRequest, NSHTTPURLResponse?, AnyObject?, NSError?) -> Void) -> Self {
        dispatch_async(delegate.queue) {
            let (responseObject: AnyObject?, serializationError: NSError?) = serializer(self.request, self.response, self.delegate.data)

            dispatch_async(queue ?? dispatch_get_main_queue()) {
                completionHandler(self.request, self.response, responseObject, self.delegate.error ?? serializationError)
            }
        }

        return self
    }

    /**
        Suspends the request.
    */
    public func suspend() {
        task.suspend()
    }

    /**
        Resumes the request.
    */
    public func resume() {
        task.resume()
    }

    /**
        Cancels the request.
    */
    public func cancel() {
        if let downloadDelegate = delegate as? DownloadTaskDelegate {
            downloadDelegate.downloadTask.cancelByProducingResumeData { (data) in
                downloadDelegate.resumeData = data
            }
        } else {
            task.cancel()
        }
    }

    class TaskDelegate: NSObject, NSURLSessionTaskDelegate {
        let task: NSURLSessionTask
        let queue: dispatch_queue_t
        let progress: NSProgress

        var data: NSData? { return nil }
        private(set) var error: NSError?

        var credential: NSURLCredential?

        var taskWillPerformHTTPRedirection: ((NSURLSession!, NSURLSessionTask!, NSHTTPURLResponse!, NSURLRequest!) -> (NSURLRequest!))?
        var taskDidReceiveChallenge: ((NSURLSession!, NSURLSessionTask!, NSURLAuthenticationChallenge) -> (NSURLSessionAuthChallengeDisposition, NSURLCredential?))?
        var taskDidSendBodyData: ((NSURLSession!, NSURLSessionTask!, Int64, Int64, Int64) -> Void)?
        var taskNeedNewBodyStream: ((NSURLSession!, NSURLSessionTask!) -> (NSInputStream!))?

        init(task: NSURLSessionTask) {
            self.task = task
            self.progress = NSProgress(totalUnitCount: 0)
            self.queue = {
                let label: String = "com.alamofire.task-\(task.taskIdentifier)"
                let queue = dispatch_queue_create((label as NSString).UTF8String, DISPATCH_QUEUE_SERIAL)

                dispatch_suspend(queue)

                return queue
            }()
        }

        // MARK: NSURLSessionTaskDelegate

        func URLSession(session: NSURLSession, task: NSURLSessionTask, willPerformHTTPRedirection response: NSHTTPURLResponse, newRequest request: NSURLRequest, completionHandler: ((NSURLRequest!) -> Void)) {
            var redirectRequest = request
            if taskWillPerformHTTPRedirection != nil {
                redirectRequest = taskWillPerformHTTPRedirection!(session, task, response, request)
            }

            completionHandler(redirectRequest)
        }

        func URLSession(session: NSURLSession, task: NSURLSessionTask, didReceiveChallenge challenge: NSURLAuthenticationChallenge, completionHandler: ((NSURLSessionAuthChallengeDisposition, NSURLCredential!) -> Void)) {
            var disposition: NSURLSessionAuthChallengeDisposition = .PerformDefaultHandling
            var credential: NSURLCredential?

            if taskDidReceiveChallenge != nil {
                (disposition, credential) = taskDidReceiveChallenge!(session, task, challenge)
            } else {
                if challenge.previousFailureCount > 0 {
                    disposition = .CancelAuthenticationChallenge
                } else {
                    // TODO: Incorporate Trust Evaluation & TLS Chain Validation

                    switch challenge.protectionSpace.authenticationMethod! {
                    case NSURLAuthenticationMethodServerTrust:
                        credential = NSURLCredential(forTrust: challenge.protectionSpace.serverTrust)
                    default:
                        credential = self.credential ?? session.configuration.URLCredentialStorage?.defaultCredentialForProtectionSpace(challenge.protectionSpace)
                    }

                    if credential != nil {
                        disposition = .UseCredential
                    }
                }
            }

            completionHandler(disposition, credential)
        }

        func URLSession(session: NSURLSession, task: NSURLSessionTask, needNewBodyStream completionHandler: ((NSInputStream!) -> Void)) {
            var bodyStream: NSInputStream?
            if taskNeedNewBodyStream != nil {
                bodyStream = taskNeedNewBodyStream!(session, task)
            }

            completionHandler(bodyStream)
        }

        func URLSession(session: NSURLSession, task: NSURLSessionTask, didCompleteWithError error: NSError?) {
            if error != nil {
                self.error = error
            }

            dispatch_resume(queue)
        }
    }

    class DataTaskDelegate: TaskDelegate, NSURLSessionDataDelegate {
        var dataTask: NSURLSessionDataTask! { return task as! NSURLSessionDataTask }

        private var mutableData: NSMutableData
        override var data: NSData? {
            return mutableData
        }

        private var expectedContentLength: Int64?

        var dataTaskDidReceiveResponse: ((NSURLSession!, NSURLSessionDataTask!, NSURLResponse!) -> (NSURLSessionResponseDisposition))?
        var dataTaskDidBecomeDownloadTask: ((NSURLSession!, NSURLSessionDataTask!) -> Void)?
        var dataTaskDidReceiveData: ((NSURLSession!, NSURLSessionDataTask!, NSData!) -> Void)?
        var dataTaskWillCacheResponse: ((NSURLSession!, NSURLSessionDataTask!, NSCachedURLResponse!) -> (NSCachedURLResponse))?
        var dataProgress: ((bytesReceived: Int64, totalBytesReceived: Int64, totalBytesExpectedToReceive: Int64) -> Void)?

        override init(task: NSURLSessionTask) {
            self.mutableData = NSMutableData()
            super.init(task: task)
        }

        // MARK: NSURLSessionDataDelegate

        func URLSession(session: NSURLSession, dataTask: NSURLSessionDataTask, didReceiveResponse response: NSURLResponse, completionHandler: ((NSURLSessionResponseDisposition) -> Void)) {
            var disposition: NSURLSessionResponseDisposition = .Allow

            expectedContentLength = response.expectedContentLength

            if dataTaskDidReceiveResponse != nil {
                disposition = dataTaskDidReceiveResponse!(session, dataTask, response)
            }

            completionHandler(disposition)
        }

        func URLSession(session: NSURLSession, dataTask: NSURLSessionDataTask, didBecomeDownloadTask downloadTask: NSURLSessionDownloadTask) {
            dataTaskDidBecomeDownloadTask?(session, dataTask)
        }

        func URLSession(session: NSURLSession, dataTask: NSURLSessionDataTask, didReceiveData data: NSData) {
            dataTaskDidReceiveData?(session, dataTask, data)

            mutableData.appendData(data)

            if let expectedContentLength = dataTask.response?.expectedContentLength {
                dataProgress?(bytesReceived: Int64(data.length), totalBytesReceived: Int64(mutableData.length), totalBytesExpectedToReceive: expectedContentLength)
            }
        }

        func URLSession(session: NSURLSession, dataTask: NSURLSessionDataTask, willCacheResponse proposedResponse: NSCachedURLResponse, completionHandler: ((NSCachedURLResponse!) -> Void)) {
            var cachedResponse = proposedResponse

            if dataTaskWillCacheResponse != nil {
                cachedResponse = dataTaskWillCacheResponse!(session, dataTask, proposedResponse)
            }

            completionHandler(cachedResponse)
        }
    }
}

// MARK: - Validation

extension Request {

    /**
        A closure used to validate a request that takes a URL request and URL response, and returns whether the request was valid.
    */
    public typealias Validation = (NSURLRequest, NSHTTPURLResponse) -> (Bool)

    /**
        Validates the request, using the specified closure.

        If validation fails, subsequent calls to response handlers will have an associated error.

        :param: validation A closure to validate the request.

        :returns: The request.
    */
    public func validate(validation: Validation) -> Self {
        dispatch_async(delegate.queue) {
            if self.response != nil && self.delegate.error == nil {
                if !validation(self.request, self.response!) {
                    self.delegate.error = NSError(domain: AlamofireErrorDomain, code: -1, userInfo: nil)
                }
            }
        }

        return self
    }

    // MARK: Status Code

    /**
        Validates that the response has a status code in the specified range.

        If validation fails, subsequent calls to response handlers will have an associated error.

        :param: range The range of acceptable status codes.

        :returns: The request.
    */
    public func validate<S : SequenceType where S.Generator.Element == Int>(statusCode acceptableStatusCode: S) -> Self {
        return validate { (_, response) in
            return contains(acceptableStatusCode, response.statusCode)
        }
    }

    // MARK: Content-Type

    private struct MIMEType {
        let type: String
        let subtype: String

        init?(_ string: String) {
            let components = string.stringByTrimmingCharactersInSet(NSCharacterSet.whitespaceAndNewlineCharacterSet()).substringToIndex(string.rangeOfString(";")?.endIndex ?? string.endIndex).componentsSeparatedByString("/")

            if let type = components.first,
                    subtype = components.last
            {
                self.type = type
                self.subtype = subtype
            } else {
                return nil
            }
        }

        func matches(MIME: MIMEType) -> Bool {
            switch (type, subtype) {
            case (MIME.type, MIME.subtype), (MIME.type, "*"), ("*", MIME.subtype), ("*", "*"):
                return true
            default:
                return false
            }
        }
    }

    /**
        Validates that the response has a content type in the specified array.

        If validation fails, subsequent calls to response handlers will have an associated error.

        :param: contentType The acceptable content types, which may specify wildcard types and/or subtypes.

        :returns: The request.
    */
    public func validate<S : SequenceType where S.Generator.Element == String>(contentType acceptableContentTypes: S) -> Self {
        return validate {(_, response) in
            if let responseContentType = response.MIMEType,
                    responseMIMEType = MIMEType(responseContentType)
            {
                for contentType in acceptableContentTypes {
                    if let acceptableMIMEType = MIMEType(contentType)
                        where acceptableMIMEType.matches(responseMIMEType)
                    {
                        return true
                    }
                }
            }
            
            return false
        }
    }

    // MARK: Automatic

    /**
        Validates that the response has a status code in the default acceptable range of 200...299, and that the content type matches any specified in the Accept HTTP header field.

        If validation fails, subsequent calls to response handlers will have an associated error.

        :returns: The request.
    */
    public func validate() -> Self {
        let acceptableStatusCodes: Range<Int> = 200..<300
        let acceptableContentTypes: [String] = {
            if let accept = self.request.valueForHTTPHeaderField("Accept") {
                return accept.componentsSeparatedByString(",")
            }

            return ["*/*"]
        }()
        
        return validate(statusCode: acceptableStatusCodes).validate(contentType: acceptableContentTypes)
    }
}

// MARK: - Upload

extension Manager {
    private enum Uploadable {
        case Data(NSURLRequest, NSData)
        case File(NSURLRequest, NSURL)
        case Stream(NSURLRequest, NSInputStream)
    }

    private func upload(uploadable: Uploadable) -> Request {
        var uploadTask: NSURLSessionUploadTask!
        var HTTPBodyStream: NSInputStream?

        switch uploadable {
        case .Data(let request, let data):
            uploadTask = session.uploadTaskWithRequest(request, fromData: data)
        case .File(let request, let fileURL):
            uploadTask = session.uploadTaskWithRequest(request, fromFile: fileURL)
        case .Stream(let request, var stream):
            uploadTask = session.uploadTaskWithStreamedRequest(request)
            HTTPBodyStream = stream
        }

        let request = Request(session: session, task: uploadTask)
        if HTTPBodyStream != nil {
            request.delegate.taskNeedNewBodyStream = { _, _ in
                return HTTPBodyStream
            }
        }
        delegate[request.delegate.task] = request.delegate

        if startRequestsImmediately {
            request.resume()
        }

        return request
    }

    // MARK: File

    /**
        Creates a request for uploading a file to the specified URL request.

        If `startRequestsImmediately` is `true`, the request will have `resume()` called before being returned.

        :param: URLRequest The URL request
        :param: file The file to upload

        :returns: The created upload request.
    */
    public func upload(URLRequest: URLRequestConvertible, file: NSURL) -> Request {
        return upload(.File(URLRequest.URLRequest, file))
    }
  
    /**
        Creates a request for uploading a file to the specified URL request.
  
        If `startRequestsImmediately` is `true`, the request will have `resume()` called before being returned.
  
        :param: method The HTTP method.
        :param: URLString The URL string.
        :param: file The file to upload
  
        :returns: The created upload request.
    */
    public func upload(method: Method, _ URLString: URLStringConvertible, file: NSURL) -> Request {
        return upload(URLRequest(method, URLString), file: file)
    }

    // MARK: Data

    /**
        Creates a request for uploading data to the specified URL request.

        If `startRequestsImmediately` is `true`, the request will have `resume()` called before being returned.

        :param: URLRequest The URL request
        :param: data The data to upload

        :returns: The created upload request.
    */
    public func upload(URLRequest: URLRequestConvertible, data: NSData) -> Request {
        return upload(.Data(URLRequest.URLRequest, data))
    }
  
    /**
        Creates a request for uploading data to the specified URL request.
  
        If `startRequestsImmediately` is `true`, the request will have `resume()` called before being returned.
  
        :param: method The HTTP method.
        :param: URLString The URL string.
        :param: data The data to upload
  
        :returns: The created upload request.
    */
    public func upload(method: Method, _ URLString: URLStringConvertible, data: NSData) -> Request {
        return upload(URLRequest(method, URLString), data: data)
    }

    // MARK: Stream

    /**
        Creates a request for uploading a stream to the specified URL request.

        If `startRequestsImmediately` is `true`, the request will have `resume()` called before being returned.

        :param: URLRequest The URL request
        :param: stream The stream to upload

        :returns: The created upload request.
    */
    public func upload(URLRequest: URLRequestConvertible, stream: NSInputStream) -> Request {
        return upload(.Stream(URLRequest.URLRequest, stream))
    }
  
    /**
        Creates a request for uploading a stream to the specified URL request.
  
        If `startRequestsImmediately` is `true`, the request will have `resume()` called before being returned.
  
        :param: method The HTTP method.
        :param: URLString The URL string.
        :param: stream The stream to upload.

        :returns: The created upload request.
    */
    public func upload(method: Method, _ URLString: URLStringConvertible, stream: NSInputStream) -> Request {
        return upload(URLRequest(method, URLString), stream: stream)
    }
}

extension Request {
    class UploadTaskDelegate: DataTaskDelegate {
        var uploadTask: NSURLSessionUploadTask! { return task as! NSURLSessionUploadTask }
        var uploadProgress: ((Int64, Int64, Int64) -> Void)!

        // MARK: NSURLSessionTaskDelegate

        func URLSession(session: NSURLSession!, task: NSURLSessionTask!, didSendBodyData bytesSent: Int64, totalBytesSent: Int64, totalBytesExpectedToSend: Int64) {
            progress.totalUnitCount = totalBytesExpectedToSend
            progress.completedUnitCount = totalBytesSent

            uploadProgress?(bytesSent, totalBytesSent, totalBytesExpectedToSend)
        }
    }
}

// MARK: - Download

extension Manager {
    private enum Downloadable {
        case Request(NSURLRequest)
        case ResumeData(NSData)
    }

    private func download(downloadable: Downloadable, destination: Request.DownloadFileDestination) -> Request {
        var downloadTask: NSURLSessionDownloadTask!

        switch downloadable {
        case .Request(let request):
            downloadTask = session.downloadTaskWithRequest(request)
        case .ResumeData(let resumeData):
            downloadTask = session.downloadTaskWithResumeData(resumeData)
        }

        let request = Request(session: session, task: downloadTask)
        if let downloadDelegate = request.delegate as? Request.DownloadTaskDelegate {
            downloadDelegate.downloadTaskDidFinishDownloadingToURL = { (session, downloadTask, URL) in
                return destination(URL, downloadTask.response as! NSHTTPURLResponse)
            }
        }
        delegate[request.delegate.task] = request.delegate

        if startRequestsImmediately {
            request.resume()
        }

        return request
    }

    // MARK: Request

    /**
        Creates a download request using the shared manager instance for the specified method and URL string.

        :param: method The HTTP method.
        :param: URLString The URL string.
        :param: destination The closure used to determine the destination of the downloaded file.

        :returns: The created download request.
    */
    public func download(method: Method, _ URLString: URLStringConvertible, destination: Request.DownloadFileDestination) -> Request {
        return download(URLRequest(method, URLString), destination: destination)
    }

    /**
        Creates a request for downloading from the specified URL request.

        If `startRequestsImmediately` is `true`, the request will have `resume()` called before being returned.

        :param: URLRequest The URL request
        :param: destination The closure used to determine the destination of the downloaded file.

        :returns: The created download request.
    */
    public func download(URLRequest: URLRequestConvertible, destination: Request.DownloadFileDestination) -> Request {
        return download(.Request(URLRequest.URLRequest), destination: destination)
    }

    // MARK: Resume Data

    /**
        Creates a request for downloading from the resume data produced from a previous request cancellation.

        If `startRequestsImmediately` is `true`, the request will have `resume()` called before being returned.

        :param: resumeData The resume data. This is an opaque data blob produced by `NSURLSessionDownloadTask` when a task is cancelled. See `NSURLSession -downloadTaskWithResumeData:` for additional information.
        :param: destination The closure used to determine the destination of the downloaded file.

        :returns: The created download request.
    */
    public func download(resumeData: NSData, destination: Request.DownloadFileDestination) -> Request {
        return download(.ResumeData(resumeData), destination: destination)
    }
}

extension Request {
    /**
        A closure executed once a request has successfully completed in order to determine where to move the temporary file written to during the download process. The closure takes two arguments: the temporary file URL and the URL response, and returns a single argument: the file URL where the temporary file should be moved.
    */
    public typealias DownloadFileDestination = (NSURL, NSHTTPURLResponse) -> (NSURL)

    /**
        Creates a download file destination closure which uses the default file manager to move the temporary file to a file URL in the first available directory with the specified search path directory and search path domain mask.
    
        :param: directory The search path directory. `.DocumentDirectory` by default.
        :param: domain The search path domain mask. `.UserDomainMask` by default.

        :returns: A download file destination closure.
    */
    public class func suggestedDownloadDestination(directory: NSSearchPathDirectory = .DocumentDirectory, domain: NSSearchPathDomainMask = .UserDomainMask) -> DownloadFileDestination {

        return { (temporaryURL, response) -> (NSURL) in
            if let directoryURL = NSFileManager.defaultManager().URLsForDirectory(directory, inDomains: domain)[0] as? NSURL {
                return directoryURL.URLByAppendingPathComponent(response.suggestedFilename!)
            }

            return temporaryURL
        }
    }

    class DownloadTaskDelegate: TaskDelegate, NSURLSessionDownloadDelegate {
        var downloadTask: NSURLSessionDownloadTask! { return task as! NSURLSessionDownloadTask }
        var downloadProgress: ((Int64, Int64, Int64) -> Void)?

        var resumeData: NSData?
        override var data: NSData? { return resumeData }

        var downloadTaskDidFinishDownloadingToURL: ((NSURLSession!, NSURLSessionDownloadTask!, NSURL) -> (NSURL))?
        var downloadTaskDidWriteData: ((NSURLSession!, NSURLSessionDownloadTask!, Int64, Int64, Int64) -> Void)?
        var downloadTaskDidResumeAtOffset: ((NSURLSession!, NSURLSessionDownloadTask!, Int64, Int64) -> Void)?

        // MARK: NSURLSessionDownloadDelegate

        func URLSession(session: NSURLSession, downloadTask: NSURLSessionDownloadTask, didFinishDownloadingToURL location: NSURL) {
            if downloadTaskDidFinishDownloadingToURL != nil {
                let destination = downloadTaskDidFinishDownloadingToURL!(session, downloadTask, location)
                var fileManagerError: NSError?

                NSFileManager.defaultManager().moveItemAtURL(location, toURL: destination, error: &fileManagerError)
                if fileManagerError != nil {
                    error = fileManagerError
                }
            }
        }

        func URLSession(session: NSURLSession, downloadTask: NSURLSessionDownloadTask, didWriteData bytesWritten: Int64, totalBytesWritten: Int64, totalBytesExpectedToWrite: Int64) {
            progress.totalUnitCount = totalBytesExpectedToWrite
            progress.completedUnitCount = totalBytesWritten

            downloadTaskDidWriteData?(session, downloadTask, bytesWritten, totalBytesWritten, totalBytesExpectedToWrite)

            downloadProgress?(bytesWritten, totalBytesWritten, totalBytesExpectedToWrite)
        }

        func URLSession(session: NSURLSession, downloadTask: NSURLSessionDownloadTask, didResumeAtOffset fileOffset: Int64, expectedTotalBytes: Int64) {
            progress.totalUnitCount = expectedTotalBytes
            progress.completedUnitCount = fileOffset

            downloadTaskDidResumeAtOffset?(session, downloadTask, fileOffset, expectedTotalBytes)
        }
    }
}

// MARK: - Printable

extension Request: Printable {
    /// The textual representation used when written to an `OutputStreamType`, which includes the HTTP method and URL, as well as the response status code if a response has been received.
    public var description: String {
        var components: [String] = []
        if request.HTTPMethod != nil {
            components.append(request.HTTPMethod!)
        }

        components.append(request.URL!.absoluteString!)

        if response != nil {
            components.append("(\(response!.statusCode))")
        }

        return join(" ", components)
    }
}

extension Request: DebugPrintable {
    func cURLRepresentation() -> String {
        var components: [String] = ["$ curl -i"]

        let URL = request.URL

        if request.HTTPMethod != nil && request.HTTPMethod != "GET" {
            components.append("-X \(request.HTTPMethod!)")
        }

        if let credentialStorage = self.session.configuration.URLCredentialStorage {
            let protectionSpace = NSURLProtectionSpace(host: URL!.host!, port: URL!.port?.integerValue ?? 0, `protocol`: URL!.scheme!, realm: URL!.host!, authenticationMethod: NSURLAuthenticationMethodHTTPBasic)
            if let credentials = credentialStorage.credentialsForProtectionSpace(protectionSpace)?.values.array {
                for credential: NSURLCredential in (credentials as! [NSURLCredential]) {
                    components.append("-u \(credential.user!):\(credential.password!)")
                }
            } else {
                if let credential = delegate.credential {
                    components.append("-u \(credential.user!):\(credential.password!)")
                }
            }
        }

        // Temporarily disabled on OS X due to build failure for CocoaPods
        // See https://github.com/CocoaPods/swift/issues/24
        #if !os(OSX)
        if let cookieStorage = session.configuration.HTTPCookieStorage,
               cookies = cookieStorage.cookiesForURL(URL!) as? [NSHTTPCookie]
            where !cookies.isEmpty
        {
            let string = cookies.reduce(""){ $0 + "\($1.name)=\($1.value ?? String());" }
            components.append("-b \"\(string.substringToIndex(string.endIndex.predecessor()))\"")
        }
        #endif

        if request.allHTTPHeaderFields != nil {
            for (field, value) in request.allHTTPHeaderFields! {
                switch field {
                case "Cookie":
                    continue
                default:
                    components.append("-H \"\(field): \(value)\"")
                }
            }
        }

        if session.configuration.HTTPAdditionalHeaders != nil {
            for (field, value) in session.configuration.HTTPAdditionalHeaders! {
                switch field {
                case "Cookie":
                    continue
                default:
                    components.append("-H \"\(field): \(value)\"")
                }
            }
        }
        
        if let HTTPBody = request.HTTPBody,
               escapedBody = NSString(data: HTTPBody, encoding: NSUTF8StringEncoding)?.stringByReplacingOccurrencesOfString("\"", withString: "\\\"")
        {
            components.append("-d \"\(escapedBody)\"")
        }

        components.append("\"\(URL!.absoluteString!)\"")

        return join(" \\\n\t", components)
    }

    /// The textual representation used when written to an `OutputStreamType`, in the form of a cURL command.
    public var debugDescription: String {
        return cURLRepresentation()
    }
}

// MARK: - Response Serializers

// MARK: String

extension Request {
    /**
        Creates a response serializer that returns a string initialized from the response data with the specified string encoding.

        :param: encoding The string encoding. `NSUTF8StringEncoding` by default.

        :returns: A string response serializer.
    */
    public class func stringResponseSerializer(encoding: NSStringEncoding = NSUTF8StringEncoding) -> Serializer {
        return { (_, _, data) in
            let string = NSString(data: data!, encoding: encoding)

            return (string, nil)
        }
    }

    /**
        Adds a handler to be called once the request has finished.

        :param: completionHandler A closure to be executed once the request has finished. The closure takes 4 arguments: the URL request, the URL response, if one was received, the string, if one could be created from the URL response and data, and any error produced while creating the string.

        :returns: The request.
    */
    public func responseString(completionHandler: (NSURLRequest, NSHTTPURLResponse?, String?, NSError?) -> Void) -> Self {
        return responseString(completionHandler: completionHandler)
    }

    /**
        Adds a handler to be called once the request has finished.

        :param: encoding The string encoding. `NSUTF8StringEncoding` by default.
        :param: completionHandler A closure to be executed once the request has finished. The closure takes 4 arguments: the URL request, the URL response, if one was received, the string, if one could be created from the URL response and data, and any error produced while creating the string.

        :returns: The request.
    */
    public func responseString(encoding: NSStringEncoding = NSUTF8StringEncoding, completionHandler: (NSURLRequest, NSHTTPURLResponse?, String?, NSError?) -> Void) -> Self  {
        return response(serializer: Request.stringResponseSerializer(encoding: encoding), completionHandler: { request, response, string, error in
            completionHandler(request, response, string as? String, error)
        })
    }
}

// MARK: JSON

extension Request {
    /**
        Creates a response serializer that returns a JSON object constructed from the response data using `NSJSONSerialization` with the specified reading options.

        :param: options The JSON serialization reading options. `.AllowFragments` by default.

        :returns: A JSON object response serializer.
    */
    public class func JSONResponseSerializer(options: NSJSONReadingOptions = .AllowFragments) -> Serializer {
        return { (request, response, data) in
            if data == nil || data?.length == 0 {
                return (nil, nil)
            }

            var serializationError: NSError?
            let JSON: AnyObject? = NSJSONSerialization.JSONObjectWithData(data!, options: options, error: &serializationError)

            return (JSON, serializationError)
        }
    }

    /**
        Adds a handler to be called once the request has finished.

        :param: options The JSON serialization reading options. `.AllowFragments` by default.
        :param: completionHandler A closure to be executed once the request has finished. The closure takes 4 arguments: the URL request, the URL response, if one was received, the JSON object, if one could be created from the URL response and data, and any error produced while creating the JSON object.

        :returns: The request.
    */
    public func responseJSON(options: NSJSONReadingOptions = .AllowFragments, completionHandler: (NSURLRequest, NSHTTPURLResponse?, AnyObject?, NSError?) -> Void) -> Self {
        return response(serializer: Request.JSONResponseSerializer(options: options), completionHandler: { (request, response, JSON, error) in
            completionHandler(request, response, JSON, error)
        })
    }
}

// MARK: Property List

extension Request {
    /**
        Creates a response serializer that returns an object constructed from the response data using `NSPropertyListSerialization` with the specified reading options.

        :param: options The property list reading options. `0` by default.

        :returns: A property list object response serializer.
    */
    public class func propertyListResponseSerializer(options: NSPropertyListReadOptions = 0) -> Serializer {
        return { (request, response, data) in
            if data == nil || data?.length == 0 {
                return (nil, nil)
            }

            var propertyListSerializationError: NSError?
            let plist: AnyObject? = NSPropertyListSerialization.propertyListWithData(data!, options: options, format: nil, error: &propertyListSerializationError)

            return (plist, propertyListSerializationError)
        }
    }

    /**
        Adds a handler to be called once the request has finished.

        :param: completionHandler A closure to be executed once the request has finished. The closure takes 4 arguments: the URL request, the URL response, if one was received, the property list, if one could be created from the URL response and data, and any error produced while creating the property list.

        :returns: The request.
    */
    public func responsePropertyList(completionHandler: (NSURLRequest, NSHTTPURLResponse?, AnyObject?, NSError?) -> Void) -> Self {
        return responsePropertyList(completionHandler: completionHandler)
    }

    /**
        Adds a handler to be called once the request has finished.

        :param: options The property list reading options. `0` by default.
        :param: completionHandler A closure to be executed once the request has finished. The closure takes 4 arguments: the URL request, the URL response, if one was received, the property list, if one could be created from the URL response and data, and any error produced while creating the property list.

        :returns: The request.
    */
    public func responsePropertyList(options: NSPropertyListReadOptions = 0, completionHandler: (NSURLRequest, NSHTTPURLResponse?, AnyObject?, NSError?) -> Void) -> Self {
        return response(serializer: Request.propertyListResponseSerializer(options: options), completionHandler: { (request, response, plist, error) in
            completionHandler(request, response, plist, error)
        })
    }
}

// MARK: - Convenience -

private func URLRequest(method: Method, URL: URLStringConvertible) -> NSURLRequest {
    let mutableURLRequest = NSMutableURLRequest(URL: NSURL(string: URL.URLString)!)
    mutableURLRequest.HTTPMethod = method.rawValue

    return mutableURLRequest
}

// MARK: - Request

/**
    Creates a request using the shared manager instance for the specified method, URL string, parameters, and parameter encoding.

    :param: method The HTTP method.
    :param: URLString The URL string.
    :param: parameters The parameters. `nil` by default.
    :param: encoding The parameter encoding. `.URL` by default.

    :returns: The created request.
*/
public func request(method: Method, URLString: URLStringConvertible, parameters: [String: AnyObject]? = nil, encoding: ParameterEncoding = .URL) -> Request {
    return Manager.sharedInstance.request(method, URLString, parameters: parameters, encoding: encoding)
}

/**
    Creates a request using the shared manager instance for the specified URL request.

    If `startRequestsImmediately` is `true`, the request will have `resume()` called before being returned.

    :param: URLRequest The URL request

    :returns: The created request.
*/
public func request(URLRequest: URLRequestConvertible) -> Request {
    return Manager.sharedInstance.request(URLRequest.URLRequest)
}

// MARK: - Upload

// MARK: File

/**
    Creates an upload request using the shared manager instance for the specified method, URL string, and file.

    :param: method The HTTP method.
    :param: URLString The URL string.
    :param: file The file to upload.

    :returns: The created upload request.
*/
public func upload(method: Method, URLString: URLStringConvertible, file: NSURL) -> Request {
    return Manager.sharedInstance.upload(method, URLString, file: file)
}

/**
    Creates an upload request using the shared manager instance for the specified URL request and file.

    :param: URLRequest The URL request.
    :param: file The file to upload.

    :returns: The created upload request.
*/
public func upload(URLRequest: URLRequestConvertible, file: NSURL) -> Request {
    return Manager.sharedInstance.upload(URLRequest, file: file)
}

// MARK: Data

/**
    Creates an upload request using the shared manager instance for the specified method, URL string, and data.

    :param: method The HTTP method.
    :param: URLString The URL string.
    :param: data The data to upload.

    :returns: The created upload request.
*/
public func upload(method: Method, URLString: URLStringConvertible, data: NSData) -> Request {
    return Manager.sharedInstance.upload(method, URLString, data: data)
}

/**
    Creates an upload request using the shared manager instance for the specified URL request and data.

    :param: URLRequest The URL request.
    :param: data The data to upload.

    :returns: The created upload request.
*/
public func upload(URLRequest: URLRequestConvertible, data: NSData) -> Request {
    return Manager.sharedInstance.upload(URLRequest, data: data)
}

// MARK: Stream

/**
    Creates an upload request using the shared manager instance for the specified method, URL string, and stream.

    :param: method The HTTP method.
    :param: URLString The URL string.
    :param: stream The stream to upload.

    :returns: The created upload request.
*/
public func upload(method: Method, URLString: URLStringConvertible, stream: NSInputStream) -> Request {
    return Manager.sharedInstance.upload(method, URLString, stream: stream)
}

/**
    Creates an upload request using the shared manager instance for the specified URL request and stream.

    :param: URLRequest The URL request.
    :param: stream The stream to upload.

    :returns: The created upload request.
*/
public func upload(URLRequest: URLRequestConvertible, stream: NSInputStream) -> Request {
    return Manager.sharedInstance.upload(URLRequest, stream: stream)
}

// MARK: - Download

// MARK: URL Request

/**
    Creates a download request using the shared manager instance for the specified method and URL string.

    :param: method The HTTP method.
    :param: URLString The URL string.
    :param: destination The closure used to determine the destination of the downloaded file.

    :returns: The created download request.
*/
public func download(method: Method, URLString: URLStringConvertible, destination: Request.DownloadFileDestination) -> Request {
    return Manager.sharedInstance.download(method, URLString, destination: destination)
}

/**
    Creates a download request using the shared manager instance for the specified URL request.

    :param: URLRequest The URL request.
    :param: destination The closure used to determine the destination of the downloaded file.

    :returns: The created download request.
*/
public func download(URLRequest: URLRequestConvertible, destination: Request.DownloadFileDestination) -> Request {
    return Manager.sharedInstance.download(URLRequest, destination: destination)
}

// MARK: Resume Data

/**
    Creates a request using the shared manager instance for downloading from the resume data produced from a previous request cancellation.

    :param: resumeData The resume data. This is an opaque data blob produced by `NSURLSessionDownloadTask` when a task is cancelled. See `NSURLSession -downloadTaskWithResumeData:` for additional information.
    :param: destination The closure used to determine the destination of the downloaded file.

    :returns: The created download request.
*/
public func download(resumeData data: NSData, destination: Request.DownloadFileDestination) -> Request {
    return Manager.sharedInstance.download(data, destination: destination)
}<|MERGE_RESOLUTION|>--- conflicted
+++ resolved
@@ -152,13 +152,8 @@
     }
 
     func escape(string: String) -> String {
-<<<<<<< HEAD
-        let legalURLCharactersToBeEscaped: CFStringRef = ":/?&=;+!@#$()',*"
+        let legalURLCharactersToBeEscaped: CFStringRef = ":&=;+!@#$()',*"
         return CFURLCreateStringByAddingPercentEscapes(nil, string, nil, legalURLCharactersToBeEscaped, CFStringBuiltInEncodings.UTF8.rawValue) as! String
-=======
-        let legalURLCharactersToBeEscaped: CFStringRef = ":&=;+!@#$()',*"
-        return CFURLCreateStringByAddingPercentEscapes(nil, string, nil, legalURLCharactersToBeEscaped, CFStringBuiltInEncodings.UTF8.rawValue)
->>>>>>> 9018ad60
     }
 }
 
@@ -1373,17 +1368,6 @@
     /**
         Adds a handler to be called once the request has finished.
 
-        :param: completionHandler A closure to be executed once the request has finished. The closure takes 4 arguments: the URL request, the URL response, if one was received, the string, if one could be created from the URL response and data, and any error produced while creating the string.
-
-        :returns: The request.
-    */
-    public func responseString(completionHandler: (NSURLRequest, NSHTTPURLResponse?, String?, NSError?) -> Void) -> Self {
-        return responseString(completionHandler: completionHandler)
-    }
-
-    /**
-        Adds a handler to be called once the request has finished.
-
         :param: encoding The string encoding. `NSUTF8StringEncoding` by default.
         :param: completionHandler A closure to be executed once the request has finished. The closure takes 4 arguments: the URL request, the URL response, if one was received, the string, if one could be created from the URL response and data, and any error produced while creating the string.
 
@@ -1455,17 +1439,6 @@
 
             return (plist, propertyListSerializationError)
         }
-    }
-
-    /**
-        Adds a handler to be called once the request has finished.
-
-        :param: completionHandler A closure to be executed once the request has finished. The closure takes 4 arguments: the URL request, the URL response, if one was received, the property list, if one could be created from the URL response and data, and any error produced while creating the property list.
-
-        :returns: The request.
-    */
-    public func responsePropertyList(completionHandler: (NSURLRequest, NSHTTPURLResponse?, AnyObject?, NSError?) -> Void) -> Self {
-        return responsePropertyList(completionHandler: completionHandler)
     }
 
     /**
