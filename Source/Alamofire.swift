// Alamofire.swift
//
// Copyright (c) 2014–2015 Alamofire Software Foundation (http://alamofire.org/)
//
// Permission is hereby granted, free of charge, to any person obtaining a copy
// of this software and associated documentation files (the "Software"), to deal
// in the Software without restriction, including without limitation the rights
// to use, copy, modify, merge, publish, distribute, sublicense, and/or sell
// copies of the Software, and to permit persons to whom the Software is
// furnished to do so, subject to the following conditions:
//
// The above copyright notice and this permission notice shall be included in
// all copies or substantial portions of the Software.
//
// THE SOFTWARE IS PROVIDED "AS IS", WITHOUT WARRANTY OF ANY KIND, EXPRESS OR
// IMPLIED, INCLUDING BUT NOT LIMITED TO THE WARRANTIES OF MERCHANTABILITY,
// FITNESS FOR A PARTICULAR PURPOSE AND NONINFRINGEMENT. IN NO EVENT SHALL THE
// AUTHORS OR COPYRIGHT HOLDERS BE LIABLE FOR ANY CLAIM, DAMAGES OR OTHER
// LIABILITY, WHETHER IN AN ACTION OF CONTRACT, TORT OR OTHERWISE, ARISING FROM,
// OUT OF OR IN CONNECTION WITH THE SOFTWARE OR THE USE OR OTHER DEALINGS IN
// THE SOFTWARE.

import Foundation

/// Alamofire errors
public let AlamofireErrorDomain = "com.alamofire.error"
public let AlamofireInputStreamReadFailed = -6000
public let AlamofireOutputStreamWriteFailed = -6001

// MARK: - URLStringConvertible

/**
    Types adopting the `URLStringConvertible` protocol can be used to construct URL strings, which are then used to construct URL requests.
*/
public protocol URLStringConvertible {
    /**
        A URL that conforms to RFC 2396.

        Methods accepting a `URLStringConvertible` type parameter parse it according to RFCs 1738 and 1808.

        See http://tools.ietf.org/html/rfc2396
        See http://tools.ietf.org/html/rfc1738
        See http://tools.ietf.org/html/rfc1808
    */
    var URLString: String { get }
}

extension String: URLStringConvertible {
    public var URLString: String {
        return self
    }
}

extension NSURL: URLStringConvertible {
    public var URLString: String {
        return absoluteString
    }
}

extension NSURLComponents: URLStringConvertible {
    public var URLString: String {
        return URL!.URLString
    }
}

extension NSURLRequest: URLStringConvertible {
    public var URLString: String {
        return URL!.URLString
    }
}

// MARK: - URLRequestConvertible

/**
    Types adopting the `URLRequestConvertible` protocol can be used to construct URL requests.
*/
public protocol URLRequestConvertible {
    /// The URL request.
    var URLRequest: NSURLRequest { get }
}

extension NSURLRequest: URLRequestConvertible {
    public var URLRequest: NSURLRequest {
        return self
    }
}

// MARK: - Convenience

<<<<<<< HEAD
func URLRequest(method: Method, URLString: URLStringConvertible) -> NSURLRequest {
=======
func URLRequest(method: Method, URLString: URLStringConvertible, headers: [String: String]? = nil) -> NSMutableURLRequest {
>>>>>>> bccbf19a
    let mutableURLRequest = NSMutableURLRequest(URL: NSURL(string: URLString.URLString)!)
    mutableURLRequest.HTTPMethod = method.rawValue

    if let headers = headers {
        for (headerField, headerValue) in headers {
            mutableURLRequest.setValue(headerValue, forHTTPHeaderField: headerField)
        }
    }

    return mutableURLRequest
}

// MARK: - Request Methods

/**
    Creates a request using the shared manager instance for the specified method, URL string, parameters, and parameter encoding.

<<<<<<< HEAD
    - parameter method: The HTTP method.
    - parameter URLString: The URL string.
    - parameter parameters: The parameters. `nil` by default.
    - parameter encoding: The parameter encoding. `.URL` by default.
=======
    :param: method The HTTP method.
    :param: URLString The URL string.
    :param: parameters The parameters. `nil` by default.
    :param: encoding The parameter encoding. `.URL` by default.
    :param: headers The HTTP headers. `nil` by default.
>>>>>>> bccbf19a

    - returns: The created request.
*/
public func request(method: Method, URLString: URLStringConvertible, parameters: [String: AnyObject]? = nil, encoding: ParameterEncoding = .URL, headers: [String: String]? = nil) -> Request {
    return Manager.sharedInstance.request(method, URLString, parameters: parameters, encoding: encoding, headers: headers)
}

/**
    Creates a request using the shared manager instance for the specified URL request.

    If `startRequestsImmediately` is `true`, the request will have `resume()` called before being returned.

    - parameter URLRequest: The URL request

    - returns: The created request.
*/
public func request(URLRequest: URLRequestConvertible) -> Request {
    return Manager.sharedInstance.request(URLRequest.URLRequest)
}

// MARK: - Upload Methods

// MARK: File

/**
    Creates an upload request using the shared manager instance for the specified method, URL string, and file.

<<<<<<< HEAD
    - parameter method: The HTTP method.
    - parameter URLString: The URL string.
    - parameter file: The file to upload.
=======
    :param: method The HTTP method.
    :param: URLString The URL string.
    :param: headers The HTTP headers. `nil` by default.
    :param: file The file to upload.
>>>>>>> bccbf19a

    - returns: The created upload request.
*/
public func upload(method: Method, URLString: URLStringConvertible, headers: [String: String]? = nil, #file: NSURL) -> Request {
    return Manager.sharedInstance.upload(method, URLString, headers: headers, file: file)
}

/**
    Creates an upload request using the shared manager instance for the specified URL request and file.

    - parameter URLRequest: The URL request.
    - parameter file: The file to upload.

    - returns: The created upload request.
*/
public func upload(URLRequest: URLRequestConvertible, #file: NSURL) -> Request {
    return Manager.sharedInstance.upload(URLRequest, file: file)
}

// MARK: Data

/**
    Creates an upload request using the shared manager instance for the specified method, URL string, and data.

<<<<<<< HEAD
    - parameter method: The HTTP method.
    - parameter URLString: The URL string.
    - parameter data: The data to upload.
=======
    :param: method The HTTP method.
    :param: URLString The URL string.
    :param: headers The HTTP headers. `nil` by default.
    :param: data The data to upload.
>>>>>>> bccbf19a

    - returns: The created upload request.
*/
public func upload(method: Method, URLString: URLStringConvertible, headers: [String: String]? = nil, #data: NSData) -> Request {
    return Manager.sharedInstance.upload(method, URLString, headers: headers, data: data)
}

/**
    Creates an upload request using the shared manager instance for the specified URL request and data.

    - parameter URLRequest: The URL request.
    - parameter data: The data to upload.

    - returns: The created upload request.
*/
public func upload(URLRequest: URLRequestConvertible, #data: NSData) -> Request {
    return Manager.sharedInstance.upload(URLRequest, data: data)
}

// MARK: Stream

/**
    Creates an upload request using the shared manager instance for the specified method, URL string, and stream.

<<<<<<< HEAD
    - parameter method: The HTTP method.
    - parameter URLString: The URL string.
    - parameter stream: The stream to upload.
=======
    :param: method The HTTP method.
    :param: URLString The URL string.
    :param: headers The HTTP headers. `nil` by default.
    :param: stream The stream to upload.
>>>>>>> bccbf19a

    - returns: The created upload request.
*/
public func upload(method: Method, URLString: URLStringConvertible, headers: [String: String]? = nil, #stream: NSInputStream) -> Request {
    return Manager.sharedInstance.upload(method, URLString, headers: headers, stream: stream)
}

/**
    Creates an upload request using the shared manager instance for the specified URL request and stream.

    - parameter URLRequest: The URL request.
    - parameter stream: The stream to upload.

    - returns: The created upload request.
*/
public func upload(URLRequest: URLRequestConvertible, #stream: NSInputStream) -> Request {
    return Manager.sharedInstance.upload(URLRequest, stream: stream)
}

// MARK: MultipartFormData

/**
    Creates an upload request using the shared manager instance for the specified method and URL string.

    :param: method                  The HTTP method.
    :param: URLString               The URL string.
    :param: headers The HTTP headers. `nil` by default.
    :param: multipartFormData       The closure used to append body parts to the `MultipartFormData`.
    :param: encodingMemoryThreshold The encoding memory threshold in bytes. `MultipartFormDataEncodingMemoryThreshold` 
                                    by default.
    :param: encodingCompletion      The closure called when the `MultipartFormData` encoding is complete.
*/
public func upload(
    method: Method,
    #URLString: URLStringConvertible,
    headers: [String: String]? = nil,
    #multipartFormData: MultipartFormData -> Void,
    encodingMemoryThreshold: UInt64 = Manager.MultipartFormDataEncodingMemoryThreshold,
    #encodingCompletion: (Manager.MultipartFormDataEncodingResult -> Void)?)
{
    return Manager.sharedInstance.upload(
        method,
        URLString,
        headers: headers,
        multipartFormData: multipartFormData,
        encodingMemoryThreshold: encodingMemoryThreshold,
        encodingCompletion: encodingCompletion
    )
}

/**
    Creates an upload request using the shared manager instance for the specified method and URL string.

    :param: URLRequest              The URL request.
    :param: multipartFormData       The closure used to append body parts to the `MultipartFormData`.
    :param: encodingMemoryThreshold The encoding memory threshold in bytes. `MultipartFormDataEncodingMemoryThreshold`
                                    by default.
    :param: encodingCompletion      The closure called when the `MultipartFormData` encoding is complete.
*/
public func upload(
    URLRequest: URLRequestConvertible,
    #multipartFormData: MultipartFormData -> Void,
    encodingMemoryThreshold: UInt64 = Manager.MultipartFormDataEncodingMemoryThreshold,
    #encodingCompletion: (Manager.MultipartFormDataEncodingResult -> Void)?)
{
    return Manager.sharedInstance.upload(
        URLRequest,
        multipartFormData: multipartFormData,
        encodingMemoryThreshold: encodingMemoryThreshold,
        encodingCompletion: encodingCompletion
    )
}

// MARK: - Download Methods

// MARK: URL Request

/**
    Creates a download request using the shared manager instance for the specified method and URL string.

<<<<<<< HEAD
    - parameter method: The HTTP method.
    - parameter URLString: The URL string.
    - parameter destination: The closure used to determine the destination of the downloaded file.
=======
    :param: method The HTTP method.
    :param: URLString The URL string.
    :param: headers The HTTP headers. `nil` by default.
    :param: destination The closure used to determine the destination of the downloaded file.
>>>>>>> bccbf19a

    - returns: The created download request.
*/
public func download(method: Method, URLString: URLStringConvertible, headers: [String: String]? = nil, #destination: Request.DownloadFileDestination) -> Request {
    return Manager.sharedInstance.download(method, URLString, headers: headers, destination: destination)
}

/**
    Creates a download request using the shared manager instance for the specified URL request.

    - parameter URLRequest: The URL request.
    - parameter destination: The closure used to determine the destination of the downloaded file.

    - returns: The created download request.
*/
public func download(URLRequest: URLRequestConvertible, #destination: Request.DownloadFileDestination) -> Request {
    return Manager.sharedInstance.download(URLRequest, destination: destination)
}

// MARK: Resume Data

/**
    Creates a request using the shared manager instance for downloading from the resume data produced from a previous request cancellation.

    - parameter resumeData: The resume data. This is an opaque data blob produced by `NSURLSessionDownloadTask` when a task is cancelled. See `NSURLSession -downloadTaskWithResumeData:` for additional information.
    - parameter destination: The closure used to determine the destination of the downloaded file.

    - returns: The created download request.
*/
public func download(resumeData data: NSData, #destination: Request.DownloadFileDestination) -> Request {
    return Manager.sharedInstance.download(data, destination: destination)
}<|MERGE_RESOLUTION|>--- conflicted
+++ resolved
@@ -87,11 +87,7 @@
 
 // MARK: - Convenience
 
-<<<<<<< HEAD
-func URLRequest(method: Method, URLString: URLStringConvertible) -> NSURLRequest {
-=======
 func URLRequest(method: Method, URLString: URLStringConvertible, headers: [String: String]? = nil) -> NSMutableURLRequest {
->>>>>>> bccbf19a
     let mutableURLRequest = NSMutableURLRequest(URL: NSURL(string: URLString.URLString)!)
     mutableURLRequest.HTTPMethod = method.rawValue
 
@@ -109,18 +105,11 @@
 /**
     Creates a request using the shared manager instance for the specified method, URL string, parameters, and parameter encoding.
 
-<<<<<<< HEAD
     - parameter method: The HTTP method.
     - parameter URLString: The URL string.
     - parameter parameters: The parameters. `nil` by default.
     - parameter encoding: The parameter encoding. `.URL` by default.
-=======
-    :param: method The HTTP method.
-    :param: URLString The URL string.
-    :param: parameters The parameters. `nil` by default.
-    :param: encoding The parameter encoding. `.URL` by default.
-    :param: headers The HTTP headers. `nil` by default.
->>>>>>> bccbf19a
+    - parameter headers: The HTTP headers. `nil` by default.
 
     - returns: The created request.
 */
@@ -148,16 +137,10 @@
 /**
     Creates an upload request using the shared manager instance for the specified method, URL string, and file.
 
-<<<<<<< HEAD
-    - parameter method: The HTTP method.
-    - parameter URLString: The URL string.
+    - parameter method: The HTTP method.
+    - parameter URLString: The URL string.
+    - parameter headers: The HTTP headers. `nil` by default.
     - parameter file: The file to upload.
-=======
-    :param: method The HTTP method.
-    :param: URLString The URL string.
-    :param: headers The HTTP headers. `nil` by default.
-    :param: file The file to upload.
->>>>>>> bccbf19a
 
     - returns: The created upload request.
 */
@@ -182,16 +165,10 @@
 /**
     Creates an upload request using the shared manager instance for the specified method, URL string, and data.
 
-<<<<<<< HEAD
-    - parameter method: The HTTP method.
-    - parameter URLString: The URL string.
+    - parameter method: The HTTP method.
+    - parameter URLString: The URL string.
+    - parameter headers: The HTTP headers. `nil` by default.
     - parameter data: The data to upload.
-=======
-    :param: method The HTTP method.
-    :param: URLString The URL string.
-    :param: headers The HTTP headers. `nil` by default.
-    :param: data The data to upload.
->>>>>>> bccbf19a
 
     - returns: The created upload request.
 */
@@ -216,16 +193,10 @@
 /**
     Creates an upload request using the shared manager instance for the specified method, URL string, and stream.
 
-<<<<<<< HEAD
-    - parameter method: The HTTP method.
-    - parameter URLString: The URL string.
+    - parameter method: The HTTP method.
+    - parameter URLString: The URL string.
+    - parameter headers: The HTTP headers. `nil` by default.
     - parameter stream: The stream to upload.
-=======
-    :param: method The HTTP method.
-    :param: URLString The URL string.
-    :param: headers The HTTP headers. `nil` by default.
-    :param: stream The stream to upload.
->>>>>>> bccbf19a
 
     - returns: The created upload request.
 */
@@ -250,13 +221,13 @@
 /**
     Creates an upload request using the shared manager instance for the specified method and URL string.
 
-    :param: method                  The HTTP method.
-    :param: URLString               The URL string.
-    :param: headers The HTTP headers. `nil` by default.
-    :param: multipartFormData       The closure used to append body parts to the `MultipartFormData`.
-    :param: encodingMemoryThreshold The encoding memory threshold in bytes. `MultipartFormDataEncodingMemoryThreshold` 
+    - parameter method:                  The HTTP method.
+    - parameter URLString:               The URL string.
+    - parameter headers: The HTTP headers. `nil` by default.
+    - parameter multipartFormData:       The closure used to append body parts to the `MultipartFormData`.
+    - parameter encodingMemoryThreshold: The encoding memory threshold in bytes. `MultipartFormDataEncodingMemoryThreshold` 
                                     by default.
-    :param: encodingCompletion      The closure called when the `MultipartFormData` encoding is complete.
+    - parameter encodingCompletion:      The closure called when the `MultipartFormData` encoding is complete.
 */
 public func upload(
     method: Method,
@@ -279,11 +250,11 @@
 /**
     Creates an upload request using the shared manager instance for the specified method and URL string.
 
-    :param: URLRequest              The URL request.
-    :param: multipartFormData       The closure used to append body parts to the `MultipartFormData`.
-    :param: encodingMemoryThreshold The encoding memory threshold in bytes. `MultipartFormDataEncodingMemoryThreshold`
+    - parameter URLRequest:              The URL request.
+    - parameter multipartFormData:       The closure used to append body parts to the `MultipartFormData`.
+    - parameter encodingMemoryThreshold: The encoding memory threshold in bytes. `MultipartFormDataEncodingMemoryThreshold`
                                     by default.
-    :param: encodingCompletion      The closure called when the `MultipartFormData` encoding is complete.
+    - parameter encodingCompletion:      The closure called when the `MultipartFormData` encoding is complete.
 */
 public func upload(
     URLRequest: URLRequestConvertible,
@@ -306,16 +277,10 @@
 /**
     Creates a download request using the shared manager instance for the specified method and URL string.
 
-<<<<<<< HEAD
-    - parameter method: The HTTP method.
-    - parameter URLString: The URL string.
+    - parameter method: The HTTP method.
+    - parameter URLString: The URL string.
+    - parameter headers: The HTTP headers. `nil` by default.
     - parameter destination: The closure used to determine the destination of the downloaded file.
-=======
-    :param: method The HTTP method.
-    :param: URLString The URL string.
-    :param: headers The HTTP headers. `nil` by default.
-    :param: destination The closure used to determine the destination of the downloaded file.
->>>>>>> bccbf19a
 
     - returns: The created download request.
 */
