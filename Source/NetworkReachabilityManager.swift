//
//  NetworkReachabilityManager.swift
//
//  Copyright (c) 2014 Alamofire Software Foundation (http://alamofire.org/)
//
//  Permission is hereby granted, free of charge, to any person obtaining a copy
//  of this software and associated documentation files (the "Software"), to deal
//  in the Software without restriction, including without limitation the rights
//  to use, copy, modify, merge, publish, distribute, sublicense, and/or sell
//  copies of the Software, and to permit persons to whom the Software is
//  furnished to do so, subject to the following conditions:
//
//  The above copyright notice and this permission notice shall be included in
//  all copies or substantial portions of the Software.
//
//  THE SOFTWARE IS PROVIDED "AS IS", WITHOUT WARRANTY OF ANY KIND, EXPRESS OR
//  IMPLIED, INCLUDING BUT NOT LIMITED TO THE WARRANTIES OF MERCHANTABILITY,
//  FITNESS FOR A PARTICULAR PURPOSE AND NONINFRINGEMENT. IN NO EVENT SHALL THE
//  AUTHORS OR COPYRIGHT HOLDERS BE LIABLE FOR ANY CLAIM, DAMAGES OR OTHER
//  LIABILITY, WHETHER IN AN ACTION OF CONTRACT, TORT OR OTHERWISE, ARISING FROM,
//  OUT OF OR IN CONNECTION WITH THE SOFTWARE OR THE USE OR OTHER DEALINGS IN
//  THE SOFTWARE.
//

#if !(os(watchOS) || os(Linux))

import Foundation
import SystemConfiguration

/// The `NetworkReachabilityManager` class listens for reachability changes of hosts and addresses for both cellular and
/// WiFi network interfaces.
///
/// Reachability can be used to determine background information about why a network operation failed, or to retry
/// network requests when a connection is established. It should not be used to prevent a user from initiating a network
/// request, as it's possible that an initial request may be required to establish reachability.
open class NetworkReachabilityManager {
    /// Defines the various states of network reachability.
    public enum NetworkReachabilityStatus {
        /// It is unknown whether the network is reachable.
        case unknown
        /// The network is not reachable.
        case notReachable
        /// The network is reachable on the associated `ConnectionType`.
        case reachable(ConnectionType)

        init(_ flags: SCNetworkReachabilityFlags) {
            guard flags.isActuallyReachable else { self = .notReachable; return }

            var networkStatus: NetworkReachabilityStatus = .reachable(.ethernetOrWiFi)

            if flags.isCellular { networkStatus = .reachable(.cellular) }

            self = networkStatus
        }

        /// Defines the various connection types detected by reachability flags.
        public enum ConnectionType {
            /// The connection type is either over Ethernet or WiFi.
            case ethernetOrWiFi
            /// The connection type is a cellular connection.
            case cellular
        }
    }

    /// A closure executed when the network reachability status changes. The closure takes a single argument: the
    /// network reachability status.
    public typealias Listener = (NetworkReachabilityStatus) -> Void

    /// Default `NetworkReachabilityManager` for the zero address and a `listenerQueue` of `.main`.
    public static let `default` = NetworkReachabilityManager()

    // MARK: - Properties

    /// Whether the network is currently reachable.
    open var isReachable: Bool { isReachableOnCellular || isReachableOnEthernetOrWiFi }

    /// Whether the network is currently reachable over the cellular interface.
    ///
    /// - Note: Using this property to decide whether to make a high or low bandwidth request is not recommended.
    ///         Instead, set the `allowsCellularAccess` on any `URLRequest`s being issued.
    ///
    open var isReachableOnCellular: Bool { status == .reachable(.cellular) }

    /// Whether the network is currently reachable over Ethernet or WiFi interface.
    open var isReachableOnEthernetOrWiFi: Bool { status == .reachable(.ethernetOrWiFi) }

    /// `DispatchQueue` on which reachability will update.
    public let reachabilityQueue = DispatchQueue(label: "org.alamofire.reachabilityQueue")

    /// Flags of the current reachability type, if any.
    open var flags: SCNetworkReachabilityFlags? {
        var flags = SCNetworkReachabilityFlags()

        return (SCNetworkReachabilityGetFlags(reachability, &flags)) ? flags : nil
    }

    /// The current network reachability status.
    open var status: NetworkReachabilityStatus {
        flags.map(NetworkReachabilityStatus.init) ?? .unknown
    }

    /// Mutable state storage.
    struct MutableState {
        /// A closure executed when the network reachability status changes.
        var listener: Listener?
        /// `DispatchQueue` on which listeners will be called.
        var listenerQueue: DispatchQueue?
        /// Previously calculated status.
        var previousStatus: NetworkReachabilityStatus?
    }

    /// `SCNetworkReachability` instance providing notifications.
    private let reachability: SCNetworkReachability

    /// Protected storage for mutable state.
    @Protected
    private var mutableState = MutableState()

    // MARK: - Initialization

    /// Creates an instance with the specified host.
    ///
    /// - Note: The `host` value must *not* contain a scheme, just the hostname.
    ///
    /// - Parameters:
    ///   - host:          Host used to evaluate network reachability. Must *not* include the scheme (e.g. `https`).
    public convenience init?(host: String) {
        guard let reachability = SCNetworkReachabilityCreateWithName(nil, host) else { return nil }

        self.init(reachability: reachability)
    }

    /// Creates an instance that monitors the address 0.0.0.0.
    ///
    /// Reachability treats the 0.0.0.0 address as a special token that causes it to monitor the general routing
    /// status of the device, both IPv4 and IPv6.
    public convenience init?() {
        var zero = sockaddr()
        zero.sa_len = UInt8(MemoryLayout<sockaddr>.size)
        zero.sa_family = sa_family_t(AF_INET)

        guard let reachability = SCNetworkReachabilityCreateWithAddress(nil, &zero) else { return nil }

        self.init(reachability: reachability)
    }

    private init(reachability: SCNetworkReachability) {
        self.reachability = reachability
<<<<<<< HEAD

        // Set the previous flags to an unreserved value to represent unknown status
        self.previousFlags = SCNetworkReachabilityFlags(rawValue: 1 << 30)
=======
>>>>>>> 4afe548d
    }

    deinit {
        stopListening()
    }

    // MARK: - Listening

    /// Starts listening for changes in network reachability status.
    ///
    /// - Note: Stops and removes any existing listener.
    ///
    /// - Parameters:
    ///   - queue:    `DispatchQueue` on which to call the `listener` closure. `.main` by default.
    ///   - listener: `Listener` closure called when reachability changes.
    ///
    /// - Returns: `true` if listening was started successfully, `false` otherwise.
    @discardableResult
<<<<<<< HEAD
    open func startListening() -> Bool {
        var context = SCNetworkReachabilityContext(version: 0, info: nil, retain: nil, release: nil, copyDescription: nil)
        context.info = Unmanaged.passUnretained(self).toOpaque()

        let callbackEnabled = SCNetworkReachabilitySetCallback(
            reachability,
            { (_, flags, info) in
                let reachability = Unmanaged<NetworkReachabilityManager>.fromOpaque(info!).takeUnretainedValue()
                reachability.notifyListener(flags)
            },
            &context
        )

        let queueEnabled = SCNetworkReachabilitySetDispatchQueue(reachability, listenerQueue)

        listenerQueue.async {
            self.previousFlags = SCNetworkReachabilityFlags(rawValue: 1 << 30)

            guard let flags = self.flags else { return }

            self.notifyListener(flags)
=======
    open func startListening(onQueue queue: DispatchQueue = .main,
                             onUpdatePerforming listener: @escaping Listener) -> Bool {
        stopListening()

        $mutableState.write { state in
            state.listenerQueue = queue
            state.listener = listener
>>>>>>> 4afe548d
        }

        var context = SCNetworkReachabilityContext(version: 0,
                                                   info: Unmanaged.passUnretained(self).toOpaque(),
                                                   retain: nil,
                                                   release: nil,
                                                   copyDescription: nil)
        let callback: SCNetworkReachabilityCallBack = { _, flags, info in
            guard let info = info else { return }

            let instance = Unmanaged<NetworkReachabilityManager>.fromOpaque(info).takeUnretainedValue()
            instance.notifyListener(flags)
        }

        let queueAdded = SCNetworkReachabilitySetDispatchQueue(reachability, reachabilityQueue)
        let callbackAdded = SCNetworkReachabilitySetCallback(reachability, callback, &context)

        // Manually call listener to give initial state, since the framework may not.
        if let currentFlags = flags {
            reachabilityQueue.async {
                self.notifyListener(currentFlags)
            }
        }

        return callbackAdded && queueAdded
    }

    /// Stops listening for changes in network reachability status.
    open func stopListening() {
        SCNetworkReachabilitySetCallback(reachability, nil, nil)
        SCNetworkReachabilitySetDispatchQueue(reachability, nil)
        $mutableState.write { state in
            state.listener = nil
            state.listenerQueue = nil
            state.previousStatus = nil
        }
    }

    // MARK: - Internal - Listener Notification

    /// Calls the `listener` closure of the `listenerQueue` if the computed status hasn't changed.
    ///
    /// - Note: Should only be called from the `reachabilityQueue`.
    ///
    /// - Parameter flags: `SCNetworkReachabilityFlags` to use to calculate the status.
    func notifyListener(_ flags: SCNetworkReachabilityFlags) {
        let newStatus = NetworkReachabilityStatus(flags)

        $mutableState.write { state in
            guard state.previousStatus != newStatus else { return }

            state.previousStatus = newStatus

            let listener = state.listener
            state.listenerQueue?.async { listener?(newStatus) }
        }
    }
}

// MARK: -

extension NetworkReachabilityManager.NetworkReachabilityStatus: Equatable {}

extension SCNetworkReachabilityFlags {
    var isReachable: Bool { contains(.reachable) }
    var isConnectionRequired: Bool { contains(.connectionRequired) }
    var canConnectAutomatically: Bool { contains(.connectionOnDemand) || contains(.connectionOnTraffic) }
    var canConnectWithoutUserInteraction: Bool { canConnectAutomatically && !contains(.interventionRequired) }
    var isActuallyReachable: Bool { isReachable && (!isConnectionRequired || canConnectWithoutUserInteraction) }
    var isCellular: Bool {
        #if os(iOS) || os(tvOS)
        return contains(.isWWAN)
        #else
        return false
        #endif
    }

    /// Human readable `String` for all states, to help with debugging.
    var readableDescription: String {
        let W = isCellular ? "W" : "-"
        let R = isReachable ? "R" : "-"
        let c = isConnectionRequired ? "c" : "-"
        let t = contains(.transientConnection) ? "t" : "-"
        let i = contains(.interventionRequired) ? "i" : "-"
        let C = contains(.connectionOnTraffic) ? "C" : "-"
        let D = contains(.connectionOnDemand) ? "D" : "-"
        let l = contains(.isLocalAddress) ? "l" : "-"
        let d = contains(.isDirect) ? "d" : "-"
        let a = contains(.connectionAutomatic) ? "a" : "-"

        return "\(W)\(R) \(c)\(t)\(i)\(C)\(D)\(l)\(d)\(a)"
    }
}
#endif<|MERGE_RESOLUTION|>--- conflicted
+++ resolved
@@ -1,7 +1,7 @@
 //
 //  NetworkReachabilityManager.swift
 //
-//  Copyright (c) 2014 Alamofire Software Foundation (http://alamofire.org/)
+//  Copyright (c) 2014-2018 Alamofire Software Foundation (http://alamofire.org/)
 //
 //  Permission is hereby granted, free of charge, to any person obtaining a copy
 //  of this software and associated documentation files (the "Software"), to deal
@@ -146,12 +146,6 @@
 
     private init(reachability: SCNetworkReachability) {
         self.reachability = reachability
-<<<<<<< HEAD
-
-        // Set the previous flags to an unreserved value to represent unknown status
-        self.previousFlags = SCNetworkReachabilityFlags(rawValue: 1 << 30)
-=======
->>>>>>> 4afe548d
     }
 
     deinit {
@@ -170,29 +164,6 @@
     ///
     /// - Returns: `true` if listening was started successfully, `false` otherwise.
     @discardableResult
-<<<<<<< HEAD
-    open func startListening() -> Bool {
-        var context = SCNetworkReachabilityContext(version: 0, info: nil, retain: nil, release: nil, copyDescription: nil)
-        context.info = Unmanaged.passUnretained(self).toOpaque()
-
-        let callbackEnabled = SCNetworkReachabilitySetCallback(
-            reachability,
-            { (_, flags, info) in
-                let reachability = Unmanaged<NetworkReachabilityManager>.fromOpaque(info!).takeUnretainedValue()
-                reachability.notifyListener(flags)
-            },
-            &context
-        )
-
-        let queueEnabled = SCNetworkReachabilitySetDispatchQueue(reachability, listenerQueue)
-
-        listenerQueue.async {
-            self.previousFlags = SCNetworkReachabilityFlags(rawValue: 1 << 30)
-
-            guard let flags = self.flags else { return }
-
-            self.notifyListener(flags)
-=======
     open func startListening(onQueue queue: DispatchQueue = .main,
                              onUpdatePerforming listener: @escaping Listener) -> Bool {
         stopListening()
@@ -200,7 +171,6 @@
         $mutableState.write { state in
             state.listenerQueue = queue
             state.listener = listener
->>>>>>> 4afe548d
         }
 
         var context = SCNetworkReachabilityContext(version: 0,
