//
//  NetworkReachabilityManager.swift
//
//  Copyright (c) 2014-2018 Alamofire Software Foundation (http://alamofire.org/)
//
//  Permission is hereby granted, free of charge, to any person obtaining a copy
//  of this software and associated documentation files (the "Software"), to deal
//  in the Software without restriction, including without limitation the rights
//  to use, copy, modify, merge, publish, distribute, sublicense, and/or sell
//  copies of the Software, and to permit persons to whom the Software is
//  furnished to do so, subject to the following conditions:
//
//  The above copyright notice and this permission notice shall be included in
//  all copies or substantial portions of the Software.
//
//  THE SOFTWARE IS PROVIDED "AS IS", WITHOUT WARRANTY OF ANY KIND, EXPRESS OR
//  IMPLIED, INCLUDING BUT NOT LIMITED TO THE WARRANTIES OF MERCHANTABILITY,
//  FITNESS FOR A PARTICULAR PURPOSE AND NONINFRINGEMENT. IN NO EVENT SHALL THE
//  AUTHORS OR COPYRIGHT HOLDERS BE LIABLE FOR ANY CLAIM, DAMAGES OR OTHER
//  LIABILITY, WHETHER IN AN ACTION OF CONTRACT, TORT OR OTHERWISE, ARISING FROM,
//  OUT OF OR IN CONNECTION WITH THE SOFTWARE OR THE USE OR OTHER DEALINGS IN
//  THE SOFTWARE.
//

<<<<<<< HEAD
#if !(os(watchOS) || os(Linux) || os(Windows) || os(Android))
=======
#if canImport(SystemConfiguration)
>>>>>>> d732bc9e

import Foundation
import SystemConfiguration

/// The `NetworkReachabilityManager` class listens for reachability changes of hosts and addresses for both cellular and
/// WiFi network interfaces.
///
/// Reachability can be used to determine background information about why a network operation failed, or to retry
/// network requests when a connection is established. It should not be used to prevent a user from initiating a network
/// request, as it's possible that an initial request may be required to establish reachability.
open class NetworkReachabilityManager {
    /// Defines the various states of network reachability.
    public enum NetworkReachabilityStatus {
        /// It is unknown whether the network is reachable.
        case unknown
        /// The network is not reachable.
        case notReachable
        /// The network is reachable on the associated `ConnectionType`.
        case reachable(ConnectionType)

        init(_ flags: SCNetworkReachabilityFlags) {
            guard flags.isActuallyReachable else { self = .notReachable; return }

            var networkStatus: NetworkReachabilityStatus = .reachable(.ethernetOrWiFi)

            if flags.isCellular { networkStatus = .reachable(.cellular) }

            self = networkStatus
        }

        /// Defines the various connection types detected by reachability flags.
        public enum ConnectionType {
            /// The connection type is either over Ethernet or WiFi.
            case ethernetOrWiFi
            /// The connection type is a cellular connection.
            case cellular
        }
    }

    /// A closure executed when the network reachability status changes. The closure takes a single argument: the
    /// network reachability status.
    public typealias Listener = (NetworkReachabilityStatus) -> Void

    /// Default `NetworkReachabilityManager` for the zero address and a `listenerQueue` of `.main`.
    public static let `default` = NetworkReachabilityManager()

    // MARK: - Properties

    /// Whether the network is currently reachable.
    open var isReachable: Bool { isReachableOnCellular || isReachableOnEthernetOrWiFi }

    /// Whether the network is currently reachable over the cellular interface.
    ///
    /// - Note: Using this property to decide whether to make a high or low bandwidth request is not recommended.
    ///         Instead, set the `allowsCellularAccess` on any `URLRequest`s being issued.
    ///
    open var isReachableOnCellular: Bool { status == .reachable(.cellular) }

    /// Whether the network is currently reachable over Ethernet or WiFi interface.
    open var isReachableOnEthernetOrWiFi: Bool { status == .reachable(.ethernetOrWiFi) }

    /// `DispatchQueue` on which reachability will update.
    public let reachabilityQueue = DispatchQueue(label: "org.alamofire.reachabilityQueue")

    /// Flags of the current reachability type, if any.
    open var flags: SCNetworkReachabilityFlags? {
        var flags = SCNetworkReachabilityFlags()

        return SCNetworkReachabilityGetFlags(reachability, &flags) ? flags : nil
    }

    /// The current network reachability status.
    open var status: NetworkReachabilityStatus {
        flags.map(NetworkReachabilityStatus.init) ?? .unknown
    }

    /// Mutable state storage.
    struct MutableState {
        /// A closure executed when the network reachability status changes.
        var listener: Listener?
        /// `DispatchQueue` on which listeners will be called.
        var listenerQueue: DispatchQueue?
        /// Previously calculated status.
        var previousStatus: NetworkReachabilityStatus?
    }

    /// `SCNetworkReachability` instance providing notifications.
    private let reachability: SCNetworkReachability

    /// Protected storage for mutable state.
    @Protected
    private var mutableState = MutableState()

    // MARK: - Initialization

    /// Creates an instance with the specified host.
    ///
    /// - Note: The `host` value must *not* contain a scheme, just the hostname.
    ///
    /// - Parameters:
    ///   - host:          Host used to evaluate network reachability. Must *not* include the scheme (e.g. `https`).
    public convenience init?(host: String) {
        guard let reachability = SCNetworkReachabilityCreateWithName(nil, host) else { return nil }

        self.init(reachability: reachability)
    }

    /// Creates an instance that monitors the address 0.0.0.0.
    ///
    /// Reachability treats the 0.0.0.0 address as a special token that causes it to monitor the general routing
    /// status of the device, both IPv4 and IPv6.
    public convenience init?() {
        var zero = sockaddr()
        zero.sa_len = UInt8(MemoryLayout<sockaddr>.size)
        zero.sa_family = sa_family_t(AF_INET)

        guard let reachability = SCNetworkReachabilityCreateWithAddress(nil, &zero) else { return nil }

        self.init(reachability: reachability)
    }

    private init(reachability: SCNetworkReachability) {
        self.reachability = reachability
    }

    deinit {
        stopListening()
    }

    // MARK: - Listening

    /// Starts listening for changes in network reachability status.
    ///
    /// - Note: Stops and removes any existing listener.
    ///
    /// - Parameters:
    ///   - queue:    `DispatchQueue` on which to call the `listener` closure. `.main` by default.
    ///   - listener: `Listener` closure called when reachability changes.
    ///
    /// - Returns: `true` if listening was started successfully, `false` otherwise.
    @discardableResult
    open func startListening(onQueue queue: DispatchQueue = .main,
                             onUpdatePerforming listener: @escaping Listener) -> Bool {
        stopListening()

        $mutableState.write { state in
            state.listenerQueue = queue
            state.listener = listener
        }

        let weakManager = WeakManager(manager: self)

        var context = SCNetworkReachabilityContext(
            version: 0,
            info: Unmanaged.passUnretained(weakManager).toOpaque(),
            retain: { info in
                let unmanaged = Unmanaged<WeakManager>.fromOpaque(info)
                _ = unmanaged.retain()

                return UnsafeRawPointer(unmanaged.toOpaque())
            },
            release: { info in
                let unmanaged = Unmanaged<WeakManager>.fromOpaque(info)
                unmanaged.release()
            },
            copyDescription: { info in
                let unmanaged = Unmanaged<WeakManager>.fromOpaque(info)
                let weakManager = unmanaged.takeUnretainedValue()
                let description = weakManager.manager?.flags?.readableDescription ?? "nil"

                return Unmanaged.passRetained(description as CFString)
            })
        let callback: SCNetworkReachabilityCallBack = { _, flags, info in
            guard let info = info else { return }

            let weakManager = Unmanaged<WeakManager>.fromOpaque(info).takeUnretainedValue()
            weakManager.manager?.notifyListener(flags)
        }

        let queueAdded = SCNetworkReachabilitySetDispatchQueue(reachability, reachabilityQueue)
        let callbackAdded = SCNetworkReachabilitySetCallback(reachability, callback, &context)

        // Manually call listener to give initial state, since the framework may not.
        if let currentFlags = flags {
            reachabilityQueue.async {
                self.notifyListener(currentFlags)
            }
        }

        return callbackAdded && queueAdded
    }

    /// Stops listening for changes in network reachability status.
    open func stopListening() {
        SCNetworkReachabilitySetCallback(reachability, nil, nil)
        SCNetworkReachabilitySetDispatchQueue(reachability, nil)
        $mutableState.write { state in
            state.listener = nil
            state.listenerQueue = nil
            state.previousStatus = nil
        }
    }

    // MARK: - Internal - Listener Notification

    /// Calls the `listener` closure of the `listenerQueue` if the computed status hasn't changed.
    ///
    /// - Note: Should only be called from the `reachabilityQueue`.
    ///
    /// - Parameter flags: `SCNetworkReachabilityFlags` to use to calculate the status.
    func notifyListener(_ flags: SCNetworkReachabilityFlags) {
        let newStatus = NetworkReachabilityStatus(flags)

        $mutableState.write { state in
            guard state.previousStatus != newStatus else { return }

            state.previousStatus = newStatus

            let listener = state.listener
            state.listenerQueue?.async { listener?(newStatus) }
        }
    }

    private final class WeakManager {
        weak var manager: NetworkReachabilityManager?

        init(manager: NetworkReachabilityManager?) {
            self.manager = manager
        }
    }
}

// MARK: -

extension NetworkReachabilityManager.NetworkReachabilityStatus: Equatable {}

extension SCNetworkReachabilityFlags {
    var isReachable: Bool { contains(.reachable) }
    var isConnectionRequired: Bool { contains(.connectionRequired) }
    var canConnectAutomatically: Bool { contains(.connectionOnDemand) || contains(.connectionOnTraffic) }
    var canConnectWithoutUserInteraction: Bool { canConnectAutomatically && !contains(.interventionRequired) }
    var isActuallyReachable: Bool { isReachable && (!isConnectionRequired || canConnectWithoutUserInteraction) }
    var isCellular: Bool {
        #if swift(>=5.9)
        #if os(iOS) || os(tvOS) || os(visionOS)
        return contains(.isWWAN)
        #else
        return false
        #endif
        #else
        #if os(iOS) || os(tvOS)
        return contains(.isWWAN)
        #else
        return false
        #endif
        #endif
    }

    /// Human readable `String` for all states, to help with debugging.
    var readableDescription: String {
        let W = isCellular ? "W" : "-"
        let R = isReachable ? "R" : "-"
        let c = isConnectionRequired ? "c" : "-"
        let t = contains(.transientConnection) ? "t" : "-"
        let i = contains(.interventionRequired) ? "i" : "-"
        let C = contains(.connectionOnTraffic) ? "C" : "-"
        let D = contains(.connectionOnDemand) ? "D" : "-"
        let l = contains(.isLocalAddress) ? "l" : "-"
        let d = contains(.isDirect) ? "d" : "-"
        let a = contains(.connectionAutomatic) ? "a" : "-"

        return "\(W)\(R) \(c)\(t)\(i)\(C)\(D)\(l)\(d)\(a)"
    }
}
#endif<|MERGE_RESOLUTION|>--- conflicted
+++ resolved
@@ -22,11 +22,7 @@
 //  THE SOFTWARE.
 //
 
-<<<<<<< HEAD
-#if !(os(watchOS) || os(Linux) || os(Windows) || os(Android))
-=======
 #if canImport(SystemConfiguration)
->>>>>>> d732bc9e
 
 import Foundation
 import SystemConfiguration
