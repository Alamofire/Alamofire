//
//  ParameterEncoding.swift
//
//  Copyright (c) 2014-2016 Alamofire Software Foundation (http://alamofire.org/)
//
//  Permission is hereby granted, free of charge, to any person obtaining a copy
//  of this software and associated documentation files (the "Software"), to deal
//  in the Software without restriction, including without limitation the rights
//  to use, copy, modify, merge, publish, distribute, sublicense, and/or sell
//  copies of the Software, and to permit persons to whom the Software is
//  furnished to do so, subject to the following conditions:
//
//  The above copyright notice and this permission notice shall be included in
//  all copies or substantial portions of the Software.
//
//  THE SOFTWARE IS PROVIDED "AS IS", WITHOUT WARRANTY OF ANY KIND, EXPRESS OR
//  IMPLIED, INCLUDING BUT NOT LIMITED TO THE WARRANTIES OF MERCHANTABILITY,
//  FITNESS FOR A PARTICULAR PURPOSE AND NONINFRINGEMENT. IN NO EVENT SHALL THE
//  AUTHORS OR COPYRIGHT HOLDERS BE LIABLE FOR ANY CLAIM, DAMAGES OR OTHER
//  LIABILITY, WHETHER IN AN ACTION OF CONTRACT, TORT OR OTHERWISE, ARISING FROM,
//  OUT OF OR IN CONNECTION WITH THE SOFTWARE OR THE USE OR OTHER DEALINGS IN
//  THE SOFTWARE.
//

import Foundation

/// HTTP method definitions.
///
/// See https://tools.ietf.org/html/rfc7231#section-4.3
public enum HTTPMethod: String {
    case options = "OPTIONS"
    case get     = "GET"
    case head    = "HEAD"
    case post    = "POST"
    case put     = "PUT"
    case patch   = "PATCH"
    case delete  = "DELETE"
    case trace   = "TRACE"
    case connect = "CONNECT"
}

// MARK: -

/// Used to specify the way in which a set of parameters are applied to a URL request.
///
/// - url:             Creates a query string to be set as or appended to any existing URL query for `GET`, `HEAD`,
///                    and `DELETE` requests, or set as the body for requests with any other HTTP method. The
///                    `Content-Type` HTTP header field of an encoded request with HTTP body is set to
///                    `application/x-www-form-urlencoded; charset=utf-8`. Since there is no published specification
///                    for how to encode collection types, the convention of appending `[]` to the key for array
///                    values (`foo[]=1&foo[]=2`), and appending the key surrounded by square brackets for nested
///                    dictionary values (`foo[bar]=baz`).
///
/// - urlEncodedInURL: Creates query string to be set as or appended to any existing URL query. Uses the same
///                    implementation as the `.url` case, but always applies the encoded result to the URL.
///
/// - json:            Uses `JSONSerialization` to create a JSON representation of the parameters object, which is
///                    set as the body of the request. The `Content-Type` HTTP header field of an encoded request is
///                    set to `application/json`.
///
/// - propertyList:    Uses `PropertyListSerialization` to create a plist representation of the parameters object,
///                    according to the associated format and write options values, which is set as the body of the
///                    request. The `Content-Type` HTTP header field of an encoded request is set to
///                    `application/x-plist`.
///
/// - custom:          Uses the associated closure value to construct a new request given an existing request and
///                    parameters.
public enum ParameterEncoding {
    case url
    case urlEncodedInURL
    case json
    case propertyList(PropertyListSerialization.PropertyListFormat, PropertyListSerialization.WriteOptions)
<<<<<<< HEAD
    case custom((URLRequestConvertible, [String: AnyObject]?) -> (URLRequest, Error?))
=======
    case custom((URLRequestConvertible, [String: Any]?) -> (URLRequest, NSError?))
>>>>>>> 1dc3992a

    /// Creates a URL request by encoding parameters and applying them onto an existing request.
    ///
    /// - parameter urlRequest: The request to have parameters applied.
    /// - parameter parameters: The parameters to apply.
    ///
    /// - returns: A tuple containing the constructed request and the error that occurred during parameter encoding,
    ///            if any.
    public func encode(
        _ urlRequest: URLRequestConvertible,
<<<<<<< HEAD
        parameters: [String: AnyObject]?)
        -> (URLRequest, Error?)
=======
        parameters: [String: Any]?)
        -> (URLRequest, NSError?)
>>>>>>> 1dc3992a
    {
        var urlRequest = urlRequest.urlRequest

        guard let parameters = parameters else { return (urlRequest, nil) }

        var encodingError: Error? = nil

        switch self {
        case .url, .urlEncodedInURL:
            func query(_ parameters: [String: Any]) -> String {
                var components: [(String, String)] = []

                for key in parameters.keys.sorted(by: <) {
                    let value = parameters[key]!
                    components += queryComponents(fromKey: key, value: value)
                }

                return components.map { "\($0)=\($1)" }.joined(separator: "&")
            }

            func encodesParametersInURL(with method: HTTPMethod) -> Bool {
                switch self {
                case .urlEncodedInURL:
                    return true
                default:
                    break
                }

                switch method {
                case .get, .head, .delete:
                    return true
                default:
                    return false
                }
            }

            if let method = HTTPMethod(rawValue: urlRequest.httpMethod!), encodesParametersInURL(with: method) {
                if
                    var URLComponents = URLComponents(url: urlRequest.url!, resolvingAgainstBaseURL: false),
                    !parameters.isEmpty
                {
                    let percentEncodedQuery = (URLComponents.percentEncodedQuery.map { $0 + "&" } ?? "") + query(parameters)
                    URLComponents.percentEncodedQuery = percentEncodedQuery
                    urlRequest.url = URLComponents.url
                }
            } else {
                if urlRequest.value(forHTTPHeaderField: "Content-Type") == nil {
                    urlRequest.setValue(
                        "application/x-www-form-urlencoded; charset=utf-8",
                        forHTTPHeaderField: "Content-Type"
                    )
                }

                urlRequest.httpBody = query(parameters).data(
                    using: String.Encoding.utf8,
                    allowLossyConversion: false
                )
            }
        case .json:
            do {
                let data = try JSONSerialization.data(withJSONObject: parameters, options: [])

                if urlRequest.value(forHTTPHeaderField: "Content-Type") == nil {
                    urlRequest.setValue("application/json", forHTTPHeaderField: "Content-Type")
                }

                urlRequest.httpBody = data
            } catch {
                encodingError = error
            }
        case .propertyList(let format, let options):
            do {
                let data = try PropertyListSerialization.data(
                    fromPropertyList: parameters,
                    format: format,
                    options: options
                )

                if urlRequest.value(forHTTPHeaderField: "Content-Type") == nil {
                    urlRequest.setValue("application/x-plist", forHTTPHeaderField: "Content-Type")
                }

                urlRequest.httpBody = data
            } catch {
                encodingError = error
            }
        case .custom(let closure):
            (urlRequest, encodingError) = closure(urlRequest, parameters)
        }

        return (urlRequest, encodingError)
    }

    /// Creates percent-escaped, URL encoded query string components from the given key-value pair using recursion.
    ///
    /// - parameter key:   The key of the query component.
    /// - parameter value: The value of the query component.
    ///
    /// - returns: The percent-escaped, URL encoded query string components.
    public func queryComponents(fromKey key: String, value: Any) -> [(String, String)] {
        var components: [(String, String)] = []

        if let dictionary = value as? [String: Any] {
            for (nestedKey, value) in dictionary {
                components += queryComponents(fromKey: "\(key)[\(nestedKey)]", value: value)
            }
        } else if let array = value as? [Any] {
            for value in array {
                components += queryComponents(fromKey: "\(key)[]", value: value)
            }
        } else if let bool = value as? Bool {
            components.append((escape(key), escape((bool ? "1" : "0"))))
        } else {
            components.append((escape(key), escape("\(value)")))
        }

        return components
    }

    /// Returns a percent-escaped string following RFC 3986 for a query string key or value.
    ///
    /// RFC 3986 states that the following characters are "reserved" characters.
    ///
    /// - General Delimiters: ":", "#", "[", "]", "@", "?", "/"
    /// - Sub-Delimiters: "!", "$", "&", "'", "(", ")", "*", "+", ",", ";", "="
    ///
    /// In RFC 3986 - Section 3.4, it states that the "?" and "/" characters should not be escaped to allow
    /// query strings to include a URL. Therefore, all "reserved" characters with the exception of "?" and "/"
    /// should be percent-escaped in the query string.
    ///
    /// - parameter string: The string to be percent-escaped.
    ///
    /// - returns: The percent-escaped string.
    public func escape(_ string: String) -> String {
        let generalDelimitersToEncode = ":#[]@" // does not include "?" or "/" due to RFC 3986 - Section 3.4
        let subDelimitersToEncode = "!$&'()*+,;="

        // rdar://26850776
        // Crash in Xcode 8 Seed 1 when trying to mutate a CharacterSet with remove
        var allowedCharacterSet = NSMutableCharacterSet.urlQueryAllowed
        allowedCharacterSet.remove(charactersIn: "\(generalDelimitersToEncode)\(subDelimitersToEncode)")

        return string.addingPercentEncoding(withAllowedCharacters: allowedCharacterSet) ?? string
    }
}<|MERGE_RESOLUTION|>--- conflicted
+++ resolved
@@ -70,11 +70,7 @@
     case urlEncodedInURL
     case json
     case propertyList(PropertyListSerialization.PropertyListFormat, PropertyListSerialization.WriteOptions)
-<<<<<<< HEAD
-    case custom((URLRequestConvertible, [String: AnyObject]?) -> (URLRequest, Error?))
-=======
     case custom((URLRequestConvertible, [String: Any]?) -> (URLRequest, NSError?))
->>>>>>> 1dc3992a
 
     /// Creates a URL request by encoding parameters and applying them onto an existing request.
     ///
@@ -85,13 +81,8 @@
     ///            if any.
     public func encode(
         _ urlRequest: URLRequestConvertible,
-<<<<<<< HEAD
-        parameters: [String: AnyObject]?)
-        -> (URLRequest, Error?)
-=======
         parameters: [String: Any]?)
         -> (URLRequest, NSError?)
->>>>>>> 1dc3992a
     {
         var urlRequest = urlRequest.urlRequest
 
