//
//  MultipartFormData.swift
//
//  Copyright (c) 2014-2018 Alamofire Software Foundation (http://alamofire.org/)
//
//  Permission is hereby granted, free of charge, to any person obtaining a copy
//  of this software and associated documentation files (the "Software"), to deal
//  in the Software without restriction, including without limitation the rights
//  to use, copy, modify, merge, publish, distribute, sublicense, and/or sell
//  copies of the Software, and to permit persons to whom the Software is
//  furnished to do so, subject to the following conditions:
//
//  The above copyright notice and this permission notice shall be included in
//  all copies or substantial portions of the Software.
//
//  THE SOFTWARE IS PROVIDED "AS IS", WITHOUT WARRANTY OF ANY KIND, EXPRESS OR
//  IMPLIED, INCLUDING BUT NOT LIMITED TO THE WARRANTIES OF MERCHANTABILITY,
//  FITNESS FOR A PARTICULAR PURPOSE AND NONINFRINGEMENT. IN NO EVENT SHALL THE
//  AUTHORS OR COPYRIGHT HOLDERS BE LIABLE FOR ANY CLAIM, DAMAGES OR OTHER
//  LIABILITY, WHETHER IN AN ACTION OF CONTRACT, TORT OR OTHERWISE, ARISING FROM,
//  OUT OF OR IN CONNECTION WITH THE SOFTWARE OR THE USE OR OTHER DEALINGS IN
//  THE SOFTWARE.
//

import Foundation

#if os(iOS) || os(watchOS) || os(tvOS)
import MobileCoreServices
#elseif os(macOS)
import CoreServices
#endif

/// Constructs `multipart/form-data` for uploads within an HTTP or HTTPS body. There are currently two ways to encode
/// multipart form data. The first way is to encode the data directly in memory. This is very efficient, but can lead
/// to memory issues if the dataset is too large. The second way is designed for larger datasets and will write all the
/// data to a single file on disk with all the proper boundary segmentation. The second approach MUST be used for
/// larger datasets such as video content, otherwise your app may run out of memory when trying to encode the dataset.
///
/// For more information on `multipart/form-data` in general, please refer to the RFC-2388 and RFC-2045 specs as well
/// and the w3 form documentation.
///
/// - https://www.ietf.org/rfc/rfc2388.txt
/// - https://www.ietf.org/rfc/rfc2045.txt
/// - https://www.w3.org/TR/html401/interact/forms.html#h-17.13
open class MultipartFormData {
    // MARK: - Helper Types

    struct EncodingCharacters {
        static let crlf = "\r\n"
    }

    struct BoundaryGenerator {
        enum BoundaryType {
            case initial, encapsulated, final
        }

        static func randomBoundary() -> String {
<<<<<<< HEAD
            let a: UInt32 = UInt32.random(in: UInt32.min...UInt32.max)
            let b: UInt32 = UInt32.random(in: UInt32.min...UInt32.max)
            return String(format: "alamofire.boundary.%08x%08x", a, b)
=======
            let first = UInt32.random(in: UInt32.min...UInt32.max)
            let second = UInt32.random(in: UInt32.min...UInt32.max)

            return String(format: "alamofire.boundary.%08x%08x", first, second)
>>>>>>> 508b96ea
        }

        static func boundaryData(forBoundaryType boundaryType: BoundaryType, boundary: String) -> Data {
            let boundaryText: String

            switch boundaryType {
            case .initial:
                boundaryText = "--\(boundary)\(EncodingCharacters.crlf)"
            case .encapsulated:
                boundaryText = "\(EncodingCharacters.crlf)--\(boundary)\(EncodingCharacters.crlf)"
            case .final:
                boundaryText = "\(EncodingCharacters.crlf)--\(boundary)--\(EncodingCharacters.crlf)"
            }

            return Data(boundaryText.utf8)
        }
    }

    class BodyPart {
        let headers: HTTPHeaders
        let bodyStream: InputStream
        let bodyContentLength: UInt64
        var hasInitialBoundary = false
        var hasFinalBoundary = false

        init(headers: HTTPHeaders, bodyStream: InputStream, bodyContentLength: UInt64) {
            self.headers = headers
            self.bodyStream = bodyStream
            self.bodyContentLength = bodyContentLength
        }
    }

    // MARK: - Properties

    /// Default memory threshold used when encoding `MultipartFormData`, in bytes.
    public static let encodingMemoryThreshold: UInt64 = 10_000_000

    /// The `Content-Type` header value containing the boundary used to generate the `multipart/form-data`.
    open lazy var contentType: String = "multipart/form-data; boundary=\(self.boundary)"

    /// The content length of all body parts used to generate the `multipart/form-data` not including the boundaries.
    public var contentLength: UInt64 { bodyParts.reduce(0) { $0 + $1.bodyContentLength } }

    /// The boundary used to separate the body parts in the encoded form data.
    public let boundary: String

    let fileManager: FileManager

    private var bodyParts: [BodyPart]
    private var bodyPartError: AFError?
    private let streamBufferSize: Int

    // MARK: - Lifecycle

    /// Creates an instance.
    ///
    /// - Parameters:
    ///   - fileManager: `FileManager` to use for file operations, if needed.
    ///   - boundary: Boundary `String` used to separate body parts.
    public init(fileManager: FileManager = .default, boundary: String? = nil) {
        self.fileManager = fileManager
        self.boundary = boundary ?? BoundaryGenerator.randomBoundary()
        bodyParts = []

        //
        // The optimal read/write buffer size in bytes for input and output streams is 1024 (1KB). For more
        // information, please refer to the following article:
        //   - https://developer.apple.com/library/mac/documentation/Cocoa/Conceptual/Streams/Articles/ReadingInputStreams.html
        //
        streamBufferSize = 1024
    }

    // MARK: - Body Parts

    /// Creates a body part from the data and appends it to the instance.
    ///
    /// The body part data will be encoded using the following format:
    ///
    /// - `Content-Disposition: form-data; name=#{name}; filename=#{filename}` (HTTP Header)
    /// - `Content-Type: #{mimeType}` (HTTP Header)
    /// - Encoded file data
    /// - Multipart form boundary
    ///
    /// - Parameters:
    ///   - data:     `Data` to encoding into the instance.
    ///   - name:     Name to associate with the `Data` in the `Content-Disposition` HTTP header.
    ///   - fileName: Filename to associate with the `Data` in the `Content-Disposition` HTTP header.
    ///   - mimeType: MIME type to associate with the data in the `Content-Type` HTTP header.
    public func append(_ data: Data, withName name: String, fileName: String? = nil, mimeType: String? = nil) {
        let headers = contentHeaders(withName: name, fileName: fileName, mimeType: mimeType)
        let stream = InputStream(data: data)
        let length = UInt64(data.count)

        append(stream, withLength: length, headers: headers)
    }

    /// Creates a body part from the file and appends it to the instance.
    ///
    /// The body part data will be encoded using the following format:
    ///
    /// - `Content-Disposition: form-data; name=#{name}; filename=#{generated filename}` (HTTP Header)
    /// - `Content-Type: #{generated mimeType}` (HTTP Header)
    /// - Encoded file data
    /// - Multipart form boundary
    ///
    /// The filename in the `Content-Disposition` HTTP header is generated from the last path component of the
    /// `fileURL`. The `Content-Type` HTTP header MIME type is generated by mapping the `fileURL` extension to the
    /// system associated MIME type.
    ///
    /// - Parameters:
    ///   - fileURL: `URL` of the file whose content will be encoded into the instance.
    ///   - name:    Name to associate with the file content in the `Content-Disposition` HTTP header.
    public func append(_ fileURL: URL, withName name: String) {
        let fileName = fileURL.lastPathComponent
        let pathExtension = fileURL.pathExtension

        if !fileName.isEmpty && !pathExtension.isEmpty {
            let mime = mimeType(forPathExtension: pathExtension)
            append(fileURL, withName: name, fileName: fileName, mimeType: mime)
        } else {
            setBodyPartError(withReason: .bodyPartFilenameInvalid(in: fileURL))
        }
    }

    /// Creates a body part from the file and appends it to the instance.
    ///
    /// The body part data will be encoded using the following format:
    ///
    /// - Content-Disposition: form-data; name=#{name}; filename=#{filename} (HTTP Header)
    /// - Content-Type: #{mimeType} (HTTP Header)
    /// - Encoded file data
    /// - Multipart form boundary
    ///
    /// - Parameters:
    ///   - fileURL:  `URL` of the file whose content will be encoded into the instance.
    ///   - name:     Name to associate with the file content in the `Content-Disposition` HTTP header.
    ///   - fileName: Filename to associate with the file content in the `Content-Disposition` HTTP header.
    ///   - mimeType: MIME type to associate with the file content in the `Content-Type` HTTP header.
    public func append(_ fileURL: URL, withName name: String, fileName: String, mimeType: String) {
        let headers = contentHeaders(withName: name, fileName: fileName, mimeType: mimeType)

        //============================================================
        //                 Check 1 - is file URL?
        //============================================================

        guard fileURL.isFileURL else {
            setBodyPartError(withReason: .bodyPartURLInvalid(url: fileURL))
            return
        }

        //============================================================
        //              Check 2 - is file URL reachable?
        //============================================================

        #if !os(Linux)
        do {
            let isReachable = try fileURL.checkPromisedItemIsReachable()
            guard isReachable else {
                setBodyPartError(withReason: .bodyPartFileNotReachable(at: fileURL))
                return
            }
        } catch {
            setBodyPartError(withReason: .bodyPartFileNotReachableWithError(atURL: fileURL, error: error))
            return
        }
        #endif

        //============================================================
        //            Check 3 - is file URL a directory?
        //============================================================

        var isDirectory: ObjCBool = false
        let path = fileURL.path

        guard fileManager.fileExists(atPath: path, isDirectory: &isDirectory) && !isDirectory.boolValue else {
            setBodyPartError(withReason: .bodyPartFileIsDirectory(at: fileURL))
            return
        }

        //============================================================
        //          Check 4 - can the file size be extracted?
        //============================================================

        let bodyContentLength: UInt64

        do {
            guard let fileSize = try fileManager.attributesOfItem(atPath: path)[.size] as? NSNumber else {
                setBodyPartError(withReason: .bodyPartFileSizeNotAvailable(at: fileURL))
                return
            }

            bodyContentLength = fileSize.uint64Value
        } catch {
            setBodyPartError(withReason: .bodyPartFileSizeQueryFailedWithError(forURL: fileURL, error: error))
            return
        }

        //============================================================
        //       Check 5 - can a stream be created from file URL?
        //============================================================

        guard let stream = InputStream(url: fileURL) else {
            setBodyPartError(withReason: .bodyPartInputStreamCreationFailed(for: fileURL))
            return
        }

        append(stream, withLength: bodyContentLength, headers: headers)
    }

    /// Creates a body part from the stream and appends it to the instance.
    ///
    /// The body part data will be encoded using the following format:
    ///
    /// - `Content-Disposition: form-data; name=#{name}; filename=#{filename}` (HTTP Header)
    /// - `Content-Type: #{mimeType}` (HTTP Header)
    /// - Encoded stream data
    /// - Multipart form boundary
    ///
    /// - Parameters:
    ///   - stream:   `InputStream` to encode into the instance.
    ///   - length:   Length, in bytes, of the stream.
    ///   - name:     Name to associate with the stream content in the `Content-Disposition` HTTP header.
    ///   - fileName: Filename to associate with the stream content in the `Content-Disposition` HTTP header.
    ///   - mimeType: MIME type to associate with the stream content in the `Content-Type` HTTP header.
    public func append(_ stream: InputStream,
                       withLength length: UInt64,
                       name: String,
                       fileName: String,
                       mimeType: String) {
        let headers = contentHeaders(withName: name, fileName: fileName, mimeType: mimeType)
        append(stream, withLength: length, headers: headers)
    }

    /// Creates a body part with the stream, length, and headers and appends it to the instance.
    ///
    /// The body part data will be encoded using the following format:
    ///
    /// - HTTP headers
    /// - Encoded stream data
    /// - Multipart form boundary
    ///
    /// - Parameters:
    ///   - stream:  `InputStream` to encode into the instance.
    ///   - length:  Length, in bytes, of the stream.
    ///   - headers: `HTTPHeaders` for the body part.
    public func append(_ stream: InputStream, withLength length: UInt64, headers: HTTPHeaders) {
        let bodyPart = BodyPart(headers: headers, bodyStream: stream, bodyContentLength: length)
        bodyParts.append(bodyPart)
    }

    // MARK: - Data Encoding

    /// Encodes all appended body parts into a single `Data` value.
    ///
    /// - Note: This method will load all the appended body parts into memory all at the same time. This method should
    ///         only be used when the encoded data will have a small memory footprint. For large data cases, please use
    ///         the `writeEncodedData(to:))` method.
    ///
    /// - Returns: The encoded `Data`, if encoding is successful.
    /// - Throws:  An `AFError` if encoding encounters an error.
    public func encode() throws -> Data {
        if let bodyPartError = bodyPartError {
            throw bodyPartError
        }

        var encoded = Data()

        bodyParts.first?.hasInitialBoundary = true
        bodyParts.last?.hasFinalBoundary = true

        for bodyPart in bodyParts {
            let encodedData = try encode(bodyPart)
            encoded.append(encodedData)
        }

        return encoded
    }

    /// Writes all appended body parts to the given file `URL`.
    ///
    /// This process is facilitated by reading and writing with input and output streams, respectively. Thus,
    /// this approach is very memory efficient and should be used for large body part data.
    ///
    /// - Parameter fileURL: File `URL` to which to write the form data.
    /// - Throws:            An `AFError` if encoding encounters an error.
    public func writeEncodedData(to fileURL: URL) throws {
        if let bodyPartError = bodyPartError {
            throw bodyPartError
        }

        if fileManager.fileExists(atPath: fileURL.path) {
            throw AFError.multipartEncodingFailed(reason: .outputStreamFileAlreadyExists(at: fileURL))
        } else if !fileURL.isFileURL {
            throw AFError.multipartEncodingFailed(reason: .outputStreamURLInvalid(url: fileURL))
        }

        guard let outputStream = OutputStream(url: fileURL, append: false) else {
            throw AFError.multipartEncodingFailed(reason: .outputStreamCreationFailed(for: fileURL))
        }

        outputStream.open()
        defer { outputStream.close() }

        bodyParts.first?.hasInitialBoundary = true
        bodyParts.last?.hasFinalBoundary = true

        for bodyPart in bodyParts {
            try write(bodyPart, to: outputStream)
        }
    }

    // MARK: - Private - Body Part Encoding

    private func encode(_ bodyPart: BodyPart) throws -> Data {
        var encoded = Data()

        let initialData = bodyPart.hasInitialBoundary ? initialBoundaryData() : encapsulatedBoundaryData()
        encoded.append(initialData)

        let headerData = encodeHeaders(for: bodyPart)
        encoded.append(headerData)

        let bodyStreamData = try encodeBodyStream(for: bodyPart)
        encoded.append(bodyStreamData)

        if bodyPart.hasFinalBoundary {
            encoded.append(finalBoundaryData())
        }

        return encoded
    }

    private func encodeHeaders(for bodyPart: BodyPart) -> Data {
        let headerText = bodyPart.headers.map { "\($0.name): \($0.value)\(EncodingCharacters.crlf)" }
            .joined()
            + EncodingCharacters.crlf

        return Data(headerText.utf8)
    }

    private func encodeBodyStream(for bodyPart: BodyPart) throws -> Data {
        let inputStream = bodyPart.bodyStream
        inputStream.open()
        defer { inputStream.close() }

        var encoded = Data()

        while inputStream.hasBytesAvailable {
            var buffer = [UInt8](repeating: 0, count: streamBufferSize)
            let bytesRead = inputStream.read(&buffer, maxLength: streamBufferSize)

            if let error = inputStream.streamError {
                throw AFError.multipartEncodingFailed(reason: .inputStreamReadFailed(error: error))
            }

            if bytesRead > 0 {
                encoded.append(buffer, count: bytesRead)
            } else {
                break
            }
        }

        return encoded
    }

    // MARK: - Private - Writing Body Part to Output Stream

    private func write(_ bodyPart: BodyPart, to outputStream: OutputStream) throws {
        try writeInitialBoundaryData(for: bodyPart, to: outputStream)
        try writeHeaderData(for: bodyPart, to: outputStream)
        try writeBodyStream(for: bodyPart, to: outputStream)
        try writeFinalBoundaryData(for: bodyPart, to: outputStream)
    }

    private func writeInitialBoundaryData(for bodyPart: BodyPart, to outputStream: OutputStream) throws {
        let initialData = bodyPart.hasInitialBoundary ? initialBoundaryData() : encapsulatedBoundaryData()
        return try write(initialData, to: outputStream)
    }

    private func writeHeaderData(for bodyPart: BodyPart, to outputStream: OutputStream) throws {
        let headerData = encodeHeaders(for: bodyPart)
        return try write(headerData, to: outputStream)
    }

    private func writeBodyStream(for bodyPart: BodyPart, to outputStream: OutputStream) throws {
        let inputStream = bodyPart.bodyStream

        inputStream.open()
        defer { inputStream.close() }

        while inputStream.hasBytesAvailable {
            var buffer = [UInt8](repeating: 0, count: streamBufferSize)
            let bytesRead = inputStream.read(&buffer, maxLength: streamBufferSize)

            if let streamError = inputStream.streamError {
                throw AFError.multipartEncodingFailed(reason: .inputStreamReadFailed(error: streamError))
            }

            if bytesRead > 0 {
                if buffer.count != bytesRead {
                    buffer = Array(buffer[0..<bytesRead])
                }

                try write(&buffer, to: outputStream)
            } else {
                break
            }
        }
    }

    private func writeFinalBoundaryData(for bodyPart: BodyPart, to outputStream: OutputStream) throws {
        if bodyPart.hasFinalBoundary {
            return try write(finalBoundaryData(), to: outputStream)
        }
    }

    // MARK: - Private - Writing Buffered Data to Output Stream

    private func write(_ data: Data, to outputStream: OutputStream) throws {
        var buffer = [UInt8](repeating: 0, count: data.count)
        data.copyBytes(to: &buffer, count: data.count)

        return try write(&buffer, to: outputStream)
    }

    private func write(_ buffer: inout [UInt8], to outputStream: OutputStream) throws {
        var bytesToWrite = buffer.count

        while bytesToWrite > 0, outputStream.hasSpaceAvailable {
            let bytesWritten = outputStream.write(buffer, maxLength: bytesToWrite)

            if let error = outputStream.streamError {
                throw AFError.multipartEncodingFailed(reason: .outputStreamWriteFailed(error: error))
            }

            bytesToWrite -= bytesWritten

            if bytesToWrite > 0 {
                buffer = Array(buffer[bytesWritten..<buffer.count])
            }
        }
    }

    // MARK: - Private - Mime Type

    private func mimeType(forPathExtension pathExtension: String) -> String {
        #if canImport(CoreServices) || canImport(MobileCoreServices)
        if
            let id = UTTypeCreatePreferredIdentifierForTag(kUTTagClassFilenameExtension, pathExtension as CFString, nil)?.takeRetainedValue(),
            let contentType = UTTypeCopyPreferredTagWithClass(id, kUTTagClassMIMEType)?.takeRetainedValue() {
            return contentType as String
        }
        #endif

        return "application/octet-stream"
    }

    // MARK: - Private - Content Headers

    private func contentHeaders(withName name: String, fileName: String? = nil, mimeType: String? = nil) -> HTTPHeaders {
        var disposition = "form-data; name=\"\(name)\""
        if let fileName = fileName { disposition += "; filename=\"\(fileName)\"" }

        var headers: HTTPHeaders = [.contentDisposition(disposition)]
        if let mimeType = mimeType { headers.add(.contentType(mimeType)) }

        return headers
    }

    // MARK: - Private - Boundary Encoding

    private func initialBoundaryData() -> Data {
        BoundaryGenerator.boundaryData(forBoundaryType: .initial, boundary: boundary)
    }

    private func encapsulatedBoundaryData() -> Data {
        BoundaryGenerator.boundaryData(forBoundaryType: .encapsulated, boundary: boundary)
    }

    private func finalBoundaryData() -> Data {
        BoundaryGenerator.boundaryData(forBoundaryType: .final, boundary: boundary)
    }

    // MARK: - Private - Errors

    private func setBodyPartError(withReason reason: AFError.MultipartEncodingFailureReason) {
        guard bodyPartError == nil else { return }
        bodyPartError = AFError.multipartEncodingFailed(reason: reason)
    }
}<|MERGE_RESOLUTION|>--- conflicted
+++ resolved
@@ -55,16 +55,10 @@
         }
 
         static func randomBoundary() -> String {
-<<<<<<< HEAD
-            let a: UInt32 = UInt32.random(in: UInt32.min...UInt32.max)
-            let b: UInt32 = UInt32.random(in: UInt32.min...UInt32.max)
-            return String(format: "alamofire.boundary.%08x%08x", a, b)
-=======
             let first = UInt32.random(in: UInt32.min...UInt32.max)
             let second = UInt32.random(in: UInt32.min...UInt32.max)
 
             return String(format: "alamofire.boundary.%08x%08x", first, second)
->>>>>>> 508b96ea
         }
 
         static func boundaryData(forBoundaryType boundaryType: BoundaryType, boundary: String) -> Data {
