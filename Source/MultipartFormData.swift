//
//  MultipartFormData.swift
//
//  Copyright (c) 2014-2018 Alamofire Software Foundation (http://alamofire.org/)
//
//  Permission is hereby granted, free of charge, to any person obtaining a copy
//  of this software and associated documentation files (the "Software"), to deal
//  in the Software without restriction, including without limitation the rights
//  to use, copy, modify, merge, publish, distribute, sublicense, and/or sell
//  copies of the Software, and to permit persons to whom the Software is
//  furnished to do so, subject to the following conditions:
//
//  The above copyright notice and this permission notice shall be included in
//  all copies or substantial portions of the Software.
//
//  THE SOFTWARE IS PROVIDED "AS IS", WITHOUT WARRANTY OF ANY KIND, EXPRESS OR
//  IMPLIED, INCLUDING BUT NOT LIMITED TO THE WARRANTIES OF MERCHANTABILITY,
//  FITNESS FOR A PARTICULAR PURPOSE AND NONINFRINGEMENT. IN NO EVENT SHALL THE
//  AUTHORS OR COPYRIGHT HOLDERS BE LIABLE FOR ANY CLAIM, DAMAGES OR OTHER
//  LIABILITY, WHETHER IN AN ACTION OF CONTRACT, TORT OR OTHERWISE, ARISING FROM,
//  OUT OF OR IN CONNECTION WITH THE SOFTWARE OR THE USE OR OTHER DEALINGS IN
//  THE SOFTWARE.
//

import Foundation

#if canImport(MobileCoreServices)
import MobileCoreServices
#elseif canImport(CoreServices)
import CoreServices
#endif

/// Constructs `multipart/form-data` for uploads within an HTTP or HTTPS body. There are currently two ways to encode
/// multipart form data. The first way is to encode the data directly in memory. This is very efficient, but can lead
/// to memory issues if the dataset is too large. The second way is designed for larger datasets and will write all the
/// data to a single file on disk with all the proper boundary segmentation. The second approach MUST be used for
/// larger datasets such as video content, otherwise your app may run out of memory when trying to encode the dataset.
///
/// For more information on `multipart/form-data` in general, please refer to the RFC-2388 and RFC-2045 specs as well
/// and the w3 form documentation.
///
/// - https://www.ietf.org/rfc/rfc2388.txt
/// - https://www.ietf.org/rfc/rfc2045.txt
/// - https://www.w3.org/TR/html401/interact/forms.html#h-17.13
open class MultipartFormData {
    // MARK: - Helper Types

    enum EncodingCharacters {
        static let crlf = "\r\n"
    }

    enum BoundaryGenerator {
        enum BoundaryType {
            case initial, encapsulated, final
        }

        static func randomBoundary() -> String {
            let first = UInt32.random(in: UInt32.min...UInt32.max)
            let second = UInt32.random(in: UInt32.min...UInt32.max)

            return String(format: "alamofire.boundary.%08x%08x", first, second)
        }

        static func boundaryData(forBoundaryType boundaryType: BoundaryType, boundary: String) -> Data {
            let boundaryText: String

            switch boundaryType {
            case .initial:
                boundaryText = "--\(boundary)\(EncodingCharacters.crlf)"
            case .encapsulated:
                boundaryText = "\(EncodingCharacters.crlf)--\(boundary)\(EncodingCharacters.crlf)"
            case .final:
                boundaryText = "\(EncodingCharacters.crlf)--\(boundary)--\(EncodingCharacters.crlf)"
            }

            return Data(boundaryText.utf8)
        }
    }

    class BodyPart {
        let headers: HTTPHeaders
        let bodyStream: InputStream
        let bodyContentLength: UInt64
        var hasInitialBoundary = false
        var hasFinalBoundary = false

        init(headers: HTTPHeaders, bodyStream: InputStream, bodyContentLength: UInt64) {
            self.headers = headers
            self.bodyStream = bodyStream
            self.bodyContentLength = bodyContentLength
        }
    }

    // MARK: - Properties

    /// Default memory threshold used when encoding `MultipartFormData`, in bytes.
    public static let encodingMemoryThreshold: UInt64 = 10_000_000

    /// The `Content-Type` header value containing the boundary used to generate the `multipart/form-data`.
    open lazy var contentType: String = "multipart/form-data; boundary=\(self.boundary)"

    /// The content length of all body parts used to generate the `multipart/form-data` not including the boundaries.
    public var contentLength: UInt64 { bodyParts.reduce(0) { $0 + $1.bodyContentLength } }

    /// The boundary used to separate the body parts in the encoded form data.
    public let boundary: String

    let fileManager: FileManager

    private var bodyParts: [BodyPart]
    private var bodyPartError: AFError?
    private let streamBufferSize: Int

    // MARK: - Lifecycle

    /// Creates an instance.
    ///
    /// - Parameters:
    ///   - fileManager: `FileManager` to use for file operations, if needed.
    ///   - boundary: Boundary `String` used to separate body parts.
    public init(fileManager: FileManager = .default, boundary: String? = nil) {
        self.fileManager = fileManager
        self.boundary = boundary ?? BoundaryGenerator.randomBoundary()
        bodyParts = []

        //
        // The optimal read/write buffer size in bytes for input and output streams is 1024 (1KB). For more
        // information, please refer to the following article:
        //   - https://developer.apple.com/library/mac/documentation/Cocoa/Conceptual/Streams/Articles/ReadingInputStreams.html
        //
        streamBufferSize = 1024
    }

    // MARK: - Body Parts

    /// Creates a body part from the data and appends it to the instance.
    ///
    /// The body part data will be encoded using the following format:
    ///
    /// - `Content-Disposition: form-data; name=#{name}; filename=#{filename}` (HTTP Header)
    /// - `Content-Type: #{mimeType}` (HTTP Header)
    /// - Encoded file data
    /// - Multipart form boundary
    ///
    /// - Parameters:
    ///   - data:     `Data` to encoding into the instance.
    ///   - name:     Name to associate with the `Data` in the `Content-Disposition` HTTP header.
    ///   - fileName: Filename to associate with the `Data` in the `Content-Disposition` HTTP header.
    ///   - mimeType: MIME type to associate with the data in the `Content-Type` HTTP header.
    public func append(_ data: Data, withName name: String, fileName: String? = nil, mimeType: String? = nil) {
        let headers = contentHeaders(withName: name, fileName: fileName, mimeType: mimeType)
        let stream = InputStream(data: data)
        let length = UInt64(data.count)

        append(stream, withLength: length, headers: headers)
    }

    /// Creates a body part from the file and appends it to the instance.
    ///
    /// The body part data will be encoded using the following format:
    ///
    /// - `Content-Disposition: form-data; name=#{name}; filename=#{generated filename}` (HTTP Header)
    /// - `Content-Type: #{generated mimeType}` (HTTP Header)
    /// - Encoded file data
    /// - Multipart form boundary
    ///
    /// The filename in the `Content-Disposition` HTTP header is generated from the last path component of the
    /// `fileURL`. The `Content-Type` HTTP header MIME type is generated by mapping the `fileURL` extension to the
    /// system associated MIME type.
    ///
    /// - Parameters:
    ///   - fileURL: `URL` of the file whose content will be encoded into the instance.
    ///   - name:    Name to associate with the file content in the `Content-Disposition` HTTP header.
    public func append(_ fileURL: URL, withName name: String) {
        let fileName = fileURL.lastPathComponent
        let pathExtension = fileURL.pathExtension

        if !fileName.isEmpty && !pathExtension.isEmpty {
            let mime = mimeType(forPathExtension: pathExtension)
            append(fileURL, withName: name, fileName: fileName, mimeType: mime)
        } else {
            setBodyPartError(withReason: .bodyPartFilenameInvalid(in: fileURL))
        }
    }

    /// Creates a body part from the file and appends it to the instance.
    ///
    /// The body part data will be encoded using the following format:
    ///
    /// - Content-Disposition: form-data; name=#{name}; filename=#{filename} (HTTP Header)
    /// - Content-Type: #{mimeType} (HTTP Header)
    /// - Encoded file data
    /// - Multipart form boundary
    ///
    /// - Parameters:
    ///   - fileURL:  `URL` of the file whose content will be encoded into the instance.
    ///   - name:     Name to associate with the file content in the `Content-Disposition` HTTP header.
    ///   - fileName: Filename to associate with the file content in the `Content-Disposition` HTTP header.
    ///   - mimeType: MIME type to associate with the file content in the `Content-Type` HTTP header.
    public func append(_ fileURL: URL, withName name: String, fileName: String, mimeType: String) {
        let headers = contentHeaders(withName: name, fileName: fileName, mimeType: mimeType)

        //============================================================
        //                 Check 1 - is file URL?
        //============================================================

        guard fileURL.isFileURL else {
            setBodyPartError(withReason: .bodyPartURLInvalid(url: fileURL))
            return
        }

        //============================================================
        //              Check 2 - is file URL reachable?
        //============================================================

        #if !(os(Linux) || os(Windows) || os(Android))
        do {
            let isReachable = try fileURL.checkPromisedItemIsReachable()
            guard isReachable else {
                setBodyPartError(withReason: .bodyPartFileNotReachable(at: fileURL))
                return
            }
        } catch {
            setBodyPartError(withReason: .bodyPartFileNotReachableWithError(atURL: fileURL, error: error))
            return
        }
        #endif

        //============================================================
        //            Check 3 - is file URL a directory?
        //============================================================

        var isDirectory: ObjCBool = false
        let path = fileURL.path

        guard fileManager.fileExists(atPath: path, isDirectory: &isDirectory) && !isDirectory.boolValue else {
            setBodyPartError(withReason: .bodyPartFileIsDirectory(at: fileURL))
            return
        }

        //============================================================
        //          Check 4 - can the file size be extracted?
        //============================================================

        let bodyContentLength: UInt64

        do {
            guard let fileSize = try fileManager.attributesOfItem(atPath: path)[.size] as? NSNumber else {
                setBodyPartError(withReason: .bodyPartFileSizeNotAvailable(at: fileURL))
                return
            }

            bodyContentLength = fileSize.uint64Value
        } catch {
            setBodyPartError(withReason: .bodyPartFileSizeQueryFailedWithError(forURL: fileURL, error: error))
            return
        }

        //============================================================
        //       Check 5 - can a stream be created from file URL?
        //============================================================

        guard let stream = InputStream(url: fileURL) else {
            setBodyPartError(withReason: .bodyPartInputStreamCreationFailed(for: fileURL))
            return
        }

        append(stream, withLength: bodyContentLength, headers: headers)
    }

    /// Creates a body part from the stream and appends it to the instance.
    ///
    /// The body part data will be encoded using the following format:
    ///
    /// - `Content-Disposition: form-data; name=#{name}; filename=#{filename}` (HTTP Header)
    /// - `Content-Type: #{mimeType}` (HTTP Header)
    /// - Encoded stream data
    /// - Multipart form boundary
    ///
    /// - Parameters:
    ///   - stream:   `InputStream` to encode into the instance.
    ///   - length:   Length, in bytes, of the stream.
    ///   - name:     Name to associate with the stream content in the `Content-Disposition` HTTP header.
    ///   - fileName: Filename to associate with the stream content in the `Content-Disposition` HTTP header.
    ///   - mimeType: MIME type to associate with the stream content in the `Content-Type` HTTP header.
    public func append(_ stream: InputStream,
                       withLength length: UInt64,
                       name: String,
                       fileName: String,
                       mimeType: String) {
        let headers = contentHeaders(withName: name, fileName: fileName, mimeType: mimeType)
        append(stream, withLength: length, headers: headers)
    }

    /// Creates a body part with the stream, length, and headers and appends it to the instance.
    ///
    /// The body part data will be encoded using the following format:
    ///
    /// - HTTP headers
    /// - Encoded stream data
    /// - Multipart form boundary
    ///
    /// - Parameters:
    ///   - stream:  `InputStream` to encode into the instance.
    ///   - length:  Length, in bytes, of the stream.
    ///   - headers: `HTTPHeaders` for the body part.
    public func append(_ stream: InputStream, withLength length: UInt64, headers: HTTPHeaders) {
        let bodyPart = BodyPart(headers: headers, bodyStream: stream, bodyContentLength: length)
        bodyParts.append(bodyPart)
    }

    // MARK: - Data Encoding

    /// Encodes all appended body parts into a single `Data` value.
    ///
    /// - Note: This method will load all the appended body parts into memory all at the same time. This method should
    ///         only be used when the encoded data will have a small memory footprint. For large data cases, please use
    ///         the `writeEncodedData(to:))` method.
    ///
    /// - Returns: The encoded `Data`, if encoding is successful.
    /// - Throws:  An `AFError` if encoding encounters an error.
    public func encode() throws -> Data {
        if let bodyPartError = bodyPartError {
            throw bodyPartError
        }

        var encoded = Data()

        bodyParts.first?.hasInitialBoundary = true
        bodyParts.last?.hasFinalBoundary = true

        for bodyPart in bodyParts {
            let encodedData = try encode(bodyPart)
            encoded.append(encodedData)
        }

        return encoded
    }

    /// Writes all appended body parts to the given file `URL`.
    ///
    /// This process is facilitated by reading and writing with input and output streams, respectively. Thus,
    /// this approach is very memory efficient and should be used for large body part data.
    ///
    /// - Parameter fileURL: File `URL` to which to write the form data.
    /// - Throws:            An `AFError` if encoding encounters an error.
    public func writeEncodedData(to fileURL: URL) throws {
        if let bodyPartError = bodyPartError {
            throw bodyPartError
        }

        if fileManager.fileExists(atPath: fileURL.path) {
            throw AFError.multipartEncodingFailed(reason: .outputStreamFileAlreadyExists(at: fileURL))
        } else if !fileURL.isFileURL {
            throw AFError.multipartEncodingFailed(reason: .outputStreamURLInvalid(url: fileURL))
        }

        guard let outputStream = OutputStream(url: fileURL, append: false) else {
            throw AFError.multipartEncodingFailed(reason: .outputStreamCreationFailed(for: fileURL))
        }

        outputStream.open()
        defer { outputStream.close() }

        bodyParts.first?.hasInitialBoundary = true
        bodyParts.last?.hasFinalBoundary = true

        for bodyPart in bodyParts {
            try write(bodyPart, to: outputStream)
        }
    }

    // MARK: - Private - Body Part Encoding

    private func encode(_ bodyPart: BodyPart) throws -> Data {
        var encoded = Data()

        let initialData = bodyPart.hasInitialBoundary ? initialBoundaryData() : encapsulatedBoundaryData()
        encoded.append(initialData)

        let headerData = encodeHeaders(for: bodyPart)
        encoded.append(headerData)

        let bodyStreamData = try encodeBodyStream(for: bodyPart)
        encoded.append(bodyStreamData)

        if bodyPart.hasFinalBoundary {
            encoded.append(finalBoundaryData())
        }

        return encoded
    }

    private func encodeHeaders(for bodyPart: BodyPart) -> Data {
        let headerText = bodyPart.headers.map { "\($0.name): \($0.value)\(EncodingCharacters.crlf)" }
            .joined()
            + EncodingCharacters.crlf

        return Data(headerText.utf8)
    }

    private func encodeBodyStream(for bodyPart: BodyPart) throws -> Data {
        let inputStream = bodyPart.bodyStream
        inputStream.open()
        defer { inputStream.close() }

        var encoded = Data()

        while inputStream.hasBytesAvailable {
            var buffer = [UInt8](repeating: 0, count: streamBufferSize)
            let bytesRead = inputStream.read(&buffer, maxLength: streamBufferSize)

            if let error = inputStream.streamError {
                throw AFError.multipartEncodingFailed(reason: .inputStreamReadFailed(error: error))
            }

            if bytesRead > 0 {
                encoded.append(buffer, count: bytesRead)
            } else {
                break
            }
        }

        guard UInt64(encoded.count) == bodyPart.bodyContentLength else {
            let error = AFError.UnexpectedInputStreamLength(bytesExpected: bodyPart.bodyContentLength,
                                                            bytesRead: UInt64(encoded.count))
            throw AFError.multipartEncodingFailed(reason: .inputStreamReadFailed(error: error))
        }

        return encoded
    }

    // MARK: - Private - Writing Body Part to Output Stream

    private func write(_ bodyPart: BodyPart, to outputStream: OutputStream) throws {
        try writeInitialBoundaryData(for: bodyPart, to: outputStream)
        try writeHeaderData(for: bodyPart, to: outputStream)
        try writeBodyStream(for: bodyPart, to: outputStream)
        try writeFinalBoundaryData(for: bodyPart, to: outputStream)
    }

    private func writeInitialBoundaryData(for bodyPart: BodyPart, to outputStream: OutputStream) throws {
        let initialData = bodyPart.hasInitialBoundary ? initialBoundaryData() : encapsulatedBoundaryData()
        return try write(initialData, to: outputStream)
    }

    private func writeHeaderData(for bodyPart: BodyPart, to outputStream: OutputStream) throws {
        let headerData = encodeHeaders(for: bodyPart)
        return try write(headerData, to: outputStream)
    }

    private func writeBodyStream(for bodyPart: BodyPart, to outputStream: OutputStream) throws {
        let inputStream = bodyPart.bodyStream

        inputStream.open()
        defer { inputStream.close() }

        var bytesLeftToRead = bodyPart.bodyContentLength
        while inputStream.hasBytesAvailable && bytesLeftToRead > 0 {
            let bufferSize = min(streamBufferSize, Int(bytesLeftToRead))
            var buffer = [UInt8](repeating: 0, count: bufferSize)
            let bytesRead = inputStream.read(&buffer, maxLength: bufferSize)

            if let streamError = inputStream.streamError {
                throw AFError.multipartEncodingFailed(reason: .inputStreamReadFailed(error: streamError))
            }

            if bytesRead > 0 {
                if buffer.count != bytesRead {
                    buffer = Array(buffer[0..<bytesRead])
                }

                try write(&buffer, to: outputStream)
                bytesLeftToRead -= UInt64(bytesRead)
            } else {
                break
            }
        }
    }

    private func writeFinalBoundaryData(for bodyPart: BodyPart, to outputStream: OutputStream) throws {
        if bodyPart.hasFinalBoundary {
            return try write(finalBoundaryData(), to: outputStream)
        }
    }

    // MARK: - Private - Writing Buffered Data to Output Stream

    private func write(_ data: Data, to outputStream: OutputStream) throws {
        var buffer = [UInt8](repeating: 0, count: data.count)
        data.copyBytes(to: &buffer, count: data.count)

        return try write(&buffer, to: outputStream)
    }

    private func write(_ buffer: inout [UInt8], to outputStream: OutputStream) throws {
        var bytesToWrite = buffer.count

        while bytesToWrite > 0, outputStream.hasSpaceAvailable {
            let bytesWritten = outputStream.write(buffer, maxLength: bytesToWrite)

            if let error = outputStream.streamError {
                throw AFError.multipartEncodingFailed(reason: .outputStreamWriteFailed(error: error))
            }

            bytesToWrite -= bytesWritten

            if bytesToWrite > 0 {
                buffer = Array(buffer[bytesWritten..<buffer.count])
            }
        }
    }

    // MARK: - Private - Content Headers

    private func contentHeaders(withName name: String, fileName: String? = nil, mimeType: String? = nil) -> HTTPHeaders {
        var disposition = "form-data; name=\"\(name)\""
        if let fileName = fileName { disposition += "; filename=\"\(fileName)\"" }

        var headers: HTTPHeaders = [.contentDisposition(disposition)]
        if let mimeType = mimeType { headers.add(.contentType(mimeType)) }

        return headers
    }

    // MARK: - Private - Boundary Encoding

    private func initialBoundaryData() -> Data {
        BoundaryGenerator.boundaryData(forBoundaryType: .initial, boundary: boundary)
    }

    private func encapsulatedBoundaryData() -> Data {
        BoundaryGenerator.boundaryData(forBoundaryType: .encapsulated, boundary: boundary)
    }

    private func finalBoundaryData() -> Data {
        BoundaryGenerator.boundaryData(forBoundaryType: .final, boundary: boundary)
    }

    // MARK: - Private - Errors

    private func setBodyPartError(withReason reason: AFError.MultipartEncodingFailureReason) {
        guard bodyPartError == nil else { return }
        bodyPartError = AFError.multipartEncodingFailed(reason: reason)
    }
}

#if canImport(UniformTypeIdentifiers)
import UniformTypeIdentifiers

extension MultipartFormData {
    // MARK: - Private - Mime Type

    private func mimeType(forPathExtension pathExtension: String) -> String {
        #if swift(>=5.9)
        if #available(iOS 14, macOS 11, tvOS 14, watchOS 7, visionOS 1, *) {
            return UTType(filenameExtension: pathExtension)?.preferredMIMEType ?? "application/octet-stream"
        } else {
            if
                let id = UTTypeCreatePreferredIdentifierForTag(kUTTagClassFilenameExtension, pathExtension as CFString, nil)?.takeRetainedValue(),
                let contentType = UTTypeCopyPreferredTagWithClass(id, kUTTagClassMIMEType)?.takeRetainedValue() {
                return contentType as String
            }

            return "application/octet-stream"
        }
        #else
        if #available(iOS 14, macOS 11, tvOS 14, watchOS 7, *) {
            return UTType(filenameExtension: pathExtension)?.preferredMIMEType ?? "application/octet-stream"
        } else {
            if
                let id = UTTypeCreatePreferredIdentifierForTag(kUTTagClassFilenameExtension, pathExtension as CFString, nil)?.takeRetainedValue(),
                let contentType = UTTypeCopyPreferredTagWithClass(id, kUTTagClassMIMEType)?.takeRetainedValue() {
                return contentType as String
            }

            return "application/octet-stream"
        }
        #endif
    }
}

#else

extension MultipartFormData {
    // MARK: - Private - Mime Type

    private func mimeType(forPathExtension pathExtension: String) -> String {
<<<<<<< HEAD
        #if !(os(Linux) || os(Windows) || os(Android))
=======
        #if canImport(CoreServices) || canImport(MobileCoreServices)
>>>>>>> d732bc9e
        if
            let id = UTTypeCreatePreferredIdentifierForTag(kUTTagClassFilenameExtension, pathExtension as CFString, nil)?.takeRetainedValue(),
            let contentType = UTTypeCopyPreferredTagWithClass(id, kUTTagClassMIMEType)?.takeRetainedValue() {
            return contentType as String
        }
        #endif

        return "application/octet-stream"
    }
}

#endif<|MERGE_RESOLUTION|>--- conflicted
+++ resolved
@@ -586,11 +586,7 @@
     // MARK: - Private - Mime Type
 
     private func mimeType(forPathExtension pathExtension: String) -> String {
-<<<<<<< HEAD
-        #if !(os(Linux) || os(Windows) || os(Android))
-=======
         #if canImport(CoreServices) || canImport(MobileCoreServices)
->>>>>>> d732bc9e
         if
             let id = UTTypeCreatePreferredIdentifierForTag(kUTTagClassFilenameExtension, pathExtension as CFString, nil)?.takeRetainedValue(),
             let contentType = UTTypeCopyPreferredTagWithClass(id, kUTTagClassMIMEType)?.takeRetainedValue() {
