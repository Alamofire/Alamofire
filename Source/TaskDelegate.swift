//
//  TaskDelegate.swift
//
//  Copyright (c) 2014-2017 Alamofire Software Foundation (http://alamofire.org/)
//
//  Permission is hereby granted, free of charge, to any person obtaining a copy
//  of this software and associated documentation files (the "Software"), to deal
//  in the Software without restriction, including without limitation the rights
//  to use, copy, modify, merge, publish, distribute, sublicense, and/or sell
//  copies of the Software, and to permit persons to whom the Software is
//  furnished to do so, subject to the following conditions:
//
//  The above copyright notice and this permission notice shall be included in
//  all copies or substantial portions of the Software.
//
//  THE SOFTWARE IS PROVIDED "AS IS", WITHOUT WARRANTY OF ANY KIND, EXPRESS OR
//  IMPLIED, INCLUDING BUT NOT LIMITED TO THE WARRANTIES OF MERCHANTABILITY,
//  FITNESS FOR A PARTICULAR PURPOSE AND NONINFRINGEMENT. IN NO EVENT SHALL THE
//  AUTHORS OR COPYRIGHT HOLDERS BE LIABLE FOR ANY CLAIM, DAMAGES OR OTHER
//  LIABILITY, WHETHER IN AN ACTION OF CONTRACT, TORT OR OTHERWISE, ARISING FROM,
//  OUT OF OR IN CONNECTION WITH THE SOFTWARE OR THE USE OR OTHER DEALINGS IN
//  THE SOFTWARE.
//

import Foundation

/// The task delegate is responsible for handling all delegate callbacks for the underlying task as well as
/// executing all operations attached to the serial operation queue upon task completion.
open class TaskDelegate: NSObject {

    // MARK: Properties

    /// The serial operation queue used to execute all operations after the task completes.
    open let queue: OperationQueue

    /// The data returned by the server.
    public var data: Data? { return nil }

    /// The error generated throughout the lifecyle of the task.
    public var error: Error?

    var task: URLSessionTask? {
        set {
<<<<<<< HEAD
            protectedTask.unsafeValue = newValue
            reset()
        }
        get { return protectedTask.unsafeValue }
=======
            protectedTask.directValue = newValue
            reset()
        }
        get { return protectedTask.directValue }
>>>>>>> f127695e
    }

    var initialResponseTime: CFAbsoluteTime?
    var credential: URLCredential?
    var metrics: AnyObject? // URLSessionTaskMetrics

    private let protectedTask: Protector<URLSessionTask?>

    // MARK: Lifecycle

    init(task: URLSessionTask?) {
        protectedTask = Protector(task)

        queue = {
            let operationQueue = OperationQueue()

            operationQueue.maxConcurrentOperationCount = 1
            operationQueue.isSuspended = true
            operationQueue.qualityOfService = .utility

            return operationQueue
        }()
    }

    func reset() {
        error = nil
        initialResponseTime = nil
    }

    // MARK: URLSessionTaskDelegate

    var taskWillPerformHTTPRedirection: ((URLSession, URLSessionTask, HTTPURLResponse, URLRequest) -> URLRequest?)?
    var taskDidReceiveChallenge: ((URLSession, URLSessionTask, URLAuthenticationChallenge) -> (URLSession.AuthChallengeDisposition, URLCredential?))?
    var taskNeedNewBodyStream: ((URLSession, URLSessionTask) -> InputStream?)?
    var taskDidCompleteWithError: ((URLSession, URLSessionTask, Error?) -> Void)?

    @objc(URLSession:task:willPerformHTTPRedirection:newRequest:completionHandler:)
    func urlSession(
        _ session: URLSession,
        task: URLSessionTask,
        willPerformHTTPRedirection response: HTTPURLResponse,
        newRequest request: URLRequest,
        completionHandler: @escaping (URLRequest?) -> Void)
    {
        var redirectRequest: URLRequest? = request

        if let taskWillPerformHTTPRedirection = taskWillPerformHTTPRedirection {
            redirectRequest = taskWillPerformHTTPRedirection(session, task, response, request)
        }

        completionHandler(redirectRequest)
    }

    @objc(URLSession:task:didReceiveChallenge:completionHandler:)
    func urlSession(
        _ session: URLSession,
        task: URLSessionTask,
        didReceive challenge: URLAuthenticationChallenge,
        completionHandler: @escaping (URLSession.AuthChallengeDisposition, URLCredential?) -> Void)
    {
        var disposition: URLSession.AuthChallengeDisposition = .performDefaultHandling
        var credential: URLCredential?

        if let taskDidReceiveChallenge = taskDidReceiveChallenge {
            (disposition, credential) = taskDidReceiveChallenge(session, task, challenge)
        } else if challenge.protectionSpace.authenticationMethod == NSURLAuthenticationMethodServerTrust {
            let host = challenge.protectionSpace.host

            if
                let serverTrustEvaluators = session.serverTrustManager?.serverTrustEvaluators(forHost: host),
                let serverTrust = challenge.protectionSpace.serverTrust
            {
                if serverTrustEvaluators.evaluate(serverTrust, forHost: host) {
                    disposition = .useCredential
                    credential = URLCredential(trust: serverTrust)
                } else {
                    disposition = .cancelAuthenticationChallenge
                }
            }
        } else {
            if challenge.previousFailureCount > 0 {
                disposition = .rejectProtectionSpace
            } else {
                credential = self.credential ?? session.configuration.urlCredentialStorage?.defaultCredential(for: challenge.protectionSpace)

                if credential != nil {
                    disposition = .useCredential
                }
            }
        }

        completionHandler(disposition, credential)
    }

    @objc(URLSession:task:needNewBodyStream:)
    func urlSession(
        _ session: URLSession,
        task: URLSessionTask,
        needNewBodyStream completionHandler: @escaping (InputStream?) -> Void)
    {
        var bodyStream: InputStream?

        if let taskNeedNewBodyStream = taskNeedNewBodyStream {
            bodyStream = taskNeedNewBodyStream(session, task)
        }

        completionHandler(bodyStream)
    }

    @objc(URLSession:task:didCompleteWithError:)
    func urlSession(_ session: URLSession, task: URLSessionTask, didCompleteWithError error: Error?) {
        if let taskDidCompleteWithError = taskDidCompleteWithError {
            taskDidCompleteWithError(session, task, error)
        } else {
            if let error = error {
                if self.error == nil { self.error = error }

                if
                    let downloadDelegate = self as? DownloadTaskDelegate,
                    let resumeData = (error as NSError).userInfo[NSURLSessionDownloadTaskResumeData] as? Data
                {
                    downloadDelegate.resumeData = resumeData
                }
            }

            queue.isSuspended = false
        }
    }
}

// MARK: -

class DataTaskDelegate: TaskDelegate, URLSessionDataDelegate {

    // MARK: Properties

    var dataTask: URLSessionDataTask { return task as! URLSessionDataTask }

    override var data: Data? {
        if dataStream != nil {
            return nil
        } else {
            return mutableData
        }
    }

    var progress: Progress
    var progressHandler: (closure: Request.ProgressHandler, queue: DispatchQueue)?

    var dataStream: ((_ data: Data) -> Void)?

    private var totalBytesReceived: Int64 = 0
    private var mutableData: Data

    private var expectedContentLength: Int64?

    // MARK: Lifecycle

    override init(task: URLSessionTask?) {
        mutableData = Data()
        progress = Progress(totalUnitCount: 0)

        super.init(task: task)
    }

    override func reset() {
        super.reset()

        progress = Progress(totalUnitCount: 0)
        totalBytesReceived = 0
        mutableData = Data()
        expectedContentLength = nil
    }

    // MARK: URLSessionDataDelegate

    var dataTaskDidReceiveResponse: ((URLSession, URLSessionDataTask, URLResponse) -> URLSession.ResponseDisposition)?
    var dataTaskDidBecomeDownloadTask: ((URLSession, URLSessionDataTask, URLSessionDownloadTask) -> Void)?
    var dataTaskDidReceiveData: ((URLSession, URLSessionDataTask, Data) -> Void)?
    var dataTaskWillCacheResponse: ((URLSession, URLSessionDataTask, CachedURLResponse) -> CachedURLResponse?)?

    func urlSession(
        _ session: URLSession,
        dataTask: URLSessionDataTask,
        didReceive response: URLResponse,
        completionHandler: @escaping (URLSession.ResponseDisposition) -> Void)
    {
        var disposition: URLSession.ResponseDisposition = .allow

        expectedContentLength = response.expectedContentLength

        if let dataTaskDidReceiveResponse = dataTaskDidReceiveResponse {
            disposition = dataTaskDidReceiveResponse(session, dataTask, response)
        }

        completionHandler(disposition)
    }

    func urlSession(
        _ session: URLSession,
        dataTask: URLSessionDataTask,
        didBecome downloadTask: URLSessionDownloadTask)
    {
        dataTaskDidBecomeDownloadTask?(session, dataTask, downloadTask)
    }

    func urlSession(_ session: URLSession, dataTask: URLSessionDataTask, didReceive data: Data) {
        if initialResponseTime == nil { initialResponseTime = CFAbsoluteTimeGetCurrent() }

        if let dataTaskDidReceiveData = dataTaskDidReceiveData {
            dataTaskDidReceiveData(session, dataTask, data)
        } else {
            if let dataStream = dataStream {
                dataStream(data)
            } else {
                mutableData.append(data)
            }

            let bytesReceived = Int64(data.count)
            totalBytesReceived += bytesReceived
            let totalBytesExpected = dataTask.response?.expectedContentLength ?? NSURLSessionTransferSizeUnknown

            progress.totalUnitCount = totalBytesExpected
            progress.completedUnitCount = totalBytesReceived

            if let progressHandler = progressHandler {
                progressHandler.queue.async { progressHandler.closure(self.progress) }
            }
        }
    }

    func urlSession(
        _ session: URLSession,
        dataTask: URLSessionDataTask,
        willCacheResponse proposedResponse: CachedURLResponse,
        completionHandler: @escaping (CachedURLResponse?) -> Void)
    {
        var cachedResponse: CachedURLResponse? = proposedResponse

        if let dataTaskWillCacheResponse = dataTaskWillCacheResponse {
            cachedResponse = dataTaskWillCacheResponse(session, dataTask, proposedResponse)
        }

        completionHandler(cachedResponse)
    }
}

// MARK: -

class DownloadTaskDelegate: TaskDelegate, URLSessionDownloadDelegate {

    // MARK: Properties

    var downloadTask: URLSessionDownloadTask { return task as! URLSessionDownloadTask }

    var progress: Progress
    var progressHandler: (closure: Request.ProgressHandler, queue: DispatchQueue)?

    var resumeData: Data?
    override var data: Data? { return resumeData }

    var destination: DownloadRequest.DownloadFileDestination?

    var temporaryURL: URL?
    var destinationURL: URL?

    var fileURL: URL? { return destination != nil ? destinationURL : temporaryURL }

    // MARK: Lifecycle

    override init(task: URLSessionTask?) {
        progress = Progress(totalUnitCount: 0)
        super.init(task: task)
    }

    override func reset() {
        super.reset()

        progress = Progress(totalUnitCount: 0)
        resumeData = nil
    }

    // MARK: URLSessionDownloadDelegate

    var downloadTaskDidFinishDownloadingToURL: ((URLSession, URLSessionDownloadTask, URL) -> URL)?
    var downloadTaskDidWriteData: ((URLSession, URLSessionDownloadTask, Int64, Int64, Int64) -> Void)?
    var downloadTaskDidResumeAtOffset: ((URLSession, URLSessionDownloadTask, Int64, Int64) -> Void)?

    func urlSession(
        _ session: URLSession,
        downloadTask: URLSessionDownloadTask,
        didFinishDownloadingTo location: URL)
    {
        temporaryURL = location

        guard
            let destination = destination,
            let response = downloadTask.response as? HTTPURLResponse
        else { return }

        let result = destination(location, response)
        let destinationURL = result.destinationURL
        let options = result.options

        self.destinationURL = destinationURL

        do {
            if options.contains(.removePreviousFile), FileManager.default.fileExists(atPath: destinationURL.path) {
                try FileManager.default.removeItem(at: destinationURL)
            }

            if options.contains(.createIntermediateDirectories) {
                let directory = destinationURL.deletingLastPathComponent()
                try FileManager.default.createDirectory(at: directory, withIntermediateDirectories: true)
            }

            try FileManager.default.moveItem(at: location, to: destinationURL)
        } catch {
            self.error = error
        }
    }

    func urlSession(
        _ session: URLSession,
        downloadTask: URLSessionDownloadTask,
        didWriteData bytesWritten: Int64,
        totalBytesWritten: Int64,
        totalBytesExpectedToWrite: Int64)
    {
        if initialResponseTime == nil { initialResponseTime = CFAbsoluteTimeGetCurrent() }

        if let downloadTaskDidWriteData = downloadTaskDidWriteData {
            downloadTaskDidWriteData(
                session,
                downloadTask,
                bytesWritten,
                totalBytesWritten,
                totalBytesExpectedToWrite
            )
        } else {
            progress.totalUnitCount = totalBytesExpectedToWrite
            progress.completedUnitCount = totalBytesWritten

            if let progressHandler = progressHandler {
                progressHandler.queue.async { progressHandler.closure(self.progress) }
            }
        }
    }

    func urlSession(
        _ session: URLSession,
        downloadTask: URLSessionDownloadTask,
        didResumeAtOffset fileOffset: Int64,
        expectedTotalBytes: Int64)
    {
        if let downloadTaskDidResumeAtOffset = downloadTaskDidResumeAtOffset {
            downloadTaskDidResumeAtOffset(session, downloadTask, fileOffset, expectedTotalBytes)
        } else {
            progress.totalUnitCount = expectedTotalBytes
            progress.completedUnitCount = fileOffset
        }
    }
}

// MARK: -

class UploadTaskDelegate: DataTaskDelegate {

    // MARK: Properties

    var uploadTask: URLSessionUploadTask { return task as! URLSessionUploadTask }

    var uploadProgress: Progress
    var uploadProgressHandler: (closure: Request.ProgressHandler, queue: DispatchQueue)?

    // MARK: Lifecycle

    override init(task: URLSessionTask?) {
        uploadProgress = Progress(totalUnitCount: 0)
        super.init(task: task)
    }

    override func reset() {
        super.reset()
        uploadProgress = Progress(totalUnitCount: 0)
    }

    // MARK: URLSessionTaskDelegate

    var taskDidSendBodyData: ((URLSession, URLSessionTask, Int64, Int64, Int64) -> Void)?

    func URLSession(
        _ session: URLSession,
        task: URLSessionTask,
        didSendBodyData bytesSent: Int64,
        totalBytesSent: Int64,
        totalBytesExpectedToSend: Int64)
    {
        if initialResponseTime == nil { initialResponseTime = CFAbsoluteTimeGetCurrent() }

        if let taskDidSendBodyData = taskDidSendBodyData {
            taskDidSendBodyData(session, task, bytesSent, totalBytesSent, totalBytesExpectedToSend)
        } else {
            uploadProgress.totalUnitCount = totalBytesExpectedToSend
            uploadProgress.completedUnitCount = totalBytesSent

            if let uploadProgressHandler = uploadProgressHandler {
                uploadProgressHandler.queue.async { uploadProgressHandler.closure(self.uploadProgress) }
            }
        }
    }
}<|MERGE_RESOLUTION|>--- conflicted
+++ resolved
@@ -41,17 +41,10 @@
 
     var task: URLSessionTask? {
         set {
-<<<<<<< HEAD
-            protectedTask.unsafeValue = newValue
-            reset()
-        }
-        get { return protectedTask.unsafeValue }
-=======
             protectedTask.directValue = newValue
             reset()
         }
         get { return protectedTask.directValue }
->>>>>>> f127695e
     }
 
     var initialResponseTime: CFAbsoluteTime?
