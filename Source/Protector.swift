--- conflicted
+++ resolved
@@ -146,12 +146,8 @@
     /// Attempts to transition to the passed `State`.
     ///
     /// - Parameter state: The `State` to attempt transition to.
-<<<<<<< HEAD
+    ///
     /// - Returns:         Whether the transtion occurred.
-=======
-    ///
-    /// - Returns:         Whether the transtion occured.
->>>>>>> dfd0ac25
     func attemptToTransitionTo(_ state: Request.State) -> Bool {
         return lock.around {
             guard value.state.canTransitionTo(state) else { return false }
