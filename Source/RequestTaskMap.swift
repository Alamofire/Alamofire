--- conflicted
+++ resolved
@@ -30,7 +30,6 @@
 
     private var tasksToRequests: [URLSessionTask: Request]
     private var requestsToTasks: [Request: URLSessionTask]
-<<<<<<< HEAD
     
     #if os(Linux)
     typealias TaskEvents = Bool
@@ -39,9 +38,6 @@
     #endif
     
     private var taskEvents: [URLSessionTask: TaskEvents]
-=======
-    private var taskEvents: [URLSessionTask: Events]
->>>>>>> 508b96ea
 
     var requests: [Request] {
         Array(tasksToRequests.values)
