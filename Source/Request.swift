//
//  Request.swift
//
//  Copyright (c) 2014-2020 Alamofire Software Foundation (http://alamofire.org/)
//
//  Permission is hereby granted, free of charge, to any person obtaining a copy
//  of this software and associated documentation files (the "Software"), to deal
//  in the Software without restriction, including without limitation the rights
//  to use, copy, modify, merge, publish, distribute, sublicense, and/or sell
//  copies of the Software, and to permit persons to whom the Software is
//  furnished to do so, subject to the following conditions:
//
//  The above copyright notice and this permission notice shall be included in
//  all copies or substantial portions of the Software.
//
//  THE SOFTWARE IS PROVIDED "AS IS", WITHOUT WARRANTY OF ANY KIND, EXPRESS OR
//  IMPLIED, INCLUDING BUT NOT LIMITED TO THE WARRANTIES OF MERCHANTABILITY,
//  FITNESS FOR A PARTICULAR PURPOSE AND NONINFRINGEMENT. IN NO EVENT SHALL THE
//  AUTHORS OR COPYRIGHT HOLDERS BE LIABLE FOR ANY CLAIM, DAMAGES OR OTHER
//  LIABILITY, WHETHER IN AN ACTION OF CONTRACT, TORT OR OTHERWISE, ARISING FROM,
//  OUT OF OR IN CONNECTION WITH THE SOFTWARE OR THE USE OR OTHER DEALINGS IN
//  THE SOFTWARE.
//

import Foundation

/// `Request` is the common superclass of all Alamofire request types and provides common state, delegate, and callback
/// handling.
public class Request {
    /// State of the `Request`, with managed transitions between states set when calling `resume()`, `suspend()`, or
    /// `cancel()` on the `Request`.
    public enum State {
        /// Initial state of the `Request`.
        case initialized
        /// `State` set when `resume()` is called. Any tasks created for the `Request` will have `resume()` called on
        /// them in this state.
        case resumed
        /// `State` set when `suspend()` is called. Any tasks created for the `Request` will have `suspend()` called on
        /// them in this state.
        case suspended
        /// `State` set when `cancel()` is called. Any tasks created for the `Request` will have `cancel()` called on
        /// them. Unlike `resumed` or `suspended`, once in the `cancelled` state, the `Request` can no longer transition
        /// to any other state.
        case cancelled
        /// `State` set when all response serialization completion closures have been cleared on the `Request` and
        /// enqueued on their respective queues.
        case finished

        /// Determines whether `self` can be transitioned to the provided `State`.
        func canTransitionTo(_ state: State) -> Bool {
            switch (self, state) {
            case (.initialized, _):
                return true
            case (_, .initialized), (.cancelled, _), (.finished, _):
                return false
            case (.resumed, .cancelled), (.suspended, .cancelled), (.resumed, .suspended), (.suspended, .resumed):
                return true
            case (.suspended, .suspended), (.resumed, .resumed):
                return false
            case (_, .finished):
                return true
            }
        }
    }

    // MARK: - Initial State

    /// `UUID` providing a unique identifier for the `Request`, used in the `Hashable` and `Equatable` conformances.
    public let id: UUID
    /// The serial queue for all internal async actions.
    public let underlyingQueue: DispatchQueue
    /// The queue used for all serialization actions. By default it's a serial queue that targets `underlyingQueue`.
    public let serializationQueue: DispatchQueue
    /// `EventMonitor` used for event callbacks.
    public let eventMonitor: EventMonitor?
    /// The `Request`'s interceptor.
    public let interceptor: RequestInterceptor?
    /// The `Request`'s delegate.
    public private(set) weak var delegate: RequestDelegate?

    // MARK: - Mutable State

    /// Type encapsulating all mutable state that may need to be accessed from anything other than the `underlyingQueue`.
    struct MutableState {
        /// State of the `Request`.
        var state: State = .initialized
        /// `ProgressHandler` and `DispatchQueue` provided for upload progress callbacks.
        var uploadProgressHandler: (handler: ProgressHandler, queue: DispatchQueue)?
        /// `ProgressHandler` and `DispatchQueue` provided for download progress callbacks.
        var downloadProgressHandler: (handler: ProgressHandler, queue: DispatchQueue)?
        /// `RedirectHandler` provided for to handle request redirection.
        var redirectHandler: RedirectHandler?
        /// `CachedResponseHandler` provided to handle response caching.
        var cachedResponseHandler: CachedResponseHandler?
        /// Queue and closure called when the `Request` is able to create a cURL description of itself.
        var cURLHandler: (queue: DispatchQueue, handler: (String) -> Void)?
        /// Queue and closure called when the `Request` creates a `URLRequest`.
        var urlRequestHandler: (queue: DispatchQueue, handler: (URLRequest) -> Void)?
        /// Queue and closure called when the `Request` creates a `URLSessionTask`.
        var urlSessionTaskHandler: (queue: DispatchQueue, handler: (URLSessionTask) -> Void)?
        /// Response serialization closures that handle response parsing.
        var responseSerializers: [() -> Void] = []
        /// Response serialization completion closures executed once all response serializers are complete.
        var responseSerializerCompletions: [() -> Void] = []
        /// Whether response serializer processing is finished.
        var responseSerializerProcessingFinished = false
        /// `URLCredential` used for authentication challenges.
        var credential: URLCredential?
        /// All `URLRequest`s created by Alamofire on behalf of the `Request`.
        var requests: [URLRequest] = []
        /// All `URLSessionTask`s created by Alamofire on behalf of the `Request`.
        var tasks: [URLSessionTask] = []
        /// All `URLSessionTaskMetrics` values gathered by Alamofire on behalf of the `Request`. Should correspond
        /// exactly the the `tasks` created.
        var metrics: [URLSessionTaskMetrics] = []
        /// Number of times any retriers provided retried the `Request`.
        var retryCount = 0
        /// Final `AFError` for the `Request`, whether from various internal Alamofire calls or as a result of a `task`.
        var error: AFError?
        /// Whether the instance has had `finish()` called and is running the serializers. Should be replaced with a
        /// representation in the state machine in the future.
        var isFinishing = false
        /// Actions to run when requests are finished. Use for concurrency support.
        var finishHandlers: [() -> Void] = []
    }

    /// Protected `MutableState` value that provides thread-safe access to state values.
    @Protected
    fileprivate var mutableState = MutableState()

    /// `State` of the `Request`.
    public var state: State { $mutableState.state }
    /// Returns whether `state` is `.initialized`.
    public var isInitialized: Bool { state == .initialized }
    /// Returns whether `state is `.resumed`.
    public var isResumed: Bool { state == .resumed }
    /// Returns whether `state` is `.suspended`.
    public var isSuspended: Bool { state == .suspended }
    /// Returns whether `state` is `.cancelled`.
    public var isCancelled: Bool { state == .cancelled }
    /// Returns whether `state` is `.finished`.
    public var isFinished: Bool { state == .finished }

    // MARK: Progress

    /// Closure type executed when monitoring the upload or download progress of a request.
    public typealias ProgressHandler = (Progress) -> Void

    /// `Progress` of the upload of the body of the executed `URLRequest`. Reset to `0` if the `Request` is retried.
    public let uploadProgress = Progress(totalUnitCount: 0)
    /// `Progress` of the download of any response data. Reset to `0` if the `Request` is retried.
    public let downloadProgress = Progress(totalUnitCount: 0)
    /// `ProgressHandler` called when `uploadProgress` is updated, on the provided `DispatchQueue`.
    private var uploadProgressHandler: (handler: ProgressHandler, queue: DispatchQueue)? {
        get { $mutableState.uploadProgressHandler }
        set { $mutableState.uploadProgressHandler = newValue }
    }

    /// `ProgressHandler` called when `downloadProgress` is updated, on the provided `DispatchQueue`.
    fileprivate var downloadProgressHandler: (handler: ProgressHandler, queue: DispatchQueue)? {
        get { $mutableState.downloadProgressHandler }
        set { $mutableState.downloadProgressHandler = newValue }
    }

    // MARK: Redirect Handling

    /// `RedirectHandler` set on the instance.
    public private(set) var redirectHandler: RedirectHandler? {
        get { $mutableState.redirectHandler }
        set { $mutableState.redirectHandler = newValue }
    }

    // MARK: Cached Response Handling

    /// `CachedResponseHandler` set on the instance.
    public private(set) var cachedResponseHandler: CachedResponseHandler? {
        get { $mutableState.cachedResponseHandler }
        set { $mutableState.cachedResponseHandler = newValue }
    }

    // MARK: URLCredential

    /// `URLCredential` used for authentication challenges. Created by calling one of the `authenticate` methods.
    public private(set) var credential: URLCredential? {
        get { $mutableState.credential }
        set { $mutableState.credential = newValue }
    }

    // MARK: Validators

    /// `Validator` callback closures that store the validation calls enqueued.
    @Protected
    fileprivate var validators: [() -> Void] = []

    // MARK: URLRequests

    /// All `URLRequests` created on behalf of the `Request`, including original and adapted requests.
    public var requests: [URLRequest] { $mutableState.requests }
    /// First `URLRequest` created on behalf of the `Request`. May not be the first one actually executed.
    public var firstRequest: URLRequest? { requests.first }
    /// Last `URLRequest` created on behalf of the `Request`.
    public var lastRequest: URLRequest? { requests.last }
    /// Current `URLRequest` created on behalf of the `Request`.
    public var request: URLRequest? { lastRequest }

    /// `URLRequest`s from all of the `URLSessionTask`s executed on behalf of the `Request`. May be different from
    /// `requests` due to `URLSession` manipulation.
    public var performedRequests: [URLRequest] { $mutableState.read { $0.tasks.compactMap(\.currentRequest) } }

    // MARK: HTTPURLResponse

    /// `HTTPURLResponse` received from the server, if any. If the `Request` was retried, this is the response of the
    /// last `URLSessionTask`.
    public var response: HTTPURLResponse? { lastTask?.response as? HTTPURLResponse }

    // MARK: Tasks

    /// All `URLSessionTask`s created on behalf of the `Request`.
    public var tasks: [URLSessionTask] { $mutableState.tasks }
    /// First `URLSessionTask` created on behalf of the `Request`.
    public var firstTask: URLSessionTask? { tasks.first }
    /// Last `URLSessionTask` created on behalf of the `Request`.
    public var lastTask: URLSessionTask? { tasks.last }
    /// Current `URLSessionTask` created on behalf of the `Request`.
    public var task: URLSessionTask? { lastTask }

    // MARK: Metrics

    /// All `URLSessionTaskMetrics` gathered on behalf of the `Request`. Should correspond to the `tasks` created.
    public var allMetrics: [URLSessionTaskMetrics] { $mutableState.metrics }
    /// First `URLSessionTaskMetrics` gathered on behalf of the `Request`.
    public var firstMetrics: URLSessionTaskMetrics? { allMetrics.first }
    /// Last `URLSessionTaskMetrics` gathered on behalf of the `Request`.
    public var lastMetrics: URLSessionTaskMetrics? { allMetrics.last }
    /// Current `URLSessionTaskMetrics` gathered on behalf of the `Request`.
    public var metrics: URLSessionTaskMetrics? { lastMetrics }

    // MARK: Retry Count

    /// Number of times the `Request` has been retried.
    public var retryCount: Int { $mutableState.retryCount }

    // MARK: Error

    /// `Error` returned from Alamofire internally, from the network request directly, or any validators executed.
    public fileprivate(set) var error: AFError? {
        get { $mutableState.error }
        set { $mutableState.error = newValue }
    }

    /// Default initializer for the `Request` superclass.
    ///
    /// - Parameters:
    ///   - id:                 `UUID` used for the `Hashable` and `Equatable` implementations. `UUID()` by default.
    ///   - underlyingQueue:    `DispatchQueue` on which all internal `Request` work is performed.
    ///   - serializationQueue: `DispatchQueue` on which all serialization work is performed. By default targets
    ///                         `underlyingQueue`, but can be passed another queue from a `Session`.
    ///   - eventMonitor:       `EventMonitor` called for event callbacks from internal `Request` actions.
    ///   - interceptor:        `RequestInterceptor` used throughout the request lifecycle.
    ///   - delegate:           `RequestDelegate` that provides an interface to actions not performed by the `Request`.
    init(id: UUID = UUID(),
         underlyingQueue: DispatchQueue,
         serializationQueue: DispatchQueue,
         eventMonitor: EventMonitor?,
         interceptor: RequestInterceptor?,
         delegate: RequestDelegate) {
        self.id = id
        self.underlyingQueue = underlyingQueue
        self.serializationQueue = serializationQueue
        self.eventMonitor = eventMonitor
        self.interceptor = interceptor
        self.delegate = delegate
    }

    // MARK: - Internal Event API

    // All API must be called from underlyingQueue.

    /// Called when an initial `URLRequest` has been created on behalf of the instance. If a `RequestAdapter` is active,
    /// the `URLRequest` will be adapted before being issued.
    ///
    /// - Parameter request: The `URLRequest` created.
    func didCreateInitialURLRequest(_ request: URLRequest) {
        dispatchPrecondition(condition: .onQueue(underlyingQueue))

        $mutableState.write { $0.requests.append(request) }

        eventMonitor?.request(self, didCreateInitialURLRequest: request)
    }

    /// Called when initial `URLRequest` creation has failed, typically through a `URLRequestConvertible`.
    ///
    /// - Note: Triggers retry.
    ///
    /// - Parameter error: `AFError` thrown from the failed creation.
    func didFailToCreateURLRequest(with error: AFError) {
        dispatchPrecondition(condition: .onQueue(underlyingQueue))

        self.error = error

        eventMonitor?.request(self, didFailToCreateURLRequestWithError: error)

        callCURLHandlerIfNecessary()

        retryOrFinish(error: error)
    }

    /// Called when a `RequestAdapter` has successfully adapted a `URLRequest`.
    ///
    /// - Parameters:
    ///   - initialRequest: The `URLRequest` that was adapted.
    ///   - adaptedRequest: The `URLRequest` returned by the `RequestAdapter`.
    func didAdaptInitialRequest(_ initialRequest: URLRequest, to adaptedRequest: URLRequest) {
        dispatchPrecondition(condition: .onQueue(underlyingQueue))

        $mutableState.write { $0.requests.append(adaptedRequest) }

        eventMonitor?.request(self, didAdaptInitialRequest: initialRequest, to: adaptedRequest)
    }

    /// Called when a `RequestAdapter` fails to adapt a `URLRequest`.
    ///
    /// - Note: Triggers retry.
    ///
    /// - Parameters:
    ///   - request: The `URLRequest` the adapter was called with.
    ///   - error:   The `AFError` returned by the `RequestAdapter`.
    func didFailToAdaptURLRequest(_ request: URLRequest, withError error: AFError) {
        dispatchPrecondition(condition: .onQueue(underlyingQueue))

        self.error = error

        eventMonitor?.request(self, didFailToAdaptURLRequest: request, withError: error)

        callCURLHandlerIfNecessary()

        retryOrFinish(error: error)
    }

    /// Final `URLRequest` has been created for the instance.
    ///
    /// - Parameter request: The `URLRequest` created.
    func didCreateURLRequest(_ request: URLRequest) {
        dispatchPrecondition(condition: .onQueue(underlyingQueue))

        $mutableState.read { state in
            state.urlRequestHandler?.queue.async { state.urlRequestHandler?.handler(request) }
        }

        eventMonitor?.request(self, didCreateURLRequest: request)

        callCURLHandlerIfNecessary()
    }

    /// Asynchronously calls any stored `cURLHandler` and then removes it from `mutableState`.
    private func callCURLHandlerIfNecessary() {
        $mutableState.write { mutableState in
            guard let cURLHandler = mutableState.cURLHandler else { return }

            cURLHandler.queue.async { cURLHandler.handler(self.cURLDescription()) }

            mutableState.cURLHandler = nil
        }
    }

    /// Called when a `URLSessionTask` is created on behalf of the instance.
    ///
    /// - Parameter task: The `URLSessionTask` created.
    func didCreateTask(_ task: URLSessionTask) {
        dispatchPrecondition(condition: .onQueue(underlyingQueue))

        $mutableState.write { state in
            state.tasks.append(task)

            guard let urlSessionTaskHandler = state.urlSessionTaskHandler else { return }

            urlSessionTaskHandler.queue.async { urlSessionTaskHandler.handler(task) }
        }

        eventMonitor?.request(self, didCreateTask: task)
    }

    /// Called when resumption is completed.
    func didResume() {
        dispatchPrecondition(condition: .onQueue(underlyingQueue))

        eventMonitor?.requestDidResume(self)
    }

    /// Called when a `URLSessionTask` is resumed on behalf of the instance.
    ///
    /// - Parameter task: The `URLSessionTask` resumed.
    func didResumeTask(_ task: URLSessionTask) {
        dispatchPrecondition(condition: .onQueue(underlyingQueue))

        eventMonitor?.request(self, didResumeTask: task)
    }

    /// Called when suspension is completed.
    func didSuspend() {
        dispatchPrecondition(condition: .onQueue(underlyingQueue))

        eventMonitor?.requestDidSuspend(self)
    }

    /// Called when a `URLSessionTask` is suspended on behalf of the instance.
    ///
    /// - Parameter task: The `URLSessionTask` suspended.
    func didSuspendTask(_ task: URLSessionTask) {
        dispatchPrecondition(condition: .onQueue(underlyingQueue))

        eventMonitor?.request(self, didSuspendTask: task)
    }

    /// Called when cancellation is completed, sets `error` to `AFError.explicitlyCancelled`.
    func didCancel() {
        dispatchPrecondition(condition: .onQueue(underlyingQueue))

        error = error ?? AFError.explicitlyCancelled

        eventMonitor?.requestDidCancel(self)
    }

    /// Called when a `URLSessionTask` is cancelled on behalf of the instance.
    ///
    /// - Parameter task: The `URLSessionTask` cancelled.
    func didCancelTask(_ task: URLSessionTask) {
        dispatchPrecondition(condition: .onQueue(underlyingQueue))

        eventMonitor?.request(self, didCancelTask: task)
    }

    /// Called when a `URLSessionTaskMetrics` value is gathered on behalf of the instance.
    ///
    /// - Parameter metrics: The `URLSessionTaskMetrics` gathered.
    func didGatherMetrics(_ metrics: URLSessionTaskMetrics) {
        dispatchPrecondition(condition: .onQueue(underlyingQueue))

        $mutableState.write { $0.metrics.append(metrics) }

        eventMonitor?.request(self, didGatherMetrics: metrics)
    }

    /// Called when a `URLSessionTask` fails before it is finished, typically during certificate pinning.
    ///
    /// - Parameters:
    ///   - task:  The `URLSessionTask` which failed.
    ///   - error: The early failure `AFError`.
    func didFailTask(_ task: URLSessionTask, earlyWithError error: AFError) {
        dispatchPrecondition(condition: .onQueue(underlyingQueue))

        self.error = error

        // Task will still complete, so didCompleteTask(_:with:) will handle retry.
        eventMonitor?.request(self, didFailTask: task, earlyWithError: error)
    }

    /// Called when a `URLSessionTask` completes. All tasks will eventually call this method.
    ///
    /// - Note: Response validation is synchronously triggered in this step.
    ///
    /// - Parameters:
    ///   - task:  The `URLSessionTask` which completed.
    ///   - error: The `AFError` `task` may have completed with. If `error` has already been set on the instance, this
    ///            value is ignored.
    func didCompleteTask(_ task: URLSessionTask, with error: AFError?) {
        dispatchPrecondition(condition: .onQueue(underlyingQueue))

        self.error = self.error ?? error

        validators.forEach { $0() }

        eventMonitor?.request(self, didCompleteTask: task, with: error)

        retryOrFinish(error: self.error)
    }

    /// Called when the `RequestDelegate` is going to retry this `Request`. Calls `reset()`.
    func prepareForRetry() {
        dispatchPrecondition(condition: .onQueue(underlyingQueue))

        $mutableState.write { $0.retryCount += 1 }

        reset()

        eventMonitor?.requestIsRetrying(self)
    }

    /// Called to determine whether retry will be triggered for the particular error, or whether the instance should
    /// call `finish()`.
    ///
    /// - Parameter error: The possible `AFError` which may trigger retry.
    func retryOrFinish(error: AFError?) {
        dispatchPrecondition(condition: .onQueue(underlyingQueue))

        guard !isCancelled, let error = error, let delegate = delegate else { finish(); return }

        delegate.retryResult(for: self, dueTo: error) { retryResult in
            switch retryResult {
            case .doNotRetry:
                self.finish()
            case let .doNotRetryWithError(retryError):
                self.finish(error: retryError.asAFError(orFailWith: "Received retryError was not already AFError"))
            case .retry, .retryWithDelay:
                delegate.retryRequest(self, withDelay: retryResult.delay)
            }
        }
    }

    /// Finishes this `Request` and starts the response serializers.
    ///
    /// - Parameter error: The possible `Error` with which the instance will finish.
    func finish(error: AFError? = nil) {
        dispatchPrecondition(condition: .onQueue(underlyingQueue))

        guard !$mutableState.isFinishing else { return }

        $mutableState.isFinishing = true

        if let error = error { self.error = error }

        // Start response handlers
        processNextResponseSerializer()

        eventMonitor?.requestDidFinish(self)
    }

    /// Appends the response serialization closure to the instance.
    ///
    ///  - Note: This method will also `resume` the instance if `delegate.startImmediately` returns `true`.
    ///
    /// - Parameter closure: The closure containing the response serialization call.
    func appendResponseSerializer(_ closure: @escaping () -> Void) {
        $mutableState.write { mutableState in
            mutableState.responseSerializers.append(closure)

            if mutableState.state == .finished {
                mutableState.state = .resumed
            }

            if mutableState.responseSerializerProcessingFinished {
                underlyingQueue.async { self.processNextResponseSerializer() }
            }

            if mutableState.state.canTransitionTo(.resumed) {
                underlyingQueue.async { if self.delegate?.startImmediately == true { self.resume() } }
            }
        }
    }

    /// Returns the next response serializer closure to execute if there's one left.
    ///
    /// - Returns: The next response serialization closure, if there is one.
    func nextResponseSerializer() -> (() -> Void)? {
        var responseSerializer: (() -> Void)?

        $mutableState.write { mutableState in
            let responseSerializerIndex = mutableState.responseSerializerCompletions.count

            if responseSerializerIndex < mutableState.responseSerializers.count {
                responseSerializer = mutableState.responseSerializers[responseSerializerIndex]
            }
        }

        return responseSerializer
    }

    /// Processes the next response serializer and calls all completions if response serialization is complete.
    func processNextResponseSerializer() {
        guard let responseSerializer = nextResponseSerializer() else {
            // Execute all response serializer completions and clear them
            var completions: [() -> Void] = []

            $mutableState.write { mutableState in
                completions = mutableState.responseSerializerCompletions

                // Clear out all response serializers and response serializer completions in mutable state since the
                // request is complete. It's important to do this prior to calling the completion closures in case
                // the completions call back into the request triggering a re-processing of the response serializers.
                // An example of how this can happen is by calling cancel inside a response completion closure.
                mutableState.responseSerializers.removeAll()
                mutableState.responseSerializerCompletions.removeAll()

                if mutableState.state.canTransitionTo(.finished) {
                    mutableState.state = .finished
                }

                mutableState.responseSerializerProcessingFinished = true
                mutableState.isFinishing = false
            }

            completions.forEach { $0() }

            // Cleanup the request
            cleanup()

            return
        }

        serializationQueue.async { responseSerializer() }
    }

    /// Notifies the `Request` that the response serializer is complete.
    ///
    /// - Parameter completion: The completion handler provided with the response serializer, called when all serializers
    ///                         are complete.
    func responseSerializerDidComplete(completion: @escaping () -> Void) {
        $mutableState.write { $0.responseSerializerCompletions.append(completion) }
        processNextResponseSerializer()
    }

    /// Resets all task and response serializer related state for retry.
    func reset() {
        error = nil

        uploadProgress.totalUnitCount = 0
        uploadProgress.completedUnitCount = 0
        downloadProgress.totalUnitCount = 0
        downloadProgress.completedUnitCount = 0

        $mutableState.write { state in
            state.isFinishing = false
            state.responseSerializerCompletions = []
        }
    }

    /// Called when updating the upload progress.
    ///
    /// - Parameters:
    ///   - totalBytesSent: Total bytes sent so far.
    ///   - totalBytesExpectedToSend: Total bytes expected to send.
    func updateUploadProgress(totalBytesSent: Int64, totalBytesExpectedToSend: Int64) {
        uploadProgress.totalUnitCount = totalBytesExpectedToSend
        uploadProgress.completedUnitCount = totalBytesSent

        uploadProgressHandler?.queue.async { self.uploadProgressHandler?.handler(self.uploadProgress) }
    }

    /// Perform a closure on the current `state` while locked.
    ///
    /// - Parameter perform: The closure to perform.
    func withState(perform: (State) -> Void) {
        $mutableState.withState(perform: perform)
    }

    // MARK: Task Creation

    /// Called when creating a `URLSessionTask` for this `Request`. Subclasses must override.
    ///
    /// - Parameters:
    ///   - request: `URLRequest` to use to create the `URLSessionTask`.
    ///   - session: `URLSession` which creates the `URLSessionTask`.
    ///
    /// - Returns:   The `URLSessionTask` created.
    func task(for request: URLRequest, using session: URLSession) -> URLSessionTask {
        fatalError("Subclasses must override.")
    }

    // MARK: - Public API

    // These APIs are callable from any queue.

    // MARK: State

    /// Cancels the instance. Once cancelled, a `Request` can no longer be resumed or suspended.
    ///
    /// - Returns: The instance.
    @discardableResult
    public func cancel() -> Self {
        $mutableState.write { mutableState in
            guard mutableState.state.canTransitionTo(.cancelled) else { return }

            mutableState.state = .cancelled

            underlyingQueue.async { self.didCancel() }

            guard let task = mutableState.tasks.last, task.state != .completed else {
                underlyingQueue.async { self.finish() }
                return
            }

            // Resume to ensure metrics are gathered.
            task.resume()
            task.cancel()
            underlyingQueue.async { self.didCancelTask(task) }
        }

        return self
    }

    /// Suspends the instance.
    ///
    /// - Returns: The instance.
    @discardableResult
    public func suspend() -> Self {
        $mutableState.write { mutableState in
            guard mutableState.state.canTransitionTo(.suspended) else { return }

            mutableState.state = .suspended

            underlyingQueue.async { self.didSuspend() }

            guard let task = mutableState.tasks.last, task.state != .completed else { return }

            task.suspend()
            underlyingQueue.async { self.didSuspendTask(task) }
        }

        return self
    }

    /// Resumes the instance.
    ///
    /// - Returns: The instance.
    @discardableResult
    public func resume() -> Self {
        $mutableState.write { mutableState in
            guard mutableState.state.canTransitionTo(.resumed) else { return }

            mutableState.state = .resumed

            underlyingQueue.async { self.didResume() }

            guard let task = mutableState.tasks.last, task.state != .completed else { return }

            task.resume()
            underlyingQueue.async { self.didResumeTask(task) }
        }

        return self
    }

    // MARK: - Closure API

    /// Associates a credential using the provided values with the instance.
    ///
    /// - Parameters:
    ///   - username:    The username.
    ///   - password:    The password.
    ///   - persistence: The `URLCredential.Persistence` for the created `URLCredential`. `.forSession` by default.
    ///
    /// - Returns:       The instance.
    @discardableResult
    public func authenticate(username: String, password: String, persistence: URLCredential.Persistence = .forSession) -> Self {
        let credential = URLCredential(user: username, password: password, persistence: persistence)

        return authenticate(with: credential)
    }

    /// Associates the provided credential with the instance.
    ///
    /// - Parameter credential: The `URLCredential`.
    ///
    /// - Returns:              The instance.
    @discardableResult
    public func authenticate(with credential: URLCredential) -> Self {
        $mutableState.credential = credential

        return self
    }

    /// Sets a closure to be called periodically during the lifecycle of the instance as data is read from the server.
    ///
    /// - Note: Only the last closure provided is used.
    ///
    /// - Parameters:
    ///   - queue:   The `DispatchQueue` to execute the closure on. `.main` by default.
    ///   - closure: The closure to be executed periodically as data is read from the server.
    ///
    /// - Returns:   The instance.
    @discardableResult
    public func downloadProgress(queue: DispatchQueue = .main, closure: @escaping ProgressHandler) -> Self {
        $mutableState.downloadProgressHandler = (handler: closure, queue: queue)

        return self
    }

    /// Sets a closure to be called periodically during the lifecycle of the instance as data is sent to the server.
    ///
    /// - Note: Only the last closure provided is used.
    ///
    /// - Parameters:
    ///   - queue:   The `DispatchQueue` to execute the closure on. `.main` by default.
    ///   - closure: The closure to be executed periodically as data is sent to the server.
    ///
    /// - Returns:   The instance.
    @discardableResult
    public func uploadProgress(queue: DispatchQueue = .main, closure: @escaping ProgressHandler) -> Self {
        $mutableState.uploadProgressHandler = (handler: closure, queue: queue)

        return self
    }

    // MARK: Redirects

    /// Sets the redirect handler for the instance which will be used if a redirect response is encountered.
    ///
    /// - Note: Attempting to set the redirect handler more than once is a logic error and will crash.
    ///
    /// - Parameter handler: The `RedirectHandler`.
    ///
    /// - Returns:           The instance.
    @discardableResult
    public func redirect(using handler: RedirectHandler) -> Self {
        $mutableState.write { mutableState in
            precondition(mutableState.redirectHandler == nil, "Redirect handler has already been set.")
            mutableState.redirectHandler = handler
        }

        return self
    }

    // MARK: Cached Responses

    /// Sets the cached response handler for the `Request` which will be used when attempting to cache a response.
    ///
    /// - Note: Attempting to set the cache handler more than once is a logic error and will crash.
    ///
    /// - Parameter handler: The `CachedResponseHandler`.
    ///
    /// - Returns:           The instance.
    @discardableResult
    public func cacheResponse(using handler: CachedResponseHandler) -> Self {
        $mutableState.write { mutableState in
            precondition(mutableState.cachedResponseHandler == nil, "Cached response handler has already been set.")
            mutableState.cachedResponseHandler = handler
        }

        return self
    }

    // MARK: - Lifetime APIs

    /// Sets a handler to be called when the cURL description of the request is available.
    ///
    /// - Note: When waiting for a `Request`'s `URLRequest` to be created, only the last `handler` will be called.
    ///
    /// - Parameters:
    ///   - queue:   `DispatchQueue` on which `handler` will be called.
    ///   - handler: Closure to be called when the cURL description is available.
    ///
    /// - Returns:           The instance.
    @discardableResult
    public func cURLDescription(on queue: DispatchQueue, calling handler: @escaping (String) -> Void) -> Self {
        $mutableState.write { mutableState in
            if mutableState.requests.last != nil {
                queue.async { handler(self.cURLDescription()) }
            } else {
                mutableState.cURLHandler = (queue, handler)
            }
        }

        return self
    }

    /// Sets a handler to be called when the cURL description of the request is available.
    ///
    /// - Note: When waiting for a `Request`'s `URLRequest` to be created, only the last `handler` will be called.
    ///
    /// - Parameter handler: Closure to be called when the cURL description is available. Called on the instance's
    ///                      `underlyingQueue` by default.
    ///
    /// - Returns:           The instance.
    @discardableResult
    public func cURLDescription(calling handler: @escaping (String) -> Void) -> Self {
        cURLDescription(on: underlyingQueue, calling: handler)

        return self
    }

    /// Sets a closure to called whenever Alamofire creates a `URLRequest` for this instance.
    ///
    /// - Note: This closure will be called multiple times if the instance adapts incoming `URLRequest`s or is retried.
    ///
    /// - Parameters:
    ///   - queue:   `DispatchQueue` on which `handler` will be called. `.main` by default.
    ///   - handler: Closure to be called when a `URLRequest` is available.
    ///
    /// - Returns:   The instance.
    @discardableResult
    public func onURLRequestCreation(on queue: DispatchQueue = .main, perform handler: @escaping (URLRequest) -> Void) -> Self {
        $mutableState.write { state in
            if let request = state.requests.last {
                queue.async { handler(request) }
            }

            state.urlRequestHandler = (queue, handler)
        }

        return self
    }

    /// Sets a closure to be called whenever the instance creates a `URLSessionTask`.
    ///
    /// - Note: This API should only be used to provide `URLSessionTask`s to existing API, like `NSFileProvider`. It
    ///         **SHOULD NOT** be used to interact with tasks directly, as that may be break Alamofire features.
    ///         Additionally, this closure may be called multiple times if the instance is retried.
    ///
    /// - Parameters:
    ///   - queue:   `DispatchQueue` on which `handler` will be called. `.main` by default.
    ///   - handler: Closure to be called when the `URLSessionTask` is available.
    ///
    /// - Returns:   The instance.
    @discardableResult
    public func onURLSessionTaskCreation(on queue: DispatchQueue = .main, perform handler: @escaping (URLSessionTask) -> Void) -> Self {
        $mutableState.write { state in
            if let task = state.tasks.last {
                queue.async { handler(task) }
            }

            state.urlSessionTaskHandler = (queue, handler)
        }

        return self
    }

    // MARK: Cleanup

    /// Adds a `finishHandler` closure to be called when the request completes.
    ///
    /// - Parameter closure: Closure to be called when the request finishes.
    func onFinish(perform finishHandler: @escaping () -> Void) {
        guard !isFinished else { finishHandler(); return }

        $mutableState.write { state in
            state.finishHandlers.append(finishHandler)
        }
    }

    /// Final cleanup step executed when the instance finishes response serialization.
    func cleanup() {
        let handlers = $mutableState.finishHandlers
        handlers.forEach { $0() }
        $mutableState.write { state in
            state.finishHandlers.removeAll()
        }

        delegate?.cleanup(after: self)
    }
}

// MARK: - Protocol Conformances

extension Request: Equatable {
    public static func ==(lhs: Request, rhs: Request) -> Bool {
        lhs.id == rhs.id
    }
}

extension Request: Hashable {
    public func hash(into hasher: inout Hasher) {
        hasher.combine(id)
    }
}

extension Request: CustomStringConvertible {
    /// A textual representation of this instance, including the `HTTPMethod` and `URL` if the `URLRequest` has been
    /// created, as well as the response status code, if a response has been received.
    public var description: String {
        guard let request = performedRequests.last ?? lastRequest,
              let url = request.url,
              let method = request.httpMethod else { return "No request created yet." }

        let requestDescription = "\(method) \(url.absoluteString)"

        return response.map { "\(requestDescription) (\($0.statusCode))" } ?? requestDescription
    }
}

extension Request {
    /// cURL representation of the instance.
    ///
    /// - Returns: The cURL equivalent of the instance.
    public func cURLDescription() -> String {
        guard
            let request = lastRequest,
            let url = request.url,
            let host = url.host,
            let method = request.httpMethod else { return "$ curl command could not be created" }

        var components = ["$ curl -v"]

        components.append("-X \(method)")

        if let credentialStorage = delegate?.sessionConfiguration.urlCredentialStorage {
            let protectionSpace = URLProtectionSpace(host: host,
                                                     port: url.port ?? 0,
                                                     protocol: url.scheme,
                                                     realm: host,
                                                     authenticationMethod: NSURLAuthenticationMethodHTTPBasic)

            if let credentials = credentialStorage.credentials(for: protectionSpace)?.values {
                for credential in credentials {
                    guard let user = credential.user, let password = credential.password else { continue }
                    components.append("-u \(user):\(password)")
                }
            } else {
                if let credential = credential, let user = credential.user, let password = credential.password {
                    components.append("-u \(user):\(password)")
                }
            }
        }

        if let configuration = delegate?.sessionConfiguration, configuration.httpShouldSetCookies {
            if
                let cookieStorage = configuration.httpCookieStorage,
                let cookies = cookieStorage.cookies(for: url), !cookies.isEmpty {
                let allCookies = cookies.map { "\($0.name)=\($0.value)" }.joined(separator: ";")

                components.append("-b \"\(allCookies)\"")
            }
        }

        var headers = HTTPHeaders()

        if let sessionHeaders = delegate?.sessionConfiguration.headers {
            for header in sessionHeaders where header.name != "Cookie" {
                headers[header.name] = header.value
            }
        }

        for header in request.headers where header.name != "Cookie" {
            headers[header.name] = header.value
        }

        for header in headers {
            let escapedValue = header.value.replacingOccurrences(of: "\"", with: "\\\"")
            components.append("-H \"\(header.name): \(escapedValue)\"")
        }

        if let httpBodyData = request.httpBody {
            let httpBody = String(decoding: httpBodyData, as: UTF8.self)
            var escapedBody = httpBody.replacingOccurrences(of: "\\\"", with: "\\\\\"")
            escapedBody = escapedBody.replacingOccurrences(of: "\"", with: "\\\"")

            components.append("-d \"\(escapedBody)\"")
        }

        components.append("\"\(url.absoluteString)\"")

        return components.joined(separator: " \\\n\t")
    }
}

/// Protocol abstraction for `Request`'s communication back to the `SessionDelegate`.
public protocol RequestDelegate: AnyObject {
    /// `URLSessionConfiguration` used to create the underlying `URLSessionTask`s.
    var sessionConfiguration: URLSessionConfiguration { get }

    /// Determines whether the `Request` should automatically call `resume()` when adding the first response handler.
    var startImmediately: Bool { get }

    /// Notifies the delegate the `Request` has reached a point where it needs cleanup.
    ///
    /// - Parameter request: The `Request` to cleanup after.
    func cleanup(after request: Request)

    /// Asynchronously ask the delegate whether a `Request` will be retried.
    ///
    /// - Parameters:
    ///   - request:    `Request` which failed.
    ///   - error:      `Error` which produced the failure.
    ///   - completion: Closure taking the `RetryResult` for evaluation.
    func retryResult(for request: Request, dueTo error: AFError, completion: @escaping (RetryResult) -> Void)

    /// Asynchronously retry the `Request`.
    ///
    /// - Parameters:
    ///   - request:   `Request` which will be retried.
    ///   - timeDelay: `TimeInterval` after which the retry will be triggered.
    func retryRequest(_ request: Request, withDelay timeDelay: TimeInterval?)
}

// MARK: - Subclasses

// MARK: - DataRequest

/// `Request` subclass which handles in-memory `Data` download using `URLSessionDataTask`.
public class DataRequest: Request {
    /// `URLRequestConvertible` value used to create `URLRequest`s for this instance.
    public let convertible: URLRequestConvertible
    /// `Data` read from the server so far.
    public var data: Data? { mutableData }

    /// Protected storage for the `Data` read by the instance.
    @Protected
    private var mutableData: Data? = nil

    /// Creates a `DataRequest` using the provided parameters.
    ///
    /// - Parameters:
    ///   - id:                 `UUID` used for the `Hashable` and `Equatable` implementations. `UUID()` by default.
    ///   - convertible:        `URLRequestConvertible` value used to create `URLRequest`s for this instance.
    ///   - underlyingQueue:    `DispatchQueue` on which all internal `Request` work is performed.
    ///   - serializationQueue: `DispatchQueue` on which all serialization work is performed. By default targets
    ///                         `underlyingQueue`, but can be passed another queue from a `Session`.
    ///   - eventMonitor:       `EventMonitor` called for event callbacks from internal `Request` actions.
    ///   - interceptor:        `RequestInterceptor` used throughout the request lifecycle.
    ///   - delegate:           `RequestDelegate` that provides an interface to actions not performed by the `Request`.
    init(id: UUID = UUID(),
         convertible: URLRequestConvertible,
         underlyingQueue: DispatchQueue,
         serializationQueue: DispatchQueue,
         eventMonitor: EventMonitor?,
         interceptor: RequestInterceptor?,
         delegate: RequestDelegate) {
        self.convertible = convertible

        super.init(id: id,
                   underlyingQueue: underlyingQueue,
                   serializationQueue: serializationQueue,
                   eventMonitor: eventMonitor,
                   interceptor: interceptor,
                   delegate: delegate)
    }

    override func reset() {
        super.reset()

        mutableData = nil
    }

    /// Called when `Data` is received by this instance.
    ///
    /// - Note: Also calls `updateDownloadProgress`.
    ///
    /// - Parameter data: The `Data` received.
    func didReceive(data: Data) {
        if self.data == nil {
            mutableData = data
        } else {
            $mutableData.write { $0?.append(data) }
        }

        updateDownloadProgress()
    }

    override func task(for request: URLRequest, using session: URLSession) -> URLSessionTask {
        let copiedRequest = request
        return session.dataTask(with: copiedRequest)
    }

    /// Called to update the `downloadProgress` of the instance.
    func updateDownloadProgress() {
        let totalBytesReceived = Int64(data?.count ?? 0)
        let totalBytesExpected = task?.response?.expectedContentLength ?? NSURLSessionTransferSizeUnknown

        downloadProgress.totalUnitCount = totalBytesExpected
        downloadProgress.completedUnitCount = totalBytesReceived

        downloadProgressHandler?.queue.async { self.downloadProgressHandler?.handler(self.downloadProgress) }
    }

    /// Validates the request, using the specified closure.
    ///
    /// - Note: If validation fails, subsequent calls to response handlers will have an associated error.
    ///
    /// - Parameter validation: `Validation` closure used to validate the response.
    ///
    /// - Returns:              The instance.
    @discardableResult
    public func validate(_ validation: @escaping Validation) -> Self {
        let validator: () -> Void = { [unowned self] in
            guard error == nil, let response = response else { return }

            let result = validation(request, response, data)

            if case let .failure(error) = result { self.error = error.asAFError(or: .responseValidationFailed(reason: .customValidationFailed(error: error))) }

            eventMonitor?.request(self,
                                  didValidateRequest: request,
                                  response: response,
                                  data: data,
                                  withResult: result)
        }

        $validators.write { $0.append(validator) }

        return self
    }
}

// MARK: - DataStreamRequest

/// `Request` subclass which streams HTTP response `Data` through a `Handler` closure.
public final class DataStreamRequest: Request {
    /// Closure type handling `DataStreamRequest.Stream` values.
    public typealias Handler<Success, Failure: Error> = (Stream<Success, Failure>) throws -> Void

    /// Type encapsulating an `Event` as it flows through the stream, as well as a `CancellationToken` which can be used
    /// to stop the stream at any time.
    public struct Stream<Success, Failure: Error> {
        /// Latest `Event` from the stream.
        public let event: Event<Success, Failure>
        /// Token used to cancel the stream.
        public let token: CancellationToken

        /// Cancel the ongoing stream by canceling the underlying `DataStreamRequest`.
        public func cancel() {
            token.cancel()
        }
    }

    /// Type representing an event flowing through the stream. Contains either the `Result` of processing streamed
    /// `Data` or the completion of the stream.
    public enum Event<Success, Failure: Error> {
        /// Output produced every time the instance receives additional `Data`. The associated value contains the
        /// `Result` of processing the incoming `Data`.
        case stream(Result<Success, Failure>)
        /// Output produced when the instance has completed, whether due to stream end, cancellation, or an error.
        /// Associated `Completion` value contains the final state.
        case complete(Completion)
    }

    /// Value containing the state of a `DataStreamRequest` when the stream was completed.
    public struct Completion {
        /// Last `URLRequest` issued by the instance.
        public let request: URLRequest?
        /// Last `HTTPURLResponse` received by the instance.
        public let response: HTTPURLResponse?
        /// Last `URLSessionTaskMetrics` produced for the instance.
        public let metrics: URLSessionTaskMetrics?
        /// `AFError` produced for the instance, if any.
        public let error: AFError?
    }

    /// Type used to cancel an ongoing stream.
    public struct CancellationToken {
        weak var request: DataStreamRequest?

        init(_ request: DataStreamRequest) {
            self.request = request
        }

        /// Cancel the ongoing stream by canceling the underlying `DataStreamRequest`.
        public func cancel() {
            request?.cancel()
        }
    }

    /// `URLRequestConvertible` value used to create `URLRequest`s for this instance.
    public let convertible: URLRequestConvertible
    /// Whether or not the instance will be cancelled if stream parsing encounters an error.
    public let automaticallyCancelOnStreamError: Bool

    /// Internal mutable state specific to this type.
    struct StreamMutableState {
        /// `OutputStream` bound to the `InputStream` produced by `asInputStream`, if it has been called.
        var outputStream: OutputStream?
        /// Stream closures called as `Data` is received.
        var streams: [(_ data: Data) -> Void] = []
        /// Number of currently executing streams. Used to ensure completions are only fired after all streams are
        /// enqueued.
        var numberOfExecutingStreams = 0
        /// Completion calls enqueued while streams are still executing.
        var enqueuedCompletionEvents: [() -> Void] = []
    }

    @Protected
    var streamMutableState = StreamMutableState()

    /// Creates a `DataStreamRequest` using the provided parameters.
    ///
    /// - Parameters:
    ///   - id:                               `UUID` used for the `Hashable` and `Equatable` implementations. `UUID()`
    ///                                        by default.
    ///   - convertible:                      `URLRequestConvertible` value used to create `URLRequest`s for this
    ///                                        instance.
    ///   - automaticallyCancelOnStreamError: `Bool` indicating whether the instance will be cancelled when an `Error`
    ///                                       is thrown while serializing stream `Data`.
    ///   - underlyingQueue:                  `DispatchQueue` on which all internal `Request` work is performed.
    ///   - serializationQueue:               `DispatchQueue` on which all serialization work is performed. By default
    ///                                       targets
    ///                                       `underlyingQueue`, but can be passed another queue from a `Session`.
    ///   - eventMonitor:                     `EventMonitor` called for event callbacks from internal `Request` actions.
    ///   - interceptor:                      `RequestInterceptor` used throughout the request lifecycle.
    ///   - delegate:                         `RequestDelegate` that provides an interface to actions not performed by
    ///                                       the `Request`.
    init(id: UUID = UUID(),
         convertible: URLRequestConvertible,
         automaticallyCancelOnStreamError: Bool,
         underlyingQueue: DispatchQueue,
         serializationQueue: DispatchQueue,
         eventMonitor: EventMonitor?,
         interceptor: RequestInterceptor?,
         delegate: RequestDelegate) {
        self.convertible = convertible
        self.automaticallyCancelOnStreamError = automaticallyCancelOnStreamError

        super.init(id: id,
                   underlyingQueue: underlyingQueue,
                   serializationQueue: serializationQueue,
                   eventMonitor: eventMonitor,
                   interceptor: interceptor,
                   delegate: delegate)
    }

    override func task(for request: URLRequest, using session: URLSession) -> URLSessionTask {
        let copiedRequest = request
        return session.dataTask(with: copiedRequest)
    }

    override func finish(error: AFError? = nil) {
        $streamMutableState.write { state in
            state.outputStream?.close()
        }

        super.finish(error: error)
    }

    func didReceive(data: Data) {
        $streamMutableState.write { state in
<<<<<<< HEAD
            #if !(os(Linux) || os(Windows) || os(Android))
=======
            #if !canImport(FoundationNetworking) // If we not using swift-corelibs-foundation.
>>>>>>> d732bc9e
            if let stream = state.outputStream {
                underlyingQueue.async {
                    var bytes = Array(data)
                    stream.write(&bytes, maxLength: bytes.count)
                }
            }
            #endif
            state.numberOfExecutingStreams += state.streams.count
            let localState = state
            underlyingQueue.async { localState.streams.forEach { $0(data) } }
        }
    }

    /// Validates the `URLRequest` and `HTTPURLResponse` received for the instance using the provided `Validation` closure.
    ///
    /// - Parameter validation: `Validation` closure used to validate the request and response.
    ///
    /// - Returns:              The `DataStreamRequest`.
    @discardableResult
    public func validate(_ validation: @escaping Validation) -> Self {
        let validator: () -> Void = { [unowned self] in
            guard error == nil, let response = response else { return }

            let result = validation(request, response)

            if case let .failure(error) = result {
                self.error = error.asAFError(or: .responseValidationFailed(reason: .customValidationFailed(error: error)))
            }

            eventMonitor?.request(self,
                                  didValidateRequest: request,
                                  response: response,
                                  withResult: result)
        }

        $validators.write { $0.append(validator) }

        return self
    }

<<<<<<< HEAD
    #if !(os(Linux) || os(Windows) || os(Android))
=======
    #if !canImport(FoundationNetworking) // If we not using swift-corelibs-foundation.
>>>>>>> d732bc9e
    /// Produces an `InputStream` that receives the `Data` received by the instance.
    ///
    /// - Note: The `InputStream` produced by this method must have `open()` called before being able to read `Data`.
    ///         Additionally, this method will automatically call `resume()` on the instance, regardless of whether or
    ///         not the creating session has `startRequestsImmediately` set to `true`.
    ///
    /// - Parameter bufferSize: Size, in bytes, of the buffer between the `OutputStream` and `InputStream`.
    ///
    /// - Returns:              The `InputStream` bound to the internal `OutboundStream`.
    public func asInputStream(bufferSize: Int = 1024) -> InputStream? {
        defer { resume() }

        var inputStream: InputStream?
        $streamMutableState.write { state in
            Foundation.Stream.getBoundStreams(withBufferSize: bufferSize,
                                              inputStream: &inputStream,
                                              outputStream: &state.outputStream)
            state.outputStream?.open()
        }

        return inputStream
    }
    #endif

    func capturingError(from closure: () throws -> Void) {
        do {
            try closure()
        } catch {
            self.error = error.asAFError(or: .responseSerializationFailed(reason: .customSerializationFailed(error: error)))
            cancel()
        }
    }

    func appendStreamCompletion<Success, Failure>(on queue: DispatchQueue,
                                                  stream: @escaping Handler<Success, Failure>) {
        appendResponseSerializer {
            self.underlyingQueue.async {
                self.responseSerializerDidComplete {
                    self.$streamMutableState.write { state in
                        guard state.numberOfExecutingStreams == 0 else {
                            state.enqueuedCompletionEvents.append {
                                self.enqueueCompletion(on: queue, stream: stream)
                            }

                            return
                        }

                        self.enqueueCompletion(on: queue, stream: stream)
                    }
                }
            }
        }
    }

    func enqueueCompletion<Success, Failure>(on queue: DispatchQueue,
                                             stream: @escaping Handler<Success, Failure>) {
        queue.async {
            do {
                let completion = Completion(request: self.request,
                                            response: self.response,
                                            metrics: self.metrics,
                                            error: self.error)
                try stream(.init(event: .complete(completion), token: .init(self)))
            } catch {
                // Ignore error, as errors on Completion can't be handled anyway.
            }
        }
    }
}

extension DataStreamRequest.Stream {
    /// Incoming `Result` values from `Event.stream`.
    public var result: Result<Success, Failure>? {
        guard case let .stream(result) = event else { return nil }

        return result
    }

    /// `Success` value of the instance, if any.
    public var value: Success? {
        guard case let .success(value) = result else { return nil }

        return value
    }

    /// `Failure` value of the instance, if any.
    public var error: Failure? {
        guard case let .failure(error) = result else { return nil }

        return error
    }

    /// `Completion` value of the instance, if any.
    public var completion: DataStreamRequest.Completion? {
        guard case let .complete(completion) = event else { return nil }

        return completion
    }
}

// MARK: - DownloadRequest

/// `Request` subclass which downloads `Data` to a file on disk using `URLSessionDownloadTask`.
public class DownloadRequest: Request {
    /// A set of options to be executed prior to moving a downloaded file from the temporary `URL` to the destination
    /// `URL`.
    public struct Options: OptionSet {
        /// Specifies that intermediate directories for the destination URL should be created.
        public static let createIntermediateDirectories = Options(rawValue: 1 << 0)
        /// Specifies that any previous file at the destination `URL` should be removed.
        public static let removePreviousFile = Options(rawValue: 1 << 1)

        public let rawValue: Int

        public init(rawValue: Int) {
            self.rawValue = rawValue
        }
    }

    // MARK: Destination

    /// A closure executed once a `DownloadRequest` has successfully completed in order to determine where to move the
    /// temporary file written to during the download process. The closure takes two arguments: the temporary file URL
    /// and the `HTTPURLResponse`, and returns two values: the file URL where the temporary file should be moved and
    /// the options defining how the file should be moved.
    ///
    /// - Note: Downloads from a local `file://` `URL`s do not use the `Destination` closure, as those downloads do not
    ///         return an `HTTPURLResponse`. Instead the file is merely moved within the temporary directory.
    public typealias Destination = (_ temporaryURL: URL,
                                    _ response: HTTPURLResponse) -> (destinationURL: URL, options: Options)

    /// Creates a download file destination closure which uses the default file manager to move the temporary file to a
    /// file URL in the first available directory with the specified search path directory and search path domain mask.
    ///
    /// - Parameters:
    ///   - directory: The search path directory. `.documentDirectory` by default.
    ///   - domain:    The search path domain mask. `.userDomainMask` by default.
    ///   - options:   `DownloadRequest.Options` used when moving the downloaded file to its destination. None by
    ///                default.
    /// - Returns: The `Destination` closure.
    public class func suggestedDownloadDestination(for directory: FileManager.SearchPathDirectory = .documentDirectory,
                                                   in domain: FileManager.SearchPathDomainMask = .userDomainMask,
                                                   options: Options = []) -> Destination {
        { temporaryURL, response in
            let directoryURLs = FileManager.default.urls(for: directory, in: domain)
            let url = directoryURLs.first?.appendingPathComponent(response.suggestedFilename!) ?? temporaryURL

            return (url, options)
        }
    }

    /// Default `Destination` used by Alamofire to ensure all downloads persist. This `Destination` prepends
    /// `Alamofire_` to the automatically generated download name and moves it within the temporary directory. Files
    /// with this destination must be additionally moved if they should survive the system reclamation of temporary
    /// space.
    static let defaultDestination: Destination = { url, _ in
        (defaultDestinationURL(url), [])
    }

    /// Default `URL` creation closure. Creates a `URL` in the temporary directory with `Alamofire_` prepended to the
    /// provided file name.
    static let defaultDestinationURL: (URL) -> URL = { url in
        let filename = "Alamofire_\(url.lastPathComponent)"
        let destination = url.deletingLastPathComponent().appendingPathComponent(filename)

        return destination
    }

    // MARK: Downloadable

    /// Type describing the source used to create the underlying `URLSessionDownloadTask`.
    public enum Downloadable {
        /// Download should be started from the `URLRequest` produced by the associated `URLRequestConvertible` value.
        case request(URLRequestConvertible)
        /// Download should be started from the associated resume `Data` value.
        case resumeData(Data)
    }

    // MARK: Mutable State

    /// Type containing all mutable state for `DownloadRequest` instances.
    private struct DownloadRequestMutableState {
        /// Possible resume `Data` produced when cancelling the instance.
        var resumeData: Data?
        /// `URL` to which `Data` is being downloaded.
        var fileURL: URL?
    }

    /// Protected mutable state specific to `DownloadRequest`.
    @Protected
    private var mutableDownloadState = DownloadRequestMutableState()

    /// If the download is resumable and is eventually cancelled or fails, this value may be used to resume the download
    /// using the `download(resumingWith data:)` API.
    ///
    /// - Note: For more information about `resumeData`, see [Apple's documentation](https://developer.apple.com/documentation/foundation/urlsessiondownloadtask/1411634-cancel).
    public var resumeData: Data? {
<<<<<<< HEAD
        #if !(os(Linux) || os(Windows) || os(Android))
=======
        #if !canImport(FoundationNetworking) // If we not using swift-corelibs-foundation.
>>>>>>> d732bc9e
        return $mutableDownloadState.resumeData ?? error?.downloadResumeData
        #else
        return $mutableDownloadState.resumeData
        #endif
    }

    /// If the download is successful, the `URL` where the file was downloaded.
    public var fileURL: URL? { $mutableDownloadState.fileURL }

    // MARK: Initial State

    /// `Downloadable` value used for this instance.
    public let downloadable: Downloadable
    /// The `Destination` to which the downloaded file is moved.
    let destination: Destination

    /// Creates a `DownloadRequest` using the provided parameters.
    ///
    /// - Parameters:
    ///   - id:                 `UUID` used for the `Hashable` and `Equatable` implementations. `UUID()` by default.
    ///   - downloadable:       `Downloadable` value used to create `URLSessionDownloadTasks` for the instance.
    ///   - underlyingQueue:    `DispatchQueue` on which all internal `Request` work is performed.
    ///   - serializationQueue: `DispatchQueue` on which all serialization work is performed. By default targets
    ///                         `underlyingQueue`, but can be passed another queue from a `Session`.
    ///   - eventMonitor:       `EventMonitor` called for event callbacks from internal `Request` actions.
    ///   - interceptor:        `RequestInterceptor` used throughout the request lifecycle.
    ///   - delegate:           `RequestDelegate` that provides an interface to actions not performed by the `Request`
    ///   - destination:        `Destination` closure used to move the downloaded file to its final location.
    init(id: UUID = UUID(),
         downloadable: Downloadable,
         underlyingQueue: DispatchQueue,
         serializationQueue: DispatchQueue,
         eventMonitor: EventMonitor?,
         interceptor: RequestInterceptor?,
         delegate: RequestDelegate,
         destination: @escaping Destination) {
        self.downloadable = downloadable
        self.destination = destination

        super.init(id: id,
                   underlyingQueue: underlyingQueue,
                   serializationQueue: serializationQueue,
                   eventMonitor: eventMonitor,
                   interceptor: interceptor,
                   delegate: delegate)
    }

    override func reset() {
        super.reset()

        $mutableDownloadState.write {
            $0.resumeData = nil
            $0.fileURL = nil
        }
    }

    /// Called when a download has finished.
    ///
    /// - Parameters:
    ///   - task:   `URLSessionTask` that finished the download.
    ///   - result: `Result` of the automatic move to `destination`.
    func didFinishDownloading(using task: URLSessionTask, with result: Result<URL, AFError>) {
        eventMonitor?.request(self, didFinishDownloadingUsing: task, with: result)

        switch result {
        case let .success(url): $mutableDownloadState.fileURL = url
        case let .failure(error): self.error = error
        }
    }

    /// Updates the `downloadProgress` using the provided values.
    ///
    /// - Parameters:
    ///   - bytesWritten:              Total bytes written so far.
    ///   - totalBytesExpectedToWrite: Total bytes expected to write.
    func updateDownloadProgress(bytesWritten: Int64, totalBytesExpectedToWrite: Int64) {
        downloadProgress.totalUnitCount = totalBytesExpectedToWrite
        downloadProgress.completedUnitCount += bytesWritten

        downloadProgressHandler?.queue.async { self.downloadProgressHandler?.handler(self.downloadProgress) }
    }

    override func task(for request: URLRequest, using session: URLSession) -> URLSessionTask {
        session.downloadTask(with: request)
    }

    /// Creates a `URLSessionTask` from the provided resume data.
    ///
    /// - Parameters:
    ///   - data:    `Data` used to resume the download.
    ///   - session: `URLSession` used to create the `URLSessionTask`.
    ///
    /// - Returns:   The `URLSessionTask` created.
    public func task(forResumeData data: Data, using session: URLSession) -> URLSessionTask {
        session.downloadTask(withResumeData: data)
    }

    /// Cancels the instance. Once cancelled, a `DownloadRequest` can no longer be resumed or suspended.
    ///
    /// - Note: This method will NOT produce resume data. If you wish to cancel and produce resume data, use
    ///         `cancel(producingResumeData:)` or `cancel(byProducingResumeData:)`.
    ///
    /// - Returns: The instance.
    @discardableResult
    override public func cancel() -> Self {
        cancel(producingResumeData: false)
    }

    /// Cancels the instance, optionally producing resume data. Once cancelled, a `DownloadRequest` can no longer be
    /// resumed or suspended.
    ///
    /// - Note: If `producingResumeData` is `true`, the `resumeData` property will be populated with any resume data, if
    ///         available.
    ///
    /// - Returns: The instance.
    @discardableResult
    public func cancel(producingResumeData shouldProduceResumeData: Bool) -> Self {
        cancel(optionallyProducingResumeData: shouldProduceResumeData ? { _ in } : nil)
    }

    /// Cancels the instance while producing resume data. Once cancelled, a `DownloadRequest` can no longer be resumed
    /// or suspended.
    ///
    /// - Note: The resume data passed to the completion handler will also be available on the instance's `resumeData`
    ///         property.
    ///
    /// - Parameter completionHandler: The completion handler that is called when the download has been successfully
    ///                                cancelled. It is not guaranteed to be called on a particular queue, so you may
    ///                                want use an appropriate queue to perform your work.
    ///
    /// - Returns:                     The instance.
    @discardableResult
    public func cancel(byProducingResumeData completionHandler: @escaping (_ data: Data?) -> Void) -> Self {
        cancel(optionallyProducingResumeData: completionHandler)
    }

    /// Internal implementation of cancellation that optionally takes a resume data handler. If no handler is passed,
    /// cancellation is performed without producing resume data.
    ///
    /// - Parameter completionHandler: Optional resume data handler.
    ///
    /// - Returns:                     The instance.
    private func cancel(optionallyProducingResumeData completionHandler: ((_ resumeData: Data?) -> Void)?) -> Self {
        $mutableState.write { mutableState in
            guard mutableState.state.canTransitionTo(.cancelled) else { return }

            mutableState.state = .cancelled

            underlyingQueue.async { self.didCancel() }

            guard let task = mutableState.tasks.last as? URLSessionDownloadTask, task.state != .completed else {
                underlyingQueue.async { self.finish() }
                return
            }

            if let completionHandler = completionHandler {
                // Resume to ensure metrics are gathered.
                task.resume()
                task.cancel { resumeData in
                    self.$mutableDownloadState.resumeData = resumeData
                    self.underlyingQueue.async { self.didCancelTask(task) }
                    completionHandler(resumeData)
                }
            } else {
                // Resume to ensure metrics are gathered.
                task.resume()
                task.cancel()
                self.underlyingQueue.async { self.didCancelTask(task) }
            }
        }

        return self
    }

    /// Validates the request, using the specified closure.
    ///
    /// - Note: If validation fails, subsequent calls to response handlers will have an associated error.
    ///
    /// - Parameter validation: `Validation` closure to validate the response.
    ///
    /// - Returns:              The instance.
    @discardableResult
    public func validate(_ validation: @escaping Validation) -> Self {
        let validator: () -> Void = { [unowned self] in
            guard error == nil, let response = response else { return }

            let result = validation(request, response, fileURL)

            if case let .failure(error) = result {
                self.error = error.asAFError(or: .responseValidationFailed(reason: .customValidationFailed(error: error)))
            }

            eventMonitor?.request(self,
                                  didValidateRequest: request,
                                  response: response,
                                  fileURL: fileURL,
                                  withResult: result)
        }

        $validators.write { $0.append(validator) }

        return self
    }
}

// MARK: - UploadRequest

/// `DataRequest` subclass which handles `Data` upload from memory, file, or stream using `URLSessionUploadTask`.
public class UploadRequest: DataRequest {
    /// Type describing the origin of the upload, whether `Data`, file, or stream.
    public enum Uploadable {
        /// Upload from the provided `Data` value.
        case data(Data)
        /// Upload from the provided file `URL`, as well as a `Bool` determining whether the source file should be
        /// automatically removed once uploaded.
        case file(URL, shouldRemove: Bool)
        /// Upload from the provided `InputStream`.
        case stream(InputStream)
    }

    // MARK: Initial State

    /// The `UploadableConvertible` value used to produce the `Uploadable` value for this instance.
    public let upload: UploadableConvertible

    /// `FileManager` used to perform cleanup tasks, including the removal of multipart form encoded payloads written
    /// to disk.
    public let fileManager: FileManager

    // MARK: Mutable State

    /// `Uploadable` value used by the instance.
    public var uploadable: Uploadable?

    /// Creates an `UploadRequest` using the provided parameters.
    ///
    /// - Parameters:
    ///   - id:                 `UUID` used for the `Hashable` and `Equatable` implementations. `UUID()` by default.
    ///   - convertible:        `UploadConvertible` value used to determine the type of upload to be performed.
    ///   - underlyingQueue:    `DispatchQueue` on which all internal `Request` work is performed.
    ///   - serializationQueue: `DispatchQueue` on which all serialization work is performed. By default targets
    ///                         `underlyingQueue`, but can be passed another queue from a `Session`.
    ///   - eventMonitor:       `EventMonitor` called for event callbacks from internal `Request` actions.
    ///   - interceptor:        `RequestInterceptor` used throughout the request lifecycle.
    ///   - fileManager:        `FileManager` used to perform cleanup tasks, including the removal of multipart form
    ///                         encoded payloads written to disk.
    ///   - delegate:           `RequestDelegate` that provides an interface to actions not performed by the `Request`.
    init(id: UUID = UUID(),
         convertible: UploadConvertible,
         underlyingQueue: DispatchQueue,
         serializationQueue: DispatchQueue,
         eventMonitor: EventMonitor?,
         interceptor: RequestInterceptor?,
         fileManager: FileManager,
         delegate: RequestDelegate) {
        upload = convertible
        self.fileManager = fileManager

        super.init(id: id,
                   convertible: convertible,
                   underlyingQueue: underlyingQueue,
                   serializationQueue: serializationQueue,
                   eventMonitor: eventMonitor,
                   interceptor: interceptor,
                   delegate: delegate)
    }

    /// Called when the `Uploadable` value has been created from the `UploadConvertible`.
    ///
    /// - Parameter uploadable: The `Uploadable` that was created.
    func didCreateUploadable(_ uploadable: Uploadable) {
        self.uploadable = uploadable

        eventMonitor?.request(self, didCreateUploadable: uploadable)
    }

    /// Called when the `Uploadable` value could not be created.
    ///
    /// - Parameter error: `AFError` produced by the failure.
    func didFailToCreateUploadable(with error: AFError) {
        self.error = error

        eventMonitor?.request(self, didFailToCreateUploadableWithError: error)

        retryOrFinish(error: error)
    }

    override func task(for request: URLRequest, using session: URLSession) -> URLSessionTask {
        guard let uploadable = uploadable else {
            fatalError("Attempting to create a URLSessionUploadTask when Uploadable value doesn't exist.")
        }

        switch uploadable {
        case let .data(data): return session.uploadTask(with: request, from: data)
        case let .file(url, _): return session.uploadTask(with: request, fromFile: url)
        case .stream: return session.uploadTask(withStreamedRequest: request)
        }
    }

    override func reset() {
        // Uploadable must be recreated on every retry.
        uploadable = nil

        super.reset()
    }

    /// Produces the `InputStream` from `uploadable`, if it can.
    ///
    /// - Note: Calling this method with a non-`.stream` `Uploadable` is a logic error and will crash.
    ///
    /// - Returns: The `InputStream`.
    func inputStream() -> InputStream {
        guard let uploadable = uploadable else {
            fatalError("Attempting to access the input stream but the uploadable doesn't exist.")
        }

        guard case let .stream(stream) = uploadable else {
            fatalError("Attempted to access the stream of an UploadRequest that wasn't created with one.")
        }

        eventMonitor?.request(self, didProvideInputStream: stream)

        return stream
    }

    override public func cleanup() {
        defer { super.cleanup() }

        guard
            let uploadable = uploadable,
            case let .file(url, shouldRemove) = uploadable,
            shouldRemove
        else { return }

        try? fileManager.removeItem(at: url)
    }
}

/// A type that can produce an `UploadRequest.Uploadable` value.
public protocol UploadableConvertible {
    /// Produces an `UploadRequest.Uploadable` value from the instance.
    ///
    /// - Returns: The `UploadRequest.Uploadable`.
    /// - Throws:  Any `Error` produced during creation.
    func createUploadable() throws -> UploadRequest.Uploadable
}

extension UploadRequest.Uploadable: UploadableConvertible {
    public func createUploadable() throws -> UploadRequest.Uploadable {
        self
    }
}

/// A type that can be converted to an upload, whether from an `UploadRequest.Uploadable` or `URLRequestConvertible`.
public protocol UploadConvertible: UploadableConvertible & URLRequestConvertible {}<|MERGE_RESOLUTION|>--- conflicted
+++ resolved
@@ -1310,11 +1310,7 @@
 
     func didReceive(data: Data) {
         $streamMutableState.write { state in
-<<<<<<< HEAD
-            #if !(os(Linux) || os(Windows) || os(Android))
-=======
             #if !canImport(FoundationNetworking) // If we not using swift-corelibs-foundation.
->>>>>>> d732bc9e
             if let stream = state.outputStream {
                 underlyingQueue.async {
                     var bytes = Array(data)
@@ -1355,11 +1351,7 @@
         return self
     }
 
-<<<<<<< HEAD
-    #if !(os(Linux) || os(Windows) || os(Android))
-=======
     #if !canImport(FoundationNetworking) // If we not using swift-corelibs-foundation.
->>>>>>> d732bc9e
     /// Produces an `InputStream` that receives the `Data` received by the instance.
     ///
     /// - Note: The `InputStream` produced by this method must have `open()` called before being able to read `Data`.
@@ -1557,11 +1549,7 @@
     ///
     /// - Note: For more information about `resumeData`, see [Apple's documentation](https://developer.apple.com/documentation/foundation/urlsessiondownloadtask/1411634-cancel).
     public var resumeData: Data? {
-<<<<<<< HEAD
-        #if !(os(Linux) || os(Windows) || os(Android))
-=======
         #if !canImport(FoundationNetworking) // If we not using swift-corelibs-foundation.
->>>>>>> d732bc9e
         return $mutableDownloadState.resumeData ?? error?.downloadResumeData
         #else
         return $mutableDownloadState.resumeData
