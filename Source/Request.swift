--- conflicted
+++ resolved
@@ -397,13 +397,9 @@
 
     /// Called when cancellation is completed, sets `error` to `AFError.explicitlyCancelled`.
     func didCancel() {
-<<<<<<< HEAD
+        dispatchPrecondition(condition: .onQueue(underlyingQueue))
+
         error = error ?? AFError.explicitlyCancelled
-=======
-        dispatchPrecondition(condition: .onQueue(underlyingQueue))
-
-        error = AFError.explicitlyCancelled
->>>>>>> 0b897990
 
         eventMonitor?.requestDidCancel(self)
     }
