//
//  Request.swift
//
//  Copyright (c) 2014-2018 Alamofire Software Foundation (http://alamofire.org/)
//
//  Permission is hereby granted, free of charge, to any person obtaining a copy
//  of this software and associated documentation files (the "Software"), to deal
//  in the Software without restriction, including without limitation the rights
//  to use, copy, modify, merge, publish, distribute, sublicense, and/or sell
//  copies of the Software, and to permit persons to whom the Software is
//  furnished to do so, subject to the following conditions:
//
//  The above copyright notice and this permission notice shall be included in
//  all copies or substantial portions of the Software.
//
//  THE SOFTWARE IS PROVIDED "AS IS", WITHOUT WARRANTY OF ANY KIND, EXPRESS OR
//  IMPLIED, INCLUDING BUT NOT LIMITED TO THE WARRANTIES OF MERCHANTABILITY,
//  FITNESS FOR A PARTICULAR PURPOSE AND NONINFRINGEMENT. IN NO EVENT SHALL THE
//  AUTHORS OR COPYRIGHT HOLDERS BE LIABLE FOR ANY CLAIM, DAMAGES OR OTHER
//  LIABILITY, WHETHER IN AN ACTION OF CONTRACT, TORT OR OTHERWISE, ARISING FROM,
//  OUT OF OR IN CONNECTION WITH THE SOFTWARE OR THE USE OR OTHER DEALINGS IN
//  THE SOFTWARE.
//

import Foundation

/// `Request` is the common superclass of all Alamofire request types and provides common state, delegate, and callback
/// handling.
public class Request {
    /// State of the `Request`, with managed transitions between states set when calling `resume()`, `suspend()`, or
    /// `cancel()` on the `Request`.
    public enum State {
        /// Initial state of the `Request`.
        case initialized
        /// `State` set when `resume()` is called. Any tasks created for the `Request` will have `resume()` called on
        /// them in this state.
        case resumed
        /// `State` set when `suspend()` is called. Any tasks created for the `Request` will have `suspend()` called on
        /// them in this state.
        case suspended
        /// `State` set when `cancel()` is called. Any tasks created for the `Request` will have `cancel()` called on
        /// them. Unlike `resumed` or `suspended`, once in the `cancelled` state, the `Request` can no longer transition
        /// to any other state.
        case cancelled
        /// `State` set when all response serialization completion closures have been cleared on the `Request` and
        /// enqueued on their respective queues.
        case finished

        /// Determines whether `self` can be transitioned to the provided `State`.
        func canTransitionTo(_ state: State) -> Bool {
            switch (self, state) {
            case (.initialized, _):
                return true
            case (_, .initialized), (.cancelled, _), (.finished, _):
                return false
            case (.resumed, .cancelled), (.suspended, .cancelled), (.resumed, .suspended), (.suspended, .resumed):
                return true
            case (.suspended, .suspended), (.resumed, .resumed):
                return false
            case (_, .finished):
                return true
            }
        }
    }

    // MARK: - Initial State

    /// `UUID` providing a unique identifier for the `Request`, used in the `Hashable` and `Equatable` conformances.
    public let id: UUID
    /// The serial queue for all internal async actions.
    public let underlyingQueue: DispatchQueue
    /// The queue used for all serialization actions. By default it's a serial queue that targets `underlyingQueue`.
    public let serializationQueue: DispatchQueue
    /// `EventMonitor` used for event callbacks.
    public let eventMonitor: EventMonitor?
    /// The `Request`'s interceptor.
    public let interceptor: RequestInterceptor?
    /// The `Request`'s delegate.
    public private(set) weak var delegate: RequestDelegate?

    // MARK: - Mutable State

    /// Type encapsulating all mutable state that may need to be accessed from anything other than the `underlyingQueue`.
    struct MutableState {
        /// State of the `Request`.
        var state: State = .initialized
        /// `ProgressHandler` and `DispatchQueue` provided for upload progress callbacks.
        var uploadProgressHandler: (handler: ProgressHandler, queue: DispatchQueue)?
        /// `ProgressHandler` and `DispatchQueue` provided for download progress callbacks.
        var downloadProgressHandler: (handler: ProgressHandler, queue: DispatchQueue)?
        /// `RedirectHandler` provided for to handle request redirection.
        var redirectHandler: RedirectHandler?
        /// `CachedResponseHandler` provided to handle response caching.
        var cachedResponseHandler: CachedResponseHandler?
        /// Closure called when the `Request` is able to create a cURL description of itself.
        var cURLHandler: ((String) -> Void)?
        /// Response serialization closures that handle response parsing.
        var responseSerializers: [() -> Void] = []
        /// Response serialization completion closures executed once all response serializers are complete.
        var responseSerializerCompletions: [() -> Void] = []
        /// Whether response serializer processing is finished.
        var responseSerializerProcessingFinished = false
        /// `URLCredential` used for authentication challenges.
        var credential: URLCredential?
        /// All `URLRequest`s created by Alamofire on behalf of the `Request`.
        var requests: [URLRequest] = []
        /// All `URLSessionTask`s created by Alamofire on behalf of the `Request`.
        var tasks: [URLSessionTask] = []
        /// All `URLSessionTaskMetrics` values gathered by Alamofire on behalf of the `Request`. Should correspond
        /// exactly the the `tasks` created.
        var metrics: [URLSessionTaskMetrics] = []
        /// Number of times any retriers provided retried the `Request`.
        var retryCount = 0
        /// Final `AFError` for the `Request`, whether from various internal Alamofire calls or as a result of a `task`.
        var error: AFError?
        /// Whether the instance has had `finish()` called and is running the serializers. Should be replaced with a
        /// representation in the state machine in the future.
        var isFinishing = false
    }

    /// Protected `MutableState` value that provides thread-safe access to state values.
    @Protected
    fileprivate var mutableState = MutableState()

    /// `State` of the `Request`.
    public var state: State { mutableState.state }
    /// Returns whether `state` is `.initialized`.
    public var isInitialized: Bool { state == .initialized }
    /// Returns whether `state is `.resumed`.
    public var isResumed: Bool { state == .resumed }
    /// Returns whether `state` is `.suspended`.
    public var isSuspended: Bool { state == .suspended }
    /// Returns whether `state` is `.cancelled`.
    public var isCancelled: Bool { state == .cancelled }
    /// Returns whether `state` is `.finished`.
    public var isFinished: Bool { state == .finished }

    // MARK: Progress

    /// Closure type executed when monitoring the upload or download progress of a request.
    public typealias ProgressHandler = (Progress) -> Void

    /// `Progress` of the upload of the body of the executed `URLRequest`. Reset to `0` if the `Request` is retried.
    public let uploadProgress = Progress(totalUnitCount: 0)
    /// `Progress` of the download of any response data. Reset to `0` if the `Request` is retried.
    public let downloadProgress = Progress(totalUnitCount: 0)
    /// `ProgressHandler` called when `uploadProgress` is updated, on the provided `DispatchQueue`.
    fileprivate var uploadProgressHandler: (handler: ProgressHandler, queue: DispatchQueue)? {
        get { mutableState.uploadProgressHandler }
        set { mutableState.uploadProgressHandler = newValue }
    }

    /// `ProgressHandler` called when `downloadProgress` is updated, on the provided `DispatchQueue`.
    fileprivate var downloadProgressHandler: (handler: ProgressHandler, queue: DispatchQueue)? {
        get { mutableState.downloadProgressHandler }
        set { mutableState.downloadProgressHandler = newValue }
    }

    // MARK: Redirect Handling

    /// `RedirectHandler` set on the instance.
    public private(set) var redirectHandler: RedirectHandler? {
        get { mutableState.redirectHandler }
        set { mutableState.redirectHandler = newValue }
    }

    // MARK: Cached Response Handling

    /// `CachedResponseHandler` set on the instance.
    public private(set) var cachedResponseHandler: CachedResponseHandler? {
        get { mutableState.cachedResponseHandler }
        set { mutableState.cachedResponseHandler = newValue }
    }

    // MARK: URLCredential

    /// `URLCredential` used for authentication challenges. Created by calling one of the `authenticate` methods.
    public private(set) var credential: URLCredential? {
        get { mutableState.credential }
        set { mutableState.credential = newValue }
    }

    // MARK: Validators

    /// `Validator` callback closures that store the validation calls enqueued.
    @Protected
    fileprivate var validators: [() -> Void] = []

    // MARK: URLRequests

    /// All `URLRequests` created on behalf of the `Request`, including original and adapted requests.
    public var requests: [URLRequest] { mutableState.requests }
    /// First `URLRequest` created on behalf of the `Request`. May not be the first one actually executed.
    public var firstRequest: URLRequest? { requests.first }
    /// Last `URLRequest` created on behalf of the `Request`.
    public var lastRequest: URLRequest? { requests.last }
    /// Current `URLRequest` created on behalf of the `Request`.
    public var request: URLRequest? { lastRequest }

    /// `URLRequest`s from all of the `URLSessionTask`s executed on behalf of the `Request`. May be different from
    /// `requests` due to `URLSession` manipulation.
    public var performedRequests: [URLRequest] { $mutableState.read { $0.tasks.compactMap { $0.currentRequest } } }

    // MARK: HTTPURLResponse

    /// `HTTPURLResponse` received from the server, if any. If the `Request` was retried, this is the response of the
    /// last `URLSessionTask`.
    public var response: HTTPURLResponse? { lastTask?.response as? HTTPURLResponse }

    // MARK: Tasks

    /// All `URLSessionTask`s created on behalf of the `Request`.
    public var tasks: [URLSessionTask] { mutableState.tasks }
    /// First `URLSessionTask` created on behalf of the `Request`.
    public var firstTask: URLSessionTask? { tasks.first }
    /// Last `URLSessionTask` crated on behalf of the `Request`.
    public var lastTask: URLSessionTask? { tasks.last }
    /// Current `URLSessionTask` created on behalf of the `Request`.
    public var task: URLSessionTask? { lastTask }

    // MARK: Metrics

    /// All `URLSessionTaskMetrics` gathered on behalf of the `Request`. Should correspond to the `tasks` created.
    public var allMetrics: [URLSessionTaskMetrics] { mutableState.metrics }
    /// First `URLSessionTaskMetrics` gathered on behalf of the `Request`.
    public var firstMetrics: URLSessionTaskMetrics? { allMetrics.first }
    /// Last `URLSessionTaskMetrics` gathered on behalf of the `Request`.
    public var lastMetrics: URLSessionTaskMetrics? { allMetrics.last }
    /// Current `URLSessionTaskMetrics` gathered on behalf of the `Request`.
    public var metrics: URLSessionTaskMetrics? { lastMetrics }

    // MARK: Retry Count

    /// Number of times the `Request` has been retried.
    public var retryCount: Int { mutableState.retryCount }

    // MARK: Error

    /// `Error` returned from Alamofire internally, from the network request directly, or any validators executed.
    public fileprivate(set) var error: AFError? {
        get { mutableState.error }
        set { mutableState.error = newValue }
    }

    /// Default initializer for the `Request` superclass.
    ///
    /// - Parameters:
    ///   - id:                 `UUID` used for the `Hashable` and `Equatable` implementations. `UUID()` by default.
    ///   - underlyingQueue:    `DispatchQueue` on which all internal `Request` work is performed.
    ///   - serializationQueue: `DispatchQueue` on which all serialization work is performed. By default targets
    ///                         `underlyingQueue`, but can be passed another queue from a `Session`.
    ///   - eventMonitor:       `EventMonitor` called for event callbacks from internal `Request` actions.
    ///   - interceptor:        `RequestInterceptor` used throughout the request lifecycle.
    ///   - delegate:           `RequestDelegate` that provides an interface to actions not performed by the `Request`.
    init(id: UUID = UUID(),
         underlyingQueue: DispatchQueue,
         serializationQueue: DispatchQueue,
         eventMonitor: EventMonitor?,
         interceptor: RequestInterceptor?,
         delegate: RequestDelegate) {
        self.id = id
        self.underlyingQueue = underlyingQueue
        self.serializationQueue = serializationQueue
        self.eventMonitor = eventMonitor
        self.interceptor = interceptor
        self.delegate = delegate
    }

    // MARK: - Internal Event API

    // All API must be called from underlyingQueue.

    /// Called when an initial `URLRequest` has been created on behalf of the instance. If a `RequestAdapter` is active,
    /// the `URLRequest` will be adapted before being issued.
    ///
    /// - Parameter request: The `URLRequest` created.
    func didCreateInitialURLRequest(_ request: URLRequest) {
        dispatchPrecondition(condition: .onQueue(underlyingQueue))

        $mutableState.write { $0.requests.append(request) }

        eventMonitor?.request(self, didCreateInitialURLRequest: request)
    }

    /// Called when initial `URLRequest` creation has failed, typically through a `URLRequestConvertible`.
    ///
    /// - Note: Triggers retry.
    ///
    /// - Parameter error: `AFError` thrown from the failed creation.
    func didFailToCreateURLRequest(with error: AFError) {
        dispatchPrecondition(condition: .onQueue(underlyingQueue))

        self.error = error

        eventMonitor?.request(self, didFailToCreateURLRequestWithError: error)

        callCURLHandlerIfNecessary()

        retryOrFinish(error: error)
    }

    /// Called when a `RequestAdapter` has successfully adapted a `URLRequest`.
    ///
    /// - Parameters:
    ///   - initialRequest: The `URLRequest` that was adapted.
    ///   - adaptedRequest: The `URLRequest` returned by the `RequestAdapter`.
    func didAdaptInitialRequest(_ initialRequest: URLRequest, to adaptedRequest: URLRequest) {
        dispatchPrecondition(condition: .onQueue(underlyingQueue))

        $mutableState.write { $0.requests.append(adaptedRequest) }

        eventMonitor?.request(self, didAdaptInitialRequest: initialRequest, to: adaptedRequest)
    }

    /// Called when a `RequestAdapter` fails to adapt a `URLRequest`.
    ///
    /// - Note: Triggers retry.
    ///
    /// - Parameters:
    ///   - request: The `URLRequest` the adapter was called with.
    ///   - error:   The `AFError` returned by the `RequestAdapter`.
    func didFailToAdaptURLRequest(_ request: URLRequest, withError error: AFError) {
        dispatchPrecondition(condition: .onQueue(underlyingQueue))

        self.error = error

        eventMonitor?.request(self, didFailToAdaptURLRequest: request, withError: error)

        callCURLHandlerIfNecessary()

        retryOrFinish(error: error)
    }

    /// Final `URLRequest` has been created for the instance.
    ///
    /// - Parameter request: The `URLRequest` created.
    func didCreateURLRequest(_ request: URLRequest) {
        dispatchPrecondition(condition: .onQueue(underlyingQueue))

        eventMonitor?.request(self, didCreateURLRequest: request)

        callCURLHandlerIfNecessary()
    }

    /// Asynchronously calls any stored `cURLHandler` and then removes it from `mutableState`.
    private func callCURLHandlerIfNecessary() {
        $mutableState.write { mutableState in
            guard let cURLHandler = mutableState.cURLHandler else { return }

            self.underlyingQueue.async { cURLHandler(self.cURLDescription()) }
            mutableState.cURLHandler = nil
        }
    }

    /// Called when a `URLSessionTask` is created on behalf of the instance.
    ///
    /// - Parameter task: The `URLSessionTask` created.
    func didCreateTask(_ task: URLSessionTask) {
        dispatchPrecondition(condition: .onQueue(underlyingQueue))

        $mutableState.write { $0.tasks.append(task) }

        eventMonitor?.request(self, didCreateTask: task)
    }

    /// Called when resumption is completed.
    func didResume() {
        dispatchPrecondition(condition: .onQueue(underlyingQueue))

        eventMonitor?.requestDidResume(self)
    }

    /// Called when a `URLSessionTask` is resumed on behalf of the instance.
    ///
    /// - Parameter task: The `URLSessionTask` resumed.
    func didResumeTask(_ task: URLSessionTask) {
        dispatchPrecondition(condition: .onQueue(underlyingQueue))

        eventMonitor?.request(self, didResumeTask: task)
    }

    /// Called when suspension is completed.
    func didSuspend() {
        dispatchPrecondition(condition: .onQueue(underlyingQueue))

        eventMonitor?.requestDidSuspend(self)
    }

    /// Called when a `URLSessionTask` is suspended on behalf of the instance.
    ///
    /// - Parameter task: The `URLSessionTask` suspended.
    func didSuspendTask(_ task: URLSessionTask) {
        dispatchPrecondition(condition: .onQueue(underlyingQueue))

        eventMonitor?.request(self, didSuspendTask: task)
    }

    /// Called when cancellation is completed, sets `error` to `AFError.explicitlyCancelled`.
    func didCancel() {
        dispatchPrecondition(condition: .onQueue(underlyingQueue))

        error = error ?? AFError.explicitlyCancelled

        eventMonitor?.requestDidCancel(self)
    }

    /// Called when a `URLSessionTask` is cancelled on behalf of the instance.
    ///
    /// - Parameter task: The `URLSessionTask` cancelled.
    func didCancelTask(_ task: URLSessionTask) {
        dispatchPrecondition(condition: .onQueue(underlyingQueue))

        eventMonitor?.request(self, didCancelTask: task)
    }

    /// Called when a `URLSessionTaskMetrics` value is gathered on behalf of the instance.
    ///
    /// - Parameter metrics: The `URLSessionTaskMetrics` gathered.
    func didGatherMetrics(_ metrics: URLSessionTaskMetrics) {
        dispatchPrecondition(condition: .onQueue(underlyingQueue))

        $mutableState.write { $0.metrics.append(metrics) }

        eventMonitor?.request(self, didGatherMetrics: metrics)
    }

    /// Called when a `URLSessionTask` fails before it is finished, typically during certificate pinning.
    ///
    /// - Parameters:
    ///   - task:  The `URLSessionTask` which failed.
    ///   - error: The early failure `AFError`.
    func didFailTask(_ task: URLSessionTask, earlyWithError error: AFError) {
        dispatchPrecondition(condition: .onQueue(underlyingQueue))

        self.error = error

        // Task will still complete, so didCompleteTask(_:with:) will handle retry.
        eventMonitor?.request(self, didFailTask: task, earlyWithError: error)
    }

    /// Called when a `URLSessionTask` completes. All tasks will eventually call this method.
    ///
    /// - Note: Response validation is synchronously triggered in this step.
    ///
    /// - Parameters:
    ///   - task:  The `URLSessionTask` which completed.
    ///   - error: The `AFError` `task` may have completed with. If `error` has already been set on the instance, this
    ///            value is ignored.
    func didCompleteTask(_ task: URLSessionTask, with error: AFError?) {
        dispatchPrecondition(condition: .onQueue(underlyingQueue))

        self.error = self.error ?? error

        validators.forEach { $0() }

        eventMonitor?.request(self, didCompleteTask: task, with: error)

        retryOrFinish(error: self.error)
    }

    /// Called when the `RequestDelegate` is going to retry this `Request`. Calls `reset()`.
    func prepareForRetry() {
        dispatchPrecondition(condition: .onQueue(underlyingQueue))

        $mutableState.write { $0.retryCount += 1 }

        reset()

        eventMonitor?.requestIsRetrying(self)
    }

    /// Called to determine whether retry will be triggered for the particular error, or whether the instance should
    /// call `finish()`.
    ///
    /// - Parameter error: The possible `AFError` which may trigger retry.
    func retryOrFinish(error: AFError?) {
        dispatchPrecondition(condition: .onQueue(underlyingQueue))

        guard let error = error, let delegate = delegate else { finish(); return }

        delegate.retryResult(for: self, dueTo: error) { retryResult in
            switch retryResult {
            case .doNotRetry:
                self.finish()
            case let .doNotRetryWithError(retryError):
                self.finish(error: retryError.asAFError(orFailWith: "Received retryError was not already AFError"))
            case .retry, .retryWithDelay:
                delegate.retryRequest(self, withDelay: retryResult.delay)
            }
        }
    }

    /// Finishes this `Request` and starts the response serializers.
    ///
    /// - Parameter error: The possible `Error` with which the instance will finish.
    func finish(error: AFError? = nil) {
        dispatchPrecondition(condition: .onQueue(underlyingQueue))

        guard !mutableState.isFinishing else { return }

        mutableState.isFinishing = true

        if let error = error { self.error = error }

        // Start response handlers
        processNextResponseSerializer()

        eventMonitor?.requestDidFinish(self)
    }

    /// Appends the response serialization closure to the instance.
    ///
    ///  - Note: This method will also `resume` the instance if `delegate.startImmediately` returns `true`.
    ///
    /// - Parameter closure: The closure containing the response serialization call.
    func appendResponseSerializer(_ closure: @escaping () -> Void) {
        $mutableState.write { mutableState in
            mutableState.responseSerializers.append(closure)

            if mutableState.state == .finished {
                mutableState.state = .resumed
            }

            if mutableState.responseSerializerProcessingFinished {
                underlyingQueue.async { self.processNextResponseSerializer() }
            }

            if mutableState.state.canTransitionTo(.resumed) {
                underlyingQueue.async { if self.delegate?.startImmediately == true { self.resume() } }
            }
        }
    }

    /// Returns the next response serializer closure to execute if there's one left.
    ///
    /// - Returns: The next response serialization closure, if there is one.
    func nextResponseSerializer() -> (() -> Void)? {
        var responseSerializer: (() -> Void)?

        $mutableState.write { mutableState in
            let responseSerializerIndex = mutableState.responseSerializerCompletions.count

            if responseSerializerIndex < mutableState.responseSerializers.count {
                responseSerializer = mutableState.responseSerializers[responseSerializerIndex]
            }
        }

        return responseSerializer
    }

    /// Processes the next response serializer and calls all completions if response serialization is complete.
    func processNextResponseSerializer() {
        guard let responseSerializer = nextResponseSerializer() else {
            // Execute all response serializer completions and clear them
            var completions: [() -> Void] = []

            $mutableState.write { mutableState in
                completions = mutableState.responseSerializerCompletions

                // Clear out all response serializers and response serializer completions in mutable state since the
                // request is complete. It's important to do this prior to calling the completion closures in case
                // the completions call back into the request triggering a re-processing of the response serializers.
                // An example of how this can happen is by calling cancel inside a response completion closure.
                mutableState.responseSerializers.removeAll()
                mutableState.responseSerializerCompletions.removeAll()

                if mutableState.state.canTransitionTo(.finished) {
                    mutableState.state = .finished
                }

                mutableState.responseSerializerProcessingFinished = true
                mutableState.isFinishing = false
            }

            completions.forEach { $0() }

            // Cleanup the request
            cleanup()

            return
        }

        serializationQueue.async { responseSerializer() }
    }

    /// Notifies the `Request` that the response serializer is complete.
    ///
    /// - Parameter completion: The completion handler provided with the response serializer, called when all serializers
    ///                         are complete.
    func responseSerializerDidComplete(completion: @escaping () -> Void) {
        $mutableState.write { $0.responseSerializerCompletions.append(completion) }
        processNextResponseSerializer()
    }

    /// Resets all task and response serializer related state for retry.
    func reset() {
        error = nil

        uploadProgress.totalUnitCount = 0
        uploadProgress.completedUnitCount = 0
        downloadProgress.totalUnitCount = 0
        downloadProgress.completedUnitCount = 0

        $mutableState.write { state in
            state.isFinishing = false
            state.responseSerializerCompletions = []
        }
    }

    /// Called when updating the upload progress.
    ///
    /// - Parameters:
    ///   - totalBytesSent: Total bytes sent so far.
    ///   - totalBytesExpectedToSend: Total bytes expected to send.
    func updateUploadProgress(totalBytesSent: Int64, totalBytesExpectedToSend: Int64) {
        uploadProgress.totalUnitCount = totalBytesExpectedToSend
        uploadProgress.completedUnitCount = totalBytesSent

        uploadProgressHandler?.queue.async { self.uploadProgressHandler?.handler(self.uploadProgress) }
    }

    /// Perform a closure on the current `state` while locked.
    ///
    /// - Parameter perform: The closure to perform.
    func withState(perform: (State) -> Void) {
        $mutableState.withState(perform: perform)
    }

    // MARK: Task Creation

    /// Called when creating a `URLSessionTask` for this `Request`. Subclasses must override.
    ///
    /// - Parameters:
    ///   - request: `URLRequest` to use to create the `URLSessionTask`.
    ///   - session: `URLSession` which creates the `URLSessionTask`.
    ///
    /// - Returns:   The `URLSessionTask` created.
    func task(for request: URLRequest, using session: URLSession) -> URLSessionTask {
        fatalError("Subclasses must override.")
    }

    // MARK: - Public API

    // These APIs are callable from any queue.

    // MARK: State

    /// Cancels the instance. Once cancelled, a `Request` can no longer be resumed or suspended.
    ///
    /// - Returns: The instance.
    @discardableResult
    public func cancel() -> Self {
        $mutableState.write { mutableState in
            guard mutableState.state.canTransitionTo(.cancelled) else { return }

            mutableState.state = .cancelled

            underlyingQueue.async { self.didCancel() }

            guard let task = mutableState.tasks.last, task.state != .completed else {
                underlyingQueue.async { self.finish() }
                return
            }

            // Resume to ensure metrics are gathered.
            task.resume()
            task.cancel()
            underlyingQueue.async { self.didCancelTask(task) }
        }

        return self
    }

    /// Suspends the instance.
    ///
    /// - Returns: The instance.
    @discardableResult
    public func suspend() -> Self {
        $mutableState.write { mutableState in
            guard mutableState.state.canTransitionTo(.suspended) else { return }

            mutableState.state = .suspended

            underlyingQueue.async { self.didSuspend() }

            guard let task = mutableState.tasks.last, task.state != .completed else { return }

            task.suspend()
            underlyingQueue.async { self.didSuspendTask(task) }
        }

        return self
    }

    /// Resumes the instance.
    ///
    /// - Returns: The instance.
    @discardableResult
    public func resume() -> Self {
        $mutableState.write { mutableState in
            guard mutableState.state.canTransitionTo(.resumed) else { return }

            mutableState.state = .resumed

            underlyingQueue.async { self.didResume() }

            guard let task = mutableState.tasks.last, task.state != .completed else { return }

            task.resume()
            underlyingQueue.async { self.didResumeTask(task) }
        }

        return self
    }

    // MARK: - Closure API

    /// Associates a credential using the provided values with the instance.
    ///
    /// - Parameters:
    ///   - username:    The username.
    ///   - password:    The password.
    ///   - persistence: The `URLCredential.Persistence` for the created `URLCredential`. `.forSession` by default.
    ///
    /// - Returns:       The instance.
    @discardableResult
    public func authenticate(username: String, password: String, persistence: URLCredential.Persistence = .forSession) -> Self {
        let credential = URLCredential(user: username, password: password, persistence: persistence)

        return authenticate(with: credential)
    }

    /// Associates the provided credential with the instance.
    ///
    /// - Parameter credential: The `URLCredential`.
    ///
    /// - Returns:              The instance.
    @discardableResult
    public func authenticate(with credential: URLCredential) -> Self {
        mutableState.credential = credential

        return self
    }

    /// Sets a closure to be called periodically during the lifecycle of the instance as data is read from the server.
    ///
    /// - Note: Only the last closure provided is used.
    ///
    /// - Parameters:
    ///   - queue:   The `DispatchQueue` to execute the closure on. `.main` by default.
    ///   - closure: The closure to be executed periodically as data is read from the server.
    ///
    /// - Returns:   The instance.
    @discardableResult
    public func downloadProgress(queue: DispatchQueue = .main, closure: @escaping ProgressHandler) -> Self {
        mutableState.downloadProgressHandler = (handler: closure, queue: queue)

        return self
    }

    /// Sets a closure to be called periodically during the lifecycle of the instance as data is sent to the server.
    ///
    /// - Note: Only the last closure provided is used.
    ///
    /// - Parameters:
    ///   - queue:   The `DispatchQueue` to execute the closure on. `.main` by default.
    ///   - closure: The closure to be executed periodically as data is sent to the server.
    ///
    /// - Returns:   The instance.
    @discardableResult
    public func uploadProgress(queue: DispatchQueue = .main, closure: @escaping ProgressHandler) -> Self {
        mutableState.uploadProgressHandler = (handler: closure, queue: queue)

        return self
    }

    // MARK: Redirects

    /// Sets the redirect handler for the instance which will be used if a redirect response is encountered.
    ///
    /// - Note: Attempting to set the redirect handler more than once is a logic error and will crash.
    ///
    /// - Parameter handler: The `RedirectHandler`.
    ///
    /// - Returns:           The instance.
    @discardableResult
    public func redirect(using handler: RedirectHandler) -> Self {
        $mutableState.write { mutableState in
            precondition(mutableState.redirectHandler == nil, "Redirect handler has already been set.")
            mutableState.redirectHandler = handler
        }

        return self
    }

    // MARK: Cached Responses

    /// Sets the cached response handler for the `Request` which will be used when attempting to cache a response.
    ///
    /// - Note: Attempting to set the cache handler more than once is a logic error and will crash.
    ///
    /// - Parameter handler: The `CachedResponseHandler`.
    ///
    /// - Returns:           The instance.
    @discardableResult
    public func cacheResponse(using handler: CachedResponseHandler) -> Self {
        $mutableState.write { mutableState in
            precondition(mutableState.cachedResponseHandler == nil, "Cached response handler has already been set.")
            mutableState.cachedResponseHandler = handler
        }

        return self
    }

    /// Sets a handler to be called when the cURL description of the request is available.
    ///
    /// - Note: When waiting for a `Request`'s `URLRequest` to be created, only the last `handler` will be called.
    ///
    /// - Parameter handler: Closure to be called when the cURL description is available.
    ///
    /// - Returns:           The instance.
    @discardableResult
    public func cURLDescription(calling handler: @escaping (String) -> Void) -> Self {
        $mutableState.write { mutableState in
            if mutableState.requests.last != nil {
                underlyingQueue.async { handler(self.cURLDescription()) }
            } else {
                mutableState.cURLHandler = handler
            }
        }

        return self
    }

    // MARK: Cleanup

    /// Final cleanup step executed when the instance finishes response serialization.
    func cleanup() {
        delegate?.cleanup(after: self)
        // No-op: override in subclass
    }
}

// MARK: - Protocol Conformances

extension Request: Equatable {
    public static func ==(lhs: Request, rhs: Request) -> Bool {
        lhs.id == rhs.id
    }
}

extension Request: Hashable {
    public func hash(into hasher: inout Hasher) {
        hasher.combine(id)
    }
}

extension Request: CustomStringConvertible {
    /// A textual representation of this instance, including the `HTTPMethod` and `URL` if the `URLRequest` has been
    /// created, as well as the response status code, if a response has been received.
    public var description: String {
        guard let request = performedRequests.last ?? lastRequest,
            let url = request.url,
            let method = request.httpMethod else { return "No request created yet." }

        let requestDescription = "\(method) \(url.absoluteString)"

        return response.map { "\(requestDescription) (\($0.statusCode))" } ?? requestDescription
    }
}

extension Request {
    /// cURL representation of the instance.
    ///
    /// - Returns: The cURL equivalent of the instance.
    public func cURLDescription() -> String {
        guard
            let request = lastRequest,
            let url = request.url,
            let host = url.host,
            let method = request.httpMethod else { return "$ curl command could not be created" }

        var components = ["$ curl -v"]

        components.append("-X \(method)")

        if let credentialStorage = delegate?.sessionConfiguration.urlCredentialStorage {
            let protectionSpace = URLProtectionSpace(host: host,
                                                     port: url.port ?? 0,
                                                     protocol: url.scheme,
                                                     realm: host,
                                                     authenticationMethod: NSURLAuthenticationMethodHTTPBasic)

            if let credentials = credentialStorage.credentials(for: protectionSpace)?.values {
                for credential in credentials {
                    guard let user = credential.user, let password = credential.password else { continue }
                    components.append("-u \(user):\(password)")
                }
            } else {
                if let credential = credential, let user = credential.user, let password = credential.password {
                    components.append("-u \(user):\(password)")
                }
            }
        }

        if let configuration = delegate?.sessionConfiguration, configuration.httpShouldSetCookies {
            if
                let cookieStorage = configuration.httpCookieStorage,
                let cookies = cookieStorage.cookies(for: url), !cookies.isEmpty {
                let allCookies = cookies.map { "\($0.name)=\($0.value)" }.joined(separator: ";")

                components.append("-b \"\(allCookies)\"")
            }
        }

        var headers = HTTPHeaders()

        if let sessionHeaders = delegate?.sessionConfiguration.headers {
            for header in sessionHeaders where header.name != "Cookie" {
                headers[header.name] = header.value
            }
        }

        for header in request.headers where header.name != "Cookie" {
            headers[header.name] = header.value
        }

        for header in headers {
            let escapedValue = header.value.replacingOccurrences(of: "\"", with: "\\\"")
            components.append("-H \"\(header.name): \(escapedValue)\"")
        }

        if let httpBodyData = request.httpBody {
            let httpBody = String(decoding: httpBodyData, as: UTF8.self)
            var escapedBody = httpBody.replacingOccurrences(of: "\\\"", with: "\\\\\"")
            escapedBody = escapedBody.replacingOccurrences(of: "\"", with: "\\\"")

            components.append("-d \"\(escapedBody)\"")
        }

        components.append("\"\(url.absoluteString)\"")

        return components.joined(separator: " \\\n\t")
    }
}

/// Protocol abstraction for `Request`'s communication back to the `SessionDelegate`.
public protocol RequestDelegate: AnyObject {
    /// `URLSessionConfiguration` used to create the underlying `URLSessionTask`s.
    var sessionConfiguration: URLSessionConfiguration { get }

    /// Determines whether the `Request` should automatically call `resume()` when adding the first response handler.
    var startImmediately: Bool { get }

    /// Notifies the delegate the `Request` has reached a point where it needs cleanup.
    ///
    /// - Parameter request: The `Request` to cleanup after.
    func cleanup(after request: Request)

    /// Asynchronously ask the delegate whether a `Request` will be retried.
    ///
    /// - Parameters:
    ///   - request:    `Request` which failed.
    ///   - error:      `Error` which produced the failure.
    ///   - completion: Closure taking the `RetryResult` for evaluation.
    func retryResult(for request: Request, dueTo error: AFError, completion: @escaping (RetryResult) -> Void)

    /// Asynchronously retry the `Request`.
    ///
    /// - Parameters:
    ///   - request:   `Request` which will be retried.
    ///   - timeDelay: `TimeInterval` after which the retry will be triggered.
    func retryRequest(_ request: Request, withDelay timeDelay: TimeInterval?)
}

// MARK: - Subclasses

// MARK: - DataRequest

/// `Request` subclass which handles in-memory `Data` download using `URLSessionDataTask`.
public class DataRequest: Request {
    /// `URLRequestConvertible` value used to create `URLRequest`s for this instance.
    public let convertible: URLRequestConvertible
    /// `Data` read from the server so far.
    public var data: Data? { mutableData }

    /// Protected storage for the `Data` read by the instance.
    @Protected
    private var mutableData: Data? = nil

    /// Creates a `DataRequest` using the provided parameters.
    ///
    /// - Parameters:
    ///   - id:                 `UUID` used for the `Hashable` and `Equatable` implementations. `UUID()` by default.
    ///   - convertible:        `URLRequestConvertible` value used to create `URLRequest`s for this instance.
    ///   - underlyingQueue:    `DispatchQueue` on which all internal `Request` work is performed.
    ///   - serializationQueue: `DispatchQueue` on which all serialization work is performed. By default targets
    ///                         `underlyingQueue`, but can be passed another queue from a `Session`.
    ///   - eventMonitor:       `EventMonitor` called for event callbacks from internal `Request` actions.
    ///   - interceptor:        `RequestInterceptor` used throughout the request lifecycle.
    ///   - delegate:           `RequestDelegate` that provides an interface to actions not performed by the `Request`.
    init(id: UUID = UUID(),
         convertible: URLRequestConvertible,
         underlyingQueue: DispatchQueue,
         serializationQueue: DispatchQueue,
         eventMonitor: EventMonitor?,
         interceptor: RequestInterceptor?,
         delegate: RequestDelegate) {
        self.convertible = convertible

        super.init(id: id,
                   underlyingQueue: underlyingQueue,
                   serializationQueue: serializationQueue,
                   eventMonitor: eventMonitor,
                   interceptor: interceptor,
                   delegate: delegate)
    }

    override func reset() {
        super.reset()

        mutableData = nil
    }

    /// Called when `Data` is received by this instance.
    ///
    /// - Note: Also calls `updateDownloadProgress`.
    ///
    /// - Parameter data: The `Data` received.
    func didReceive(data: Data) {
        if self.data == nil {
            mutableData = data
        } else {
            $mutableData.write { $0?.append(data) }
        }

        updateDownloadProgress()
    }

    override func task(for request: URLRequest, using session: URLSession) -> URLSessionTask {
        let copiedRequest = request
        return session.dataTask(with: copiedRequest)
    }

    /// Called to updated the `downloadProgress` of the instance.
    func updateDownloadProgress() {
        let totalBytesReceived = Int64(data?.count ?? 0)
        let totalBytesExpected = task?.response?.expectedContentLength ?? NSURLSessionTransferSizeUnknown

        downloadProgress.totalUnitCount = totalBytesExpected
        downloadProgress.completedUnitCount = totalBytesReceived

        downloadProgressHandler?.queue.async { self.downloadProgressHandler?.handler(self.downloadProgress) }
    }

    /// Validates the request, using the specified closure.
    ///
    /// - Note: If validation fails, subsequent calls to response handlers will have an associated error.
    ///
    /// - Parameter validation: `Validation` closure used to validate the response.
    ///
    /// - Returns:              The instance.
    @discardableResult
    public func validate(_ validation: @escaping Validation) -> Self {
        let validator: () -> Void = { [unowned self] in
            guard self.error == nil, let response = self.response else { return }

            let result = validation(self.request, response, self.data)

            if case let .failure(error) = result { self.error = error.asAFError(or: .responseValidationFailed(reason: .customValidationFailed(error: error))) }

            self.eventMonitor?.request(self,
                                       didValidateRequest: self.request,
                                       response: response,
                                       data: self.data,
                                       withResult: result)
        }

        $validators.write { $0.append(validator) }
<<<<<<< HEAD
=======

        return self
    }
}

// MARK: - DataStreamRequest

/// `Request` subclass which streams HTTP response `Data` through a `Handler` closure.
public final class DataStreamRequest: Request {
    /// Closure type handling `DataStreamRequest.Stream` values.
    public typealias Handler<Success, Failure: Error> = (Stream<Success, Failure>) throws -> Void

    /// Type encapsulating an `Event` as it flows through the stream, as well as a `CancellationToken` which can be used
    /// to stop the stream at any time.
    public struct Stream<Success, Failure: Error> {
        /// Latest `Event` from the stream.
        public let event: Event<Success, Failure>
        /// Token used to cancel the stream.
        public let token: CancellationToken

        /// Cancel the ongoing stream by canceling the underlying `DataStreamRequest`.
        public func cancel() {
            token.cancel()
        }
    }

    /// Type representing an event flowing through the stream. Contains either the `Result` of processing streamed
    /// `Data` or the completion of the stream.
    public enum Event<Success, Failure: Error> {
        /// Output produced every time the instance receives additional `Data`. The associated value contains the
        /// `Result` of processing the incoming `Data`.
        case stream(Result<Success, Failure>)
        /// Output produced when the instance has completed, whether due to stream end, cancellation, or an error.
        /// Associated `Completion` value contains the final state.
        case complete(Completion)
    }

    /// Value containing the state of a `DataStreamRequest` when the stream was completed.
    public struct Completion {
        /// Last `URLRequest` issued by the instance.
        public let request: URLRequest?
        /// Last `HTTPURLResponse` received by the instance.
        public let response: HTTPURLResponse?
        /// Last `URLSessionTaskMetrics` produced for the instance.
        public let metrics: URLSessionTaskMetrics?
        /// `AFError` produced for the instance, if any.
        public let error: AFError?
    }

    /// Type used to cancel an ongoing stream.
    public struct CancellationToken {
        let request: DataStreamRequest

        init(_ request: DataStreamRequest) {
            self.request = request
        }

        /// Cancel the ongoing stream by canceling the underlying `DataStreamRequest`.
        public func cancel() {
            request.cancel()
        }
    }

    /// `URLRequestConvertible` value used to create `URLRequest`s for this instance.
    public let convertible: URLRequestConvertible
    /// Whether or not the instance will be cancelled if stream parsing encounters an error.
    public let automaticallyCancelOnStreamError: Bool

    /// Internal mutable state specific to this type.
    struct StreamMutableState {
        /// `OutputStream` bound to the `InputStream` produced by `asInputStream`, if it has been called.
        var outputStream: OutputStream?
        /// `DispatchQueue`s and stream closures associated called as `Data` is received.
        var streams: [(queue: DispatchQueue, stream: (_ data: Data) -> Void)] = []
    }

    @Protected
    var streamMutableState = StreamMutableState()

    /// Creates a `DataStreamRequest` using the provided parameters.
    ///
    /// - Parameters:
    ///   - id:                               `UUID` used for the `Hashable` and `Equatable` implementations. `UUID()`
    ///                                        by default.
    ///   - convertible:                      `URLRequestConvertible` value used to create `URLRequest`s for this
    ///                                        instance.
    ///   - automaticallyCancelOnStreamError: `Bool` indicating whether the instance will be cancelled when an `Error`
    ///                                       is thrown while serializing stream `Data`.
    ///   - underlyingQueue:                  `DispatchQueue` on which all internal `Request` work is performed.
    ///   - serializationQueue:               `DispatchQueue` on which all serialization work is performed. By default
    ///                                       targets
    ///                                       `underlyingQueue`, but can be passed another queue from a `Session`.
    ///   - eventMonitor:                     `EventMonitor` called for event callbacks from internal `Request` actions.
    ///   - interceptor:                      `RequestInterceptor` used throughout the request lifecycle.
    ///   - delegate:                         `RequestDelegate` that provides an interface to actions not performed by
    ///                                       the `Request`.
    init(id: UUID = UUID(),
         convertible: URLRequestConvertible,
         automaticallyCancelOnStreamError: Bool,
         underlyingQueue: DispatchQueue,
         serializationQueue: DispatchQueue,
         eventMonitor: EventMonitor?,
         interceptor: RequestInterceptor?,
         delegate: RequestDelegate) {
        self.convertible = convertible
        self.automaticallyCancelOnStreamError = automaticallyCancelOnStreamError

        super.init(id: id,
                   underlyingQueue: underlyingQueue,
                   serializationQueue: serializationQueue,
                   eventMonitor: eventMonitor,
                   interceptor: interceptor,
                   delegate: delegate)
    }

    override func task(for request: URLRequest, using session: URLSession) -> URLSessionTask {
        let copiedRequest = request
        return session.dataTask(with: copiedRequest)
    }

    override func finish(error: AFError? = nil) {
        $streamMutableState.write { state in
            state.outputStream?.close()
        }

        super.finish(error: error)
    }

    func didReceive(data: Data) {
        $streamMutableState.read { state in
            if let stream = state.outputStream {
                underlyingQueue.async {
                    var bytes = Array(data)
                    stream.write(&bytes, maxLength: bytes.count)
                }
            }

            underlyingQueue.async { state.streams.forEach { stream in stream.queue.async { stream.stream(data) } } }
        }
    }

    /// Validates the `URLRequest` and `HTTPURLResponse` received for the instance using the provided `Validation` closure.
    ///
    /// - Parameter validation: `Validation` closure used to validate the request and response.
    ///
    /// - Returns:              The `DataStreamRequest`.
    @discardableResult
    public func validate(_ validation: @escaping Validation) -> Self {
        let validator: () -> Void = { [unowned self] in
            guard self.error == nil, let response = self.response else { return }

            let result = validation(self.request, response)

            if case let .failure(error) = result {
                self.error = error.asAFError(or: .responseValidationFailed(reason: .customValidationFailed(error: error)))
            }

            self.eventMonitor?.request(self,
                                       didValidateRequest: self.request,
                                       response: response,
                                       withResult: result)
        }

        $validators.write { $0.append(validator) }
>>>>>>> 508b96ea

        return self
    }

    /// Produces an `InputStream` that receives the `Data` received by the instance.
    ///
    /// - Note: The `InputStream` produced by this method must have `open()` called before being able to read `Data`.
    ///         Additionally, this method will automatically call `resume()` on the instance, regardless of whether or
    ///         not the creating session has `startRequestsImmediately` set to `true`.
    ///
    /// - Parameter bufferSize: Size, in bytes, of the buffer between the `OutputStream` and `InputStream`.
    ///
    /// - Returns:              The `InputStream` bound to the internal `OutboundStream`.
    public func asInputStream(bufferSize: Int = 1024) -> InputStream? {
        defer { resume() }

        var inputStream: InputStream?
        $streamMutableState.write { state in
            Foundation.Stream.getBoundStreams(withBufferSize: bufferSize,
                                              inputStream: &inputStream,
                                              outputStream: &state.outputStream)
            state.outputStream?.open()
        }

        return inputStream
    }

    func capturingError(from closure: () throws -> Void) {
        do {
            try closure()
        } catch {
            self.error = error.asAFError(or: .responseSerializationFailed(reason: .customSerializationFailed(error: error)))
            cancel()
        }
    }

    func appendStreamCompletion<Success, Failure>(on queue: DispatchQueue,
                                                  stream: @escaping Handler<Success, Failure>) {
        appendResponseSerializer {
            self.underlyingQueue.async {
                self.responseSerializerDidComplete {
                    queue.async {
                        do {
                            let completion = Completion(request: self.request,
                                                        response: self.response,
                                                        metrics: self.metrics,
                                                        error: self.error)
                            try stream(.init(event: .complete(completion), token: .init(self)))
                        } catch {
                            // Ignore error, as errors on Completion can't be handled anyway.
                        }
                    }
                }
            }
        }
    }
}

extension DataStreamRequest.Stream {
    /// `Success` value of the instance, if any.
    public var value: Success? {
        guard case let .stream(result) = event, case let .success(value) = result else { return nil }

        return value
    }

    /// `Failure` value of the instance, if any.
    public var error: Failure? {
        guard case let .stream(result) = event, case let .failure(error) = result else { return nil }

        return error
    }

    /// `Completion` value of the instance, if any.
    public var completion: DataStreamRequest.Completion? {
        guard case let .complete(completion) = event else { return nil }

        return completion
    }
}

// MARK: - DownloadRequest

/// `Request` subclass which downloads `Data` to a file on disk using `URLSessionDownloadTask`.
public class DownloadRequest: Request {
    /// A set of options to be executed prior to moving a downloaded file from the temporary `URL` to the destination
    /// `URL`.
    public struct Options: OptionSet {
        /// Specifies that intermediate directories for the destination URL should be created.
        public static let createIntermediateDirectories = Options(rawValue: 1 << 0)
        /// Specifies that any previous file at the destination `URL` should be removed.
        public static let removePreviousFile = Options(rawValue: 1 << 1)

        public let rawValue: Int

        public init(rawValue: Int) {
            self.rawValue = rawValue
        }
    }

    // MARK: Destination

    /// A closure executed once a `DownloadRequest` has successfully completed in order to determine where to move the
    /// temporary file written to during the download process. The closure takes two arguments: the temporary file URL
    /// and the URL response, and returns a two arguments: the file URL where the temporary file should be moved and
    /// the options defining how the file should be moved.
    public typealias Destination = (_ temporaryURL: URL,
                                    _ response: HTTPURLResponse) -> (destinationURL: URL, options: Options)

    /// Creates a download file destination closure which uses the default file manager to move the temporary file to a
    /// file URL in the first available directory with the specified search path directory and search path domain mask.
    ///
    /// - Parameters:
    ///   - directory: The search path directory. `.documentDirectory` by default.
    ///   - domain:    The search path domain mask. `.userDomainMask` by default.
    ///   - options:   `DownloadRequest.Options` used when moving the downloaded file to its destination. None by
    ///                default.
    /// - Returns: The `Destination` closure.
    public class func suggestedDownloadDestination(for directory: FileManager.SearchPathDirectory = .documentDirectory,
                                                   in domain: FileManager.SearchPathDomainMask = .userDomainMask,
                                                   options: Options = []) -> Destination {
        { temporaryURL, response in
            let directoryURLs = FileManager.default.urls(for: directory, in: domain)
            let url = directoryURLs.first?.appendingPathComponent(response.suggestedFilename!) ?? temporaryURL

            return (url, options)
        }
    }

    /// Default `Destination` used by Alamofire to ensure all downloads persist. This `Destination` prepends
    /// `Alamofire_` to the automatically generated download name and moves it within the temporary directory. Files
    /// with this destination must be additionally moved if they should survive the system reclamation of temporary
    /// space.
    static let defaultDestination: Destination = { url, _ in
        let filename = "Alamofire_\(url.lastPathComponent)"
        let destination = url.deletingLastPathComponent().appendingPathComponent(filename)

        return (destination, [])
    }

    // MARK: Downloadable

    /// Type describing the source used to create the underlying `URLSessionDownloadTask`.
    public enum Downloadable {
        /// Download should be started from the `URLRequest` produced by the associated `URLRequestConvertible` value.
        case request(URLRequestConvertible)
        /// Download should be started from the associated resume `Data` value.
        case resumeData(Data)
    }

    // MARK: Mutable State

    /// Type containing all mutable state for `DownloadRequest` instances.
    private struct DownloadRequestMutableState {
        /// Possible resume `Data` produced when cancelling the instance.
        var resumeData: Data?
        /// `URL` to which `Data` is being downloaded.
        var fileURL: URL?
    }

    /// Protected mutable state specific to `DownloadRequest`.
    @Protected
    private var mutableDownloadState = DownloadRequestMutableState()

    /// If the download is resumable and eventually cancelled, this value may be used to resume the download using the
    /// `download(resumingWith data:)` API.
    ///
    /// - Note: For more information about `resumeData`, see [Apple's documentation](https://developer.apple.com/documentation/foundation/urlsessiondownloadtask/1411634-cancel).
    public var resumeData: Data? { mutableDownloadState.resumeData }
    /// If the download is successful, the `URL` where the file was downloaded.
    public var fileURL: URL? { mutableDownloadState.fileURL }

    // MARK: Initial State

    /// `Downloadable` value used for this instance.
    public let downloadable: Downloadable
    /// The `Destination` to which the downloaded file is moved.
    let destination: Destination

    /// Creates a `DownloadRequest` using the provided parameters.
    ///
    /// - Parameters:
    ///   - id:                 `UUID` used for the `Hashable` and `Equatable` implementations. `UUID()` by default.
    ///   - downloadable:       `Downloadable` value used to create `URLSessionDownloadTasks` for the instance.
    ///   - underlyingQueue:    `DispatchQueue` on which all internal `Request` work is performed.
    ///   - serializationQueue: `DispatchQueue` on which all serialization work is performed. By default targets
    ///                         `underlyingQueue`, but can be passed another queue from a `Session`.
    ///   - eventMonitor:       `EventMonitor` called for event callbacks from internal `Request` actions.
    ///   - interceptor:        `RequestInterceptor` used throughout the request lifecycle.
    ///   - delegate:           `RequestDelegate` that provides an interface to actions not performed by the `Request`
    ///   - destination:        `Destination` closure used to move the downloaded file to its final location.
    init(id: UUID = UUID(),
         downloadable: Downloadable,
         underlyingQueue: DispatchQueue,
         serializationQueue: DispatchQueue,
         eventMonitor: EventMonitor?,
         interceptor: RequestInterceptor?,
         delegate: RequestDelegate,
         destination: @escaping Destination) {
        self.downloadable = downloadable
        self.destination = destination

        super.init(id: id,
                   underlyingQueue: underlyingQueue,
                   serializationQueue: serializationQueue,
                   eventMonitor: eventMonitor,
                   interceptor: interceptor,
                   delegate: delegate)
    }

    override func reset() {
        super.reset()

        $mutableDownloadState.write {
            $0.resumeData = nil
            $0.fileURL = nil
        }
    }

    /// Called when a download has finished.
    ///
    /// - Parameters:
    ///   - task:   `URLSessionTask` that finished the download.
    ///   - result: `Result` of the automatic move to `destination`.
    func didFinishDownloading(using task: URLSessionTask, with result: Result<URL, AFError>) {
        eventMonitor?.request(self, didFinishDownloadingUsing: task, with: result)

        switch result {
        case let .success(url): mutableDownloadState.fileURL = url
        case let .failure(error): self.error = error
        }
    }

    /// Updates the `downloadProgress` using the provided values.
    ///
    /// - Parameters:
    ///   - bytesWritten:              Total bytes written so far.
    ///   - totalBytesExpectedToWrite: Total bytes expected to write.
    func updateDownloadProgress(bytesWritten: Int64, totalBytesExpectedToWrite: Int64) {
        downloadProgress.totalUnitCount = totalBytesExpectedToWrite
        downloadProgress.completedUnitCount += bytesWritten

        downloadProgressHandler?.queue.async { self.downloadProgressHandler?.handler(self.downloadProgress) }
    }

    override func task(for request: URLRequest, using session: URLSession) -> URLSessionTask {
        session.downloadTask(with: request)
    }

    /// Creates a `URLSessionTask` from the provided resume data.
    ///
    /// - Parameters:
    ///   - data:    `Data` used to resume the download.
    ///   - session: `URLSession` used to create the `URLSessionTask`.
    ///
    /// - Returns:   The `URLSessionTask` created.
    public func task(forResumeData data: Data, using session: URLSession) -> URLSessionTask {
        session.downloadTask(withResumeData: data)
    }

    /// Cancels the instance. Once cancelled, a `DownloadRequest` can no longer be resumed or suspended.
    ///
    /// - Note: This method will NOT produce resume data. If you wish to cancel and produce resume data, use
    ///         `cancel(producingResumeData:)` or `cancel(byProducingResumeData:)`.
    ///
    /// - Returns: The instance.
    @discardableResult
    public override func cancel() -> Self {
        cancel(producingResumeData: false)
    }

    /// Cancels the instance, optionally producing resume data. Once cancelled, a `DownloadRequest` can no longer be
    /// resumed or suspended.
    ///
    /// - Note: If `producingResumeData` is `true`, the `resumeData` property will be populated with any resume data, if
    ///         available.
    ///
    /// - Returns: The instance.
    @discardableResult
    public func cancel(producingResumeData shouldProduceResumeData: Bool) -> Self {
        cancel(optionallyProducingResumeData: shouldProduceResumeData ? { _ in } : nil)
    }

    /// Cancels the instance while producing resume data. Once cancelled, a `DownloadRequest` can no longer be resumed
    /// or suspended.
    ///
    /// - Note: The resume data passed to the completion handler will also be available on the instance's `resumeData`
    ///         property.
    ///
    /// - Parameter completionHandler: The completion handler that is called when the download has been successfully
    ///                                cancelled. It is not guaranteed to be called on a particular queue, so you may
    ///                                want use an appropriate queue to perform your work.
    ///
    /// - Returns:                     The instance.
    @discardableResult
    public func cancel(byProducingResumeData completionHandler: @escaping (_ data: Data?) -> Void) -> Self {
        cancel(optionallyProducingResumeData: completionHandler)
    }

    /// Internal implementation of cancellation that optionally takes a resume data handler. If no handler is passed,
    /// cancellation is performed without producing resume data.
    ///
    /// - Parameter completionHandler: Optional resume data handler.
    ///
    /// - Returns:                     The instance.
    private func cancel(optionallyProducingResumeData completionHandler: ((_ resumeData: Data?) -> Void)?) -> Self {
        $mutableState.write { mutableState in
            guard mutableState.state.canTransitionTo(.cancelled) else { return }

            mutableState.state = .cancelled

            underlyingQueue.async { self.didCancel() }

            guard let task = mutableState.tasks.last as? URLSessionDownloadTask, task.state != .completed else {
                underlyingQueue.async { self.finish() }
                return
            }

            if let completionHandler = completionHandler {
                // Resume to ensure metrics are gathered.
                task.resume()
                task.cancel { resumeData in
                    self.mutableDownloadState.resumeData = resumeData
                    self.underlyingQueue.async { self.didCancelTask(task) }
                    completionHandler(resumeData)
                }
            } else {
                // Resume to ensure metrics are gathered.
                task.resume()
                task.cancel(byProducingResumeData: { _ in })
                self.underlyingQueue.async { self.didCancelTask(task) }
            }
        }

        return self
    }

    /// Validates the request, using the specified closure.
    ///
    /// - Note: If validation fails, subsequent calls to response handlers will have an associated error.
    ///
    /// - Parameter validation: `Validation` closure to validate the response.
    ///
    /// - Returns:              The instance.
    @discardableResult
    public func validate(_ validation: @escaping Validation) -> Self {
        let validator: () -> Void = { [unowned self] in
            guard self.error == nil, let response = self.response else { return }

            let result = validation(self.request, response, self.fileURL)

            if case let .failure(error) = result { self.error = error.asAFError(or: .responseValidationFailed(reason: .customValidationFailed(error: error))) }

            self.eventMonitor?.request(self,
                                       didValidateRequest: self.request,
                                       response: response,
                                       fileURL: self.fileURL,
                                       withResult: result)
        }

        $validators.write { $0.append(validator) }

        return self
    }
}

// MARK: - UploadRequest

/// `DataRequest` subclass which handles `Data` upload from memory, file, or stream using `URLSessionUploadTask`.
public class UploadRequest: DataRequest {
    /// Type describing the origin of the upload, whether `Data`, file, or stream.
    public enum Uploadable {
        /// Upload from the provided `Data` value.
        case data(Data)
        /// Upload from the provided file `URL`, as well as a `Bool` determining whether the source file should be
        /// automatically removed once uploaded.
        case file(URL, shouldRemove: Bool)
        /// Upload from the provided `InputStream`.
        case stream(InputStream)
    }

    // MARK: Initial State

    /// The `UploadableConvertible` value used to produce the `Uploadable` value for this instance.
    public let upload: UploadableConvertible

    /// `FileManager` used to perform cleanup tasks, including the removal of multipart form encoded payloads written
    /// to disk.
    public let fileManager: FileManager

    // MARK: Mutable State

    /// `Uploadable` value used by the instance.
    public var uploadable: Uploadable?

    /// Creates an `UploadRequest` using the provided parameters.
    ///
    /// - Parameters:
    ///   - id:                 `UUID` used for the `Hashable` and `Equatable` implementations. `UUID()` by default.
    ///   - convertible:        `UploadConvertible` value used to determine the type of upload to be performed.
    ///   - underlyingQueue:    `DispatchQueue` on which all internal `Request` work is performed.
    ///   - serializationQueue: `DispatchQueue` on which all serialization work is performed. By default targets
    ///                         `underlyingQueue`, but can be passed another queue from a `Session`.
    ///   - eventMonitor:       `EventMonitor` called for event callbacks from internal `Request` actions.
    ///   - interceptor:        `RequestInterceptor` used throughout the request lifecycle.
    ///   - delegate:           `RequestDelegate` that provides an interface to actions not performed by the `Request`.
    init(id: UUID = UUID(),
         convertible: UploadConvertible,
         underlyingQueue: DispatchQueue,
         serializationQueue: DispatchQueue,
         eventMonitor: EventMonitor?,
         interceptor: RequestInterceptor?,
         fileManager: FileManager,
         delegate: RequestDelegate) {
        upload = convertible
        self.fileManager = fileManager

        super.init(id: id,
                   convertible: convertible,
                   underlyingQueue: underlyingQueue,
                   serializationQueue: serializationQueue,
                   eventMonitor: eventMonitor,
                   interceptor: interceptor,
                   delegate: delegate)
    }

    /// Called when the `Uploadable` value has been created from the `UploadConvertible`.
    ///
    /// - Parameter uploadable: The `Uploadable` that was created.
    func didCreateUploadable(_ uploadable: Uploadable) {
        self.uploadable = uploadable

        eventMonitor?.request(self, didCreateUploadable: uploadable)
    }

    /// Called when the `Uploadable` value could not be created.
    ///
    /// - Parameter error: `AFError` produced by the failure.
    func didFailToCreateUploadable(with error: AFError) {
        self.error = error

        eventMonitor?.request(self, didFailToCreateUploadableWithError: error)

        retryOrFinish(error: error)
    }

    override func task(for request: URLRequest, using session: URLSession) -> URLSessionTask {
        guard let uploadable = uploadable else {
            fatalError("Attempting to create a URLSessionUploadTask when Uploadable value doesn't exist.")
        }

        switch uploadable {
        case let .data(data): return session.uploadTask(with: request, from: data)
        case let .file(url, _): return session.uploadTask(with: request, fromFile: url)
        case .stream: return session.uploadTask(withStreamedRequest: request)
        }
    }

    override func reset() {
        // Uploadable must be recreated on every retry.
        uploadable = nil

        super.reset()
    }

    /// Produces the `InputStream` from `uploadable`, if it can.
    ///
    /// - Note: Calling this method with a non-`.stream` `Uploadable` is a logic error and will crash.
    ///
    /// - Returns: The `InputStream`.
    func inputStream() -> InputStream {
        guard let uploadable = uploadable else {
            fatalError("Attempting to access the input stream but the uploadable doesn't exist.")
        }

        guard case let .stream(stream) = uploadable else {
            fatalError("Attempted to access the stream of an UploadRequest that wasn't created with one.")
        }

        eventMonitor?.request(self, didProvideInputStream: stream)

        return stream
    }

    public override func cleanup() {
        defer { super.cleanup() }

        guard
            let uploadable = self.uploadable,
            case let .file(url, shouldRemove) = uploadable,
            shouldRemove
        else { return }

        try? fileManager.removeItem(at: url)
    }
}

/// A type that can produce an `UploadRequest.Uploadable` value.
public protocol UploadableConvertible {
    /// Produces an `UploadRequest.Uploadable` value from the instance.
    ///
    /// - Returns: The `UploadRequest.Uploadable`.
    /// - Throws:  Any `Error` produced during creation.
    func createUploadable() throws -> UploadRequest.Uploadable
}

extension UploadRequest.Uploadable: UploadableConvertible {
    public func createUploadable() throws -> UploadRequest.Uploadable {
        self
    }
}

/// A type that can be converted to an upload, whether from an `UploadRequest.Uploadable` or `URLRequestConvertible`.
public protocol UploadConvertible: UploadableConvertible & URLRequestConvertible {}<|MERGE_RESOLUTION|>--- conflicted
+++ resolved
@@ -1077,8 +1077,6 @@
         }
 
         $validators.write { $0.append(validator) }
-<<<<<<< HEAD
-=======
 
         return self
     }
@@ -1243,7 +1241,6 @@
         }
 
         $validators.write { $0.append(validator) }
->>>>>>> 508b96ea
 
         return self
     }
