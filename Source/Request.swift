// Alamofire.swift
//
// Copyright (c) 2014–2015 Alamofire Software Foundation (http://alamofire.org/)
//
// Permission is hereby granted, free of charge, to any person obtaining a copy
// of this software and associated documentation files (the "Software"), to deal
// in the Software without restriction, including without limitation the rights
// to use, copy, modify, merge, publish, distribute, sublicense, and/or sell
// copies of the Software, and to permit persons to whom the Software is
// furnished to do so, subject to the following conditions:
//
// The above copyright notice and this permission notice shall be included in
// all copies or substantial portions of the Software.
//
// THE SOFTWARE IS PROVIDED "AS IS", WITHOUT WARRANTY OF ANY KIND, EXPRESS OR
// IMPLIED, INCLUDING BUT NOT LIMITED TO THE WARRANTIES OF MERCHANTABILITY,
// FITNESS FOR A PARTICULAR PURPOSE AND NONINFRINGEMENT. IN NO EVENT SHALL THE
// AUTHORS OR COPYRIGHT HOLDERS BE LIABLE FOR ANY CLAIM, DAMAGES OR OTHER
// LIABILITY, WHETHER IN AN ACTION OF CONTRACT, TORT OR OTHERWISE, ARISING FROM,
// OUT OF OR IN CONNECTION WITH THE SOFTWARE OR THE USE OR OTHER DEALINGS IN
// THE SOFTWARE.

import Foundation

/**
    Responsible for sending a request and receiving the response and associated data from the server, as well as managing its underlying `NSURLSessionTask`.
*/
public class Request {

    // MARK: - Properties

    let delegate: TaskDelegate

    /// The underlying task.
    public var task: NSURLSessionTask { return delegate.task }

    /// The session belonging to the underlying task.
    public let session: NSURLSession

    /// The request sent or to be sent to the server.
    public var request: NSURLRequest? { return task.originalRequest }

    /// The response received from the server, if any.
    public var response: NSHTTPURLResponse? { return task.response as? NSHTTPURLResponse }

    /// The progress of the request lifecycle.
    public var progress: NSProgress { return delegate.progress }

    // MARK: - Lifecycle

    init(session: NSURLSession, task: NSURLSessionTask) {
        self.session = session

        switch task {
        case is NSURLSessionUploadTask:
            self.delegate = UploadTaskDelegate(task: task)
        case is NSURLSessionDataTask:
            self.delegate = DataTaskDelegate(task: task)
        case is NSURLSessionDownloadTask:
            self.delegate = DownloadTaskDelegate(task: task)
        default:
            self.delegate = TaskDelegate(task: task)
        }
    }

    // MARK: - Authentication

    /**
        Associates an HTTP Basic credential with the request.

        - parameter user: The user.
        - parameter password: The password.
        - parameter persistence: The URL credential persistence. `.ForSession` by default.

        - returns: The request.
    */
    public func authenticate(user user: String, password: String, persistence: NSURLCredentialPersistence = .ForSession) -> Self {
        let credential = NSURLCredential(user: user, password: password, persistence: persistence)

        return authenticate(usingCredential: credential)
    }

    /**
        Associates a specified credential with the request.

        - parameter credential: The credential.

        - returns: The request.
    */
    public func authenticate(usingCredential credential: NSURLCredential) -> Self {
        self.delegate.credential = credential

        return self
    }

    // MARK: - Progress

    /**
        Sets a closure to be called periodically during the lifecycle of the request as data is written to or read from the server.

        - For uploads, the progress closure returns the bytes written, total bytes written, and total bytes expected to write.
        - For downloads and data tasks, the progress closure returns the bytes read, total bytes read, and total bytes expected to read.

        - parameter closure: The code to be executed periodically during the lifecycle of the request.

        - returns: The request.
    */
    public func progress(closure: ((Int64, Int64, Int64) -> Void)? = nil) -> Self {
        if let uploadDelegate = self.delegate as? UploadTaskDelegate {
            uploadDelegate.uploadProgress = closure
        } else if let dataDelegate = self.delegate as? DataTaskDelegate {
            dataDelegate.dataProgress = closure
        } else if let downloadDelegate = self.delegate as? DownloadTaskDelegate {
            downloadDelegate.downloadProgress = closure
        }

        return self
    }

    /**
        Sets a closure to be called periodically during the lifecycle of the request as data is read from the server.

        This closure returns the bytes most recently received from the server, not including data from previous calls. If this closure is set, data will only be available within this closure, and will not be saved elsewhere. It is also important to note that the `response` closure will be called with nil `responseData`.

        - parameter closure: The code to be executed periodically during the lifecycle of the request.

        - returns: The request.
    */
    public func stream(closure: (NSData -> Void)? = nil) -> Self {
        if let dataDelegate = self.delegate as? DataTaskDelegate {
            dataDelegate.dataStream = closure
        }

        return self
    }

    // MARK: - Response

    /**
        A closure used by response handlers that takes a request, response, and data and returns a serialized object and any error that occured in the process.
    */
    public typealias Serializer = (NSURLRequest?, NSHTTPURLResponse?, NSData?) -> (AnyObject?, NSError?)

    /**
        Creates a response serializer that returns the associated data as-is.

        - returns: A data response serializer.
    */
    public class func responseDataSerializer() -> Serializer {
        return { request, response, data in
            return (data, nil)
        }
    }

    /**
        Adds a handler to be called once the request has finished.

        - parameter completionHandler: The code to be executed once the request has finished.

        - returns: The request.
    */
    public func response(completionHandler completionHandler: (NSURLRequest?, NSHTTPURLResponse?, AnyObject?, NSError?) -> Void) -> Self {
        return response(serializer: Request.responseDataSerializer(), completionHandler: completionHandler)
    }

    /**
        Adds a handler to be called once the request has finished.

        - parameter queue: The queue on which the completion handler is dispatched.
        - parameter serializer: The closure responsible for serializing the request, response, and data.
        - parameter completionHandler: The code to be executed once the request has finished.

        - returns: The request.
    */
    public func response(queue queue: dispatch_queue_t? = nil, serializer: Serializer, completionHandler: (NSURLRequest?, NSHTTPURLResponse?, AnyObject?, NSError?) -> Void) -> Self {
        self.delegate.queue.addOperationWithBlock {
            let (responseObject, serializationError): (AnyObject?, NSError?) = serializer(self.request, self.response, self.delegate.data)

            dispatch_async(queue ?? dispatch_get_main_queue()) {
                completionHandler(self.request, self.response, responseObject, self.delegate.error ?? serializationError)
            }
        }

        return self
    }

    // MARK: - State

    /**
        Suspends the request.
    */
    public func suspend() {
        self.task.suspend()
    }

    /**
        Resumes the request.
    */
    public func resume() {
        self.task.resume()
    }

    /**
        Cancels the request.
    */
    public func cancel() {
        if let
            downloadDelegate = delegate as? DownloadTaskDelegate,
            downloadTask = downloadDelegate.downloadTask
        {
            downloadTask.cancelByProducingResumeData { data in
                downloadDelegate.resumeData = data
            }
        } else {
            self.task.cancel()
        }
    }

    // MARK: - TaskDelegate

    class TaskDelegate: NSObject, NSURLSessionTaskDelegate {
        let task: NSURLSessionTask
        let queue: NSOperationQueue
        let progress: NSProgress

        var data: NSData? { return nil }
        var error: NSError?

        var credential: NSURLCredential?

        init(task: NSURLSessionTask) {
            self.task = task
            self.progress = NSProgress(totalUnitCount: 0)
            self.queue = {
                let operationQueue = NSOperationQueue()
                operationQueue.maxConcurrentOperationCount = 1
                operationQueue.suspended = true

                if #available(OSX 10.10, *) {
                    operationQueue.qualityOfService = NSQualityOfService.Utility
                }

                return operationQueue
            }()
        }

        deinit {
            self.queue.cancelAllOperations()
            self.queue.suspended = true
        }

        // MARK: - NSURLSessionTaskDelegate

        // MARK: Override Closures

        var taskWillPerformHTTPRedirection: ((NSURLSession, NSURLSessionTask, NSHTTPURLResponse, NSURLRequest) -> NSURLRequest?)?
        var taskDidReceiveChallenge: ((NSURLSession, NSURLSessionTask, NSURLAuthenticationChallenge) -> (NSURLSessionAuthChallengeDisposition, NSURLCredential?))?
        var taskNeedNewBodyStream: ((NSURLSession, NSURLSessionTask) -> NSInputStream?)?
        var taskDidCompleteWithError: ((NSURLSession, NSURLSessionTask, NSError?) -> Void)?

        // MARK: Delegate Methods

        func URLSession(session: NSURLSession, task: NSURLSessionTask, willPerformHTTPRedirection response: NSHTTPURLResponse, newRequest request: NSURLRequest, completionHandler: ((NSURLRequest?) -> Void)) {
            var redirectRequest: NSURLRequest? = request

            if let taskWillPerformHTTPRedirection = self.taskWillPerformHTTPRedirection {
                redirectRequest = taskWillPerformHTTPRedirection(session, task, response, request)
            }

            completionHandler(redirectRequest)
        }

        func URLSession(session: NSURLSession, task: NSURLSessionTask, didReceiveChallenge challenge: NSURLAuthenticationChallenge, completionHandler: ((NSURLSessionAuthChallengeDisposition, NSURLCredential?) -> Void)) {
            var disposition: NSURLSessionAuthChallengeDisposition = .PerformDefaultHandling
            var credential: NSURLCredential?

            if let taskDidReceiveChallenge = self.taskDidReceiveChallenge {
                (disposition, credential) = taskDidReceiveChallenge(session, task, challenge)
            } else {
                if challenge.previousFailureCount > 0 {
                    disposition = .CancelAuthenticationChallenge
                } else {
                    credential = self.credential ?? session.configuration.URLCredentialStorage?.defaultCredentialForProtectionSpace(challenge.protectionSpace)

                    if credential != nil {
                        disposition = .UseCredential
                    }
                }
            }

            completionHandler(disposition, credential)
        }

        func URLSession(session: NSURLSession, task: NSURLSessionTask, needNewBodyStream completionHandler: ((NSInputStream?) -> Void)) {
            var bodyStream: NSInputStream?

            if let taskNeedNewBodyStream = self.taskNeedNewBodyStream {
                bodyStream = taskNeedNewBodyStream(session, task)
            }

            completionHandler(bodyStream)
        }

        func URLSession(session: NSURLSession, task: NSURLSessionTask, didCompleteWithError error: NSError?) {
            if let taskDidCompleteWithError = self.taskDidCompleteWithError {
                taskDidCompleteWithError(session, task, error)
            } else {
                if error != nil {
                    self.error = error
                }

                self.queue.suspended = false
            }
        }
    }

    // MARK: - DataTaskDelegate

    class DataTaskDelegate: TaskDelegate, NSURLSessionDataDelegate {
        var dataTask: NSURLSessionDataTask? { return self.task as? NSURLSessionDataTask }

        private var totalBytesReceived: Int64 = 0
        private var mutableData: NSMutableData
        override var data: NSData? {
            if self.dataStream != nil {
                return nil
            } else {
                return self.mutableData
            }
        }

        private var expectedContentLength: Int64?
        private var dataProgress: ((bytesReceived: Int64, totalBytesReceived: Int64, totalBytesExpectedToReceive: Int64) -> Void)?
        private var dataStream: ((data: NSData) -> Void)?

        override init(task: NSURLSessionTask) {
            self.mutableData = NSMutableData()
            super.init(task: task)
        }

        // MARK: - NSURLSessionDataDelegate

        // MARK: Override Closures

        var dataTaskDidReceiveResponse: ((NSURLSession, NSURLSessionDataTask, NSURLResponse) -> NSURLSessionResponseDisposition)?
        var dataTaskDidBecomeDownloadTask: ((NSURLSession, NSURLSessionDataTask, NSURLSessionDownloadTask) -> Void)?
        var dataTaskDidReceiveData: ((NSURLSession, NSURLSessionDataTask, NSData) -> Void)?
        var dataTaskWillCacheResponse: ((NSURLSession, NSURLSessionDataTask, NSCachedURLResponse) -> NSCachedURLResponse?)?

        // MARK: Delegate Methods

        func URLSession(session: NSURLSession, dataTask: NSURLSessionDataTask, didReceiveResponse response: NSURLResponse, completionHandler: ((NSURLSessionResponseDisposition) -> Void)) {
            var disposition: NSURLSessionResponseDisposition = .Allow

            self.expectedContentLength = response.expectedContentLength

            if let dataTaskDidReceiveResponse = self.dataTaskDidReceiveResponse {
                disposition = dataTaskDidReceiveResponse(session, dataTask, response)
            }

            completionHandler(disposition)
        }

        func URLSession(session: NSURLSession, dataTask: NSURLSessionDataTask, didBecomeDownloadTask downloadTask: NSURLSessionDownloadTask) {
            self.dataTaskDidBecomeDownloadTask?(session, dataTask, downloadTask)
        }

        func URLSession(session: NSURLSession, dataTask: NSURLSessionDataTask, didReceiveData data: NSData) {
            if let dataTaskDidReceiveData = self.dataTaskDidReceiveData {
                dataTaskDidReceiveData(session, dataTask, data)
            } else {
                if let dataStream = self.dataStream {
                    dataStream(data: data)
                } else {
                    self.mutableData.appendData(data)
                }

                self.totalBytesReceived += data.length
                let totalBytesExpectedToReceive = dataTask.response?.expectedContentLength ?? NSURLSessionTransferSizeUnknown

                self.progress.totalUnitCount = totalBytesExpectedToReceive
                self.progress.completedUnitCount = totalBytesReceived

                self.dataProgress?(bytesReceived: Int64(data.length), totalBytesReceived: self.totalBytesReceived, totalBytesExpectedToReceive: totalBytesExpectedToReceive)
            }
        }

        func URLSession(session: NSURLSession, dataTask: NSURLSessionDataTask, willCacheResponse proposedResponse: NSCachedURLResponse, completionHandler: ((NSCachedURLResponse?) -> Void)) {
            var cachedResponse: NSCachedURLResponse? = proposedResponse

            if let dataTaskWillCacheResponse = self.dataTaskWillCacheResponse {
                cachedResponse = dataTaskWillCacheResponse(session, dataTask, proposedResponse)
            }

            completionHandler(cachedResponse)
        }
    }
}

// MARK: - CustomStringConvertible

extension Request: CustomStringConvertible {
    /// The textual representation used when written to an output stream, which includes the HTTP method and URL, as well as the response status code if a response has been received.
    public var description: String {
        var components: [String] = []
<<<<<<< HEAD
=======

        if let HTTPMethod = self.request.HTTPMethod {
            components.append(HTTPMethod)
        }
>>>>>>> fd4648a4

        if let request = self.request {
            if let HTTPMethod = request.HTTPMethod {
                components.append(HTTPMethod)
            }

            if let URLString = request.URL?.absoluteString {
                components.append(URLString)
            }
        }

        if let response = self.response {
            components.append("(\(response.statusCode))")
        }

        return " ".join(components)
    }
}

// MARK: - CustomDebugStringConvertible

extension Request: CustomDebugStringConvertible {
    func cURLRepresentation() -> String {
        var components = ["$ curl -i"]

        guard let request = self.request else {
            return "$ curl command could not be created"
        }

        let URL = request.URL

        if let HTTPMethod = request.HTTPMethod where HTTPMethod != "GET" {
            components.append("-X \(HTTPMethod)")
        }

        if let credentialStorage = self.session.configuration.URLCredentialStorage {
<<<<<<< HEAD
            let protectionSpace = NSURLProtectionSpace(host: URL!.host!, port: URL!.port?.integerValue ?? 0, `protocol`: URL!.scheme, realm: URL!.host!, authenticationMethod: NSURLAuthenticationMethodHTTPBasic)
=======
            let protectionSpace = NSURLProtectionSpace(
                host: URL!.host!,
                port: URL!.port?.integerValue ?? 0,
                `protocol`: URL!.scheme!,
                realm: URL!.host!,
                authenticationMethod: NSURLAuthenticationMethodHTTPBasic
            )

>>>>>>> fd4648a4
            if let credentials = credentialStorage.credentialsForProtectionSpace(protectionSpace)?.values.array {
                for credential in credentials {
                    components.append("-u \(credential.user!):\(credential.password!)")
                }
            } else {
                if let credential = self.delegate.credential {
                    components.append("-u \(credential.user!):\(credential.password!)")
                }
            }
        }

        // Temporarily disabled on OS X due to build failure for CocoaPods
        // See https://github.com/CocoaPods/swift/issues/24
        #if !os(OSX)
            if self.session.configuration.HTTPShouldSetCookies {
<<<<<<< HEAD
                if let cookieStorage = self.session.configuration.HTTPCookieStorage,
                    cookies = cookieStorage.cookiesForURL(URL!)
                    where !cookies.isEmpty
=======
                if let
                    cookieStorage = self.session.configuration.HTTPCookieStorage,
                    cookies = cookieStorage.cookiesForURL(URL!) as? [NSHTTPCookie] where !cookies.isEmpty
>>>>>>> fd4648a4
                {
                    let string = cookies.reduce(""){ $0 + "\($1.name)=\($1.value ?? String());" }
                    components.append("-b \"\(string.substringToIndex(string.endIndex.predecessor()))\"")
                }
            }
        #endif

        if let headerFields = request.allHTTPHeaderFields {
            for (field, value) in headerFields {
                switch field {
                case "Cookie":
                    continue
                default:
                    components.append("-H \"\(field): \(value)\"")
                }
            }
        }

        if let additionalHeaders = self.session.configuration.HTTPAdditionalHeaders {
            for (field, value) in additionalHeaders {
                switch field {
                case "Cookie":
                    continue
                default:
                    components.append("-H \"\(field): \(value)\"")
                }
            }
        }

        if let
            HTTPBody = request.HTTPBody,
            escapedBody = NSString(data: HTTPBody, encoding: NSUTF8StringEncoding)?.stringByReplacingOccurrencesOfString("\"", withString: "\\\"")
        {
            components.append("-d \"\(escapedBody)\"")
        }

        components.append("\"\(URL!.absoluteString)\"")

        return " \\\n\t".join(components)
    }

    /// The textual representation used when written to an output stream, in the form of a cURL command.
    public var debugDescription: String {
        return cURLRepresentation()
    }
}<|MERGE_RESOLUTION|>--- conflicted
+++ resolved
@@ -403,13 +403,6 @@
     /// The textual representation used when written to an output stream, which includes the HTTP method and URL, as well as the response status code if a response has been received.
     public var description: String {
         var components: [String] = []
-<<<<<<< HEAD
-=======
-
-        if let HTTPMethod = self.request.HTTPMethod {
-            components.append(HTTPMethod)
-        }
->>>>>>> fd4648a4
 
         if let request = self.request {
             if let HTTPMethod = request.HTTPMethod {
@@ -441,14 +434,11 @@
 
         let URL = request.URL
 
-        if let HTTPMethod = request.HTTPMethod where HTTPMethod != "GET" {
+        if let HTTPMethod = self.request.HTTPMethod where HTTPMethod != "GET" {
             components.append("-X \(HTTPMethod)")
         }
 
         if let credentialStorage = self.session.configuration.URLCredentialStorage {
-<<<<<<< HEAD
-            let protectionSpace = NSURLProtectionSpace(host: URL!.host!, port: URL!.port?.integerValue ?? 0, `protocol`: URL!.scheme, realm: URL!.host!, authenticationMethod: NSURLAuthenticationMethodHTTPBasic)
-=======
             let protectionSpace = NSURLProtectionSpace(
                 host: URL!.host!,
                 port: URL!.port?.integerValue ?? 0,
@@ -457,7 +447,6 @@
                 authenticationMethod: NSURLAuthenticationMethodHTTPBasic
             )
 
->>>>>>> fd4648a4
             if let credentials = credentialStorage.credentialsForProtectionSpace(protectionSpace)?.values.array {
                 for credential in credentials {
                     components.append("-u \(credential.user!):\(credential.password!)")
@@ -473,15 +462,9 @@
         // See https://github.com/CocoaPods/swift/issues/24
         #if !os(OSX)
             if self.session.configuration.HTTPShouldSetCookies {
-<<<<<<< HEAD
                 if let cookieStorage = self.session.configuration.HTTPCookieStorage,
                     cookies = cookieStorage.cookiesForURL(URL!)
                     where !cookies.isEmpty
-=======
-                if let
-                    cookieStorage = self.session.configuration.HTTPCookieStorage,
-                    cookies = cookieStorage.cookiesForURL(URL!) as? [NSHTTPCookie] where !cookies.isEmpty
->>>>>>> fd4648a4
                 {
                     let string = cookies.reduce(""){ $0 + "\($1.name)=\($1.value ?? String());" }
                     components.append("-b \"\(string.substringToIndex(string.endIndex.predecessor()))\"")
@@ -489,7 +472,7 @@
             }
         #endif
 
-        if let headerFields = request.allHTTPHeaderFields {
+        if let headerFields = self.request.allHTTPHeaderFields {
             for (field, value) in headerFields {
                 switch field {
                 case "Cookie":
@@ -512,7 +495,7 @@
         }
 
         if let
-            HTTPBody = request.HTTPBody,
+            HTTPBody = self.request.HTTPBody,
             escapedBody = NSString(data: HTTPBody, encoding: NSUTF8StringEncoding)?.stringByReplacingOccurrencesOfString("\"", withString: "\\\"")
         {
             components.append("-d \"\(escapedBody)\"")
