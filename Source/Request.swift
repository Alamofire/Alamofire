--- conflicted
+++ resolved
@@ -230,12 +230,9 @@
     /// Last `URLSessionTaskMetrics` gathered on behalf of the `Request`.
     public var lastMetrics: URLSessionTaskMetrics? { allMetrics.last }
     /// Current `URLSessionTaskMetrics` gathered on behalf of the `Request`.
-<<<<<<< HEAD
-    public var metrics: URLSessionTaskMetrics? { return lastMetrics }
+    public var metrics: URLSessionTaskMetrics? { lastMetrics }
+    
     #endif
-=======
-    public var metrics: URLSessionTaskMetrics? { lastMetrics }
->>>>>>> 508b96ea
 
     // MARK: Retry Count
 
