--- conflicted
+++ resolved
@@ -367,52 +367,6 @@
     ///
     /// Example: `iOS Example/1.0 (org.alamofire.iOS-Example; build:1; iOS 13.0.0) Alamofire/5.0.0`
     public static let defaultUserAgent: HTTPHeader = {
-<<<<<<< HEAD
-        let userAgent: String = {
-            if let info = Bundle.main.infoDictionary {
-                #if os(Linux)
-                let executable = "Unknown"
-                let bundle = "Unknown"
-                let appVersion = "Unknown"
-                let appBuild = "Unknown"
-                #else
-                let executable = info[kCFBundleExecutableKey as String] as? String ?? "Unknown"
-                let bundle = info[kCFBundleIdentifierKey as String] as? String ?? "Unknown"
-                let appVersion = info["CFBundleShortVersionString"] as? String ?? "Unknown"
-                let appBuild = info[kCFBundleVersionKey as String] as? String ?? "Unknown"
-                #endif
-
-                let osNameVersion: String = {
-                    let version = ProcessInfo.processInfo.operatingSystemVersion
-                    let versionString = "\(version.majorVersion).\(version.minorVersion).\(version.patchVersion)"
-                    // swiftformat:disable indent
-                    let osName: String = {
-                    #if os(iOS)
-                        return "iOS"
-                    #elseif os(watchOS)
-                        return "watchOS"
-                    #elseif os(tvOS)
-                        return "tvOS"
-                    #elseif os(macOS)
-                        return "macOS"
-                    #elseif os(Linux)
-                        return "Linux"
-                    #else
-                        return "Unknown"
-                    #endif
-                    }()
-                    // swiftformat:enable indent
-
-                    return "\(osName) \(versionString)"
-                }()
-
-                let alamofireVersion = "Alamofire/\(version)"
-
-                return "\(executable)/\(appVersion) (\(bundle); build:\(appBuild); \(osNameVersion)) \(alamofireVersion)"
-            }
-
-            return "Alamofire"
-=======
         let info = Bundle.main.infoDictionary
         let executable = (info?[kCFBundleExecutableKey as String] as? String) ??
             (ProcessInfo.processInfo.arguments.first?.split(separator: "/").last.map(String.init)) ??
@@ -443,7 +397,6 @@
             }()
 
             return "\(osName) \(versionString)"
->>>>>>> 508b96ea
         }()
 
         let alamofireVersion = "Alamofire/\(version)"
