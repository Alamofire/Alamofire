//
//  AFError.swift
//
//  Copyright (c) 2014-2018 Alamofire Software Foundation (http://alamofire.org/)
//
//  Permission is hereby granted, free of charge, to any person obtaining a copy
//  of this software and associated documentation files (the "Software"), to deal
//  in the Software without restriction, including without limitation the rights
//  to use, copy, modify, merge, publish, distribute, sublicense, and/or sell
//  copies of the Software, and to permit persons to whom the Software is
//  furnished to do so, subject to the following conditions:
//
//  The above copyright notice and this permission notice shall be included in
//  all copies or substantial portions of the Software.
//
//  THE SOFTWARE IS PROVIDED "AS IS", WITHOUT WARRANTY OF ANY KIND, EXPRESS OR
//  IMPLIED, INCLUDING BUT NOT LIMITED TO THE WARRANTIES OF MERCHANTABILITY,
//  FITNESS FOR A PARTICULAR PURPOSE AND NONINFRINGEMENT. IN NO EVENT SHALL THE
//  AUTHORS OR COPYRIGHT HOLDERS BE LIABLE FOR ANY CLAIM, DAMAGES OR OTHER
//  LIABILITY, WHETHER IN AN ACTION OF CONTRACT, TORT OR OTHERWISE, ARISING FROM,
//  OUT OF OR IN CONNECTION WITH THE SOFTWARE OR THE USE OR OTHER DEALINGS IN
//  THE SOFTWARE.
//

import Foundation

/// `AFError` is the error type returned by Alamofire. It encompasses a few different types of errors, each with
/// their own associated reasons.
///
/// - explicitlyCancelled:         Returned when a `Request` is explicitly cancelled.
/// - invalidURL:                  Returned when a `URLConvertible` type fails to create a valid `URL`.
/// - parameterEncodingFailed:     Returned when a parameter encoding object throws an error during the encoding process.
/// - multipartEncodingFailed:     Returned when some step in the multipart encoding process fails.
/// - responseValidationFailed:    Returned when a `validate()` call fails.
/// - responseSerializationFailed: Returned when a response serializer encounters an error in the serialization process.
/// - certificatePinningFailed:    Returned when a response fails certificate pinning.
public enum AFError: Error {
    /// The underlying reason the parameter encoding error occurred.
    ///
    /// - missingURL:                 The URL request did not have a URL to encode.
    /// - jsonEncodingFailed:         JSON serialization failed with an underlying system error during the
    ///                               encoding process.
    public enum ParameterEncodingFailureReason {
        case missingURL
        case jsonEncodingFailed(error: Error)
    }

    /// The underlying reason the multipart encoding error occurred.
    ///
    /// - bodyPartURLInvalid:                   The `fileURL` provided for reading an encodable body part isn't a
    ///                                         file URL.
    /// - bodyPartFilenameInvalid:              The filename of the `fileURL` provided has either an empty
    ///                                         `lastPathComponent` or `pathExtension.
    /// - bodyPartFileNotReachable:             The file at the `fileURL` provided was not reachable.
    /// - bodyPartFileNotReachableWithError:    Attempting to check the reachability of the `fileURL` provided threw
    ///                                         an error.
    /// - bodyPartFileIsDirectory:              The file at the `fileURL` provided is actually a directory.
    /// - bodyPartFileSizeNotAvailable:         The size of the file at the `fileURL` provided was not returned by
    ///                                         the system.
    /// - bodyPartFileSizeQueryFailedWithError: The attempt to find the size of the file at the `fileURL` provided
    ///                                         threw an error.
    /// - bodyPartInputStreamCreationFailed:    An `InputStream` could not be created for the provided `fileURL`.
    /// - outputStreamCreationFailed:           An `OutputStream` could not be created when attempting to write the
    ///                                         encoded data to disk.
    /// - outputStreamFileAlreadyExists:        The encoded body data could not be writtent disk because a file
    ///                                         already exists at the provided `fileURL`.
    /// - outputStreamURLInvalid:               The `fileURL` provided for writing the encoded body data to disk is
    ///                                         not a file URL.
    /// - outputStreamWriteFailed:              The attempt to write the encoded body data to disk failed with an
    ///                                         underlying error.
    /// - inputStreamReadFailed:                The attempt to read an encoded body part `InputStream` failed with
    ///                                         underlying system error.
    public enum MultipartEncodingFailureReason {
        case bodyPartURLInvalid(url: URL)
        case bodyPartFilenameInvalid(in: URL)
        case bodyPartFileNotReachable(at: URL)
        case bodyPartFileNotReachableWithError(atURL: URL, error: Error)
        case bodyPartFileIsDirectory(at: URL)
        case bodyPartFileSizeNotAvailable(at: URL)
        case bodyPartFileSizeQueryFailedWithError(forURL: URL, error: Error)
        case bodyPartInputStreamCreationFailed(for: URL)

        case outputStreamCreationFailed(for: URL)
        case outputStreamFileAlreadyExists(at: URL)
        case outputStreamURLInvalid(url: URL)
        case outputStreamWriteFailed(error: Error)

        case inputStreamReadFailed(error: Error)
    }

    /// The underlying reason the response validation error occurred.
    ///
    /// - dataFileNil:             The data file containing the server response did not exist.
    /// - dataFileReadFailed:      The data file containing the server response could not be read.
    /// - missingContentType:      The response did not contain a `Content-Type` and the `acceptableContentTypes`
    ///                            provided did not contain wildcard type.
    /// - unacceptableContentType: The response `Content-Type` did not match any type in the provided
    ///                            `acceptableContentTypes`.
    /// - unacceptableStatusCode:  The response status code was not acceptable.
    public enum ResponseValidationFailureReason {
        case dataFileNil
        case dataFileReadFailed(at: URL)
        case missingContentType(acceptableContentTypes: [String])
        case unacceptableContentType(acceptableContentTypes: [String], responseContentType: String)
        case unacceptableStatusCode(code: Int)
    }

    /// The underlying reason the response serialization error occurred.
    ///
    /// - inputDataNil:                    The server response contained no data.
    /// - inputDataNilOrZeroLength:        The server response contained no data or the data was zero length.
    /// - inputFileNil:                    The file containing the server response did not exist.
    /// - inputFileReadFailed:             The file containing the server response could not be read.
    /// - stringSerializationFailed:       String serialization failed using the provided `String.Encoding`.
    /// - jsonSerializationFailed:         JSON serialization failed with an underlying system error.
    /// - invalidEmptyResponse:            Generic serialization failed for an empty response that wasn't type `Empty`.
    public enum ResponseSerializationFailureReason {
        case inputDataNil
        case inputDataNilOrZeroLength
        case inputFileNil
        case inputFileReadFailed(at: URL)
        case stringSerializationFailed(encoding: String.Encoding)
        case jsonSerializationFailed(error: Error)
        case invalidEmptyResponse(type: String)
    }

    public enum ServerTrustFailureReason {
        public struct Output {
            public let host: String
            public let trust: SecTrust
            public let status: OSStatus
            public let result: SecTrustResultType

            init(_ host: String, _ trust: SecTrust, _ status: OSStatus, _ result: SecTrustResultType) {
                self.host = host
                self.trust = trust
                self.status = status
                self.result = result
            }
        }
<<<<<<< HEAD
        case unknown(host: String)
=======
>>>>>>> ccfb96ac
        case noRequiredEvaluator(host: String)
        case noCertificatesFound
        case noPublicKeysFound
        case policyApplicationFailed(trust: SecTrust, policy: SecPolicy, status: OSStatus)
        case settingAnchorCertificatesFailed(status: OSStatus, certificates: [SecCertificate])
        case revocationPolicyCreationFailed
        case defaultEvaluationFailed(output: Output)
        case hostValidationFailed(output: Output)
        case revocationCheckFailed(output: Output, options: RevocationTrustEvaluator.Options)
        case certificatePinningFailed(host: String, trust: SecTrust, pinnedCertificates: [SecCertificate], serverCertificates: [SecCertificate])
        case publicKeyPinningFailed(host: String, trust: SecTrust, pinnedKeys: [SecKey], serverKeys: [SecKey])
    }

    case explicitlyCancelled
    case invalidURL(url: URLConvertible)
    case parameterEncodingFailed(reason: ParameterEncodingFailureReason)
    case multipartEncodingFailed(reason: MultipartEncodingFailureReason)
    case responseValidationFailed(reason: ResponseValidationFailureReason)
    case responseSerializationFailed(reason: ResponseSerializationFailureReason)
    case serverTrustEvaluationFailed(reason: ServerTrustFailureReason)
}

public extension Error {
<<<<<<< HEAD
=======
    /// Returns the instance cast as an `AFError`.
>>>>>>> ccfb96ac
    public var asAFError: AFError? {
        return self as? AFError
    }
}

// MARK: - Error Booleans

extension AFError {
    /// Returns whether the `AFError` is an explicitly cancelled error.
    public var isExplicitlyCancelledError: Bool {
        if case .explicitlyCancelled = self { return true }
        return false
    }

    /// Returns whether the AFError is an invalid URL error.
    public var isInvalidURLError: Bool {
        if case .invalidURL = self { return true }
        return false
    }

    /// Returns whether the AFError is a parameter encoding error. When `true`, the `underlyingError` property will
    /// contain the associated value.
    public var isParameterEncodingError: Bool {
        if case .parameterEncodingFailed = self { return true }
        return false
    }

    /// Returns whether the AFError is a multipart encoding error. When `true`, the `url` and `underlyingError` properties
    /// will contain the associated values.
    public var isMultipartEncodingError: Bool {
        if case .multipartEncodingFailed = self { return true }
        return false
    }

    /// Returns whether the `AFError` is a response validation error. When `true`, the `acceptableContentTypes`,
    /// `responseContentType`, and `responseCode` properties will contain the associated values.
    public var isResponseValidationError: Bool {
        if case .responseValidationFailed = self { return true }
        return false
    }

    /// Returns whether the `AFError` is a response serialization error. When `true`, the `failedStringEncoding` and
    /// `underlyingError` properties will contain the associated values.
    public var isResponseSerializationError: Bool {
        if case .responseSerializationFailed = self { return true }
        return false
    }

    /// Returns whether the `AFError` is a server trust evaluation error.
    public var isServerTrustEvaluationError: Bool {
        if case .serverTrustEvaluationFailed = self { return true }
        return false
    }
}

// MARK: - Convenience Properties

extension AFError {
    /// The `URLConvertible` associated with the error.
    public var urlConvertible: URLConvertible? {
        switch self {
        case .invalidURL(let url):
            return url
        default:
            return nil
        }
    }

    /// The `URL` associated with the error.
    public var url: URL? {
        switch self {
        case .multipartEncodingFailed(let reason):
            return reason.url
        default:
            return nil
        }
    }

    /// The `Error` returned by a system framework associated with a `.parameterEncodingFailed`,
    /// `.multipartEncodingFailed` or `.responseSerializationFailed` error.
    public var underlyingError: Error? {
        switch self {
        case .parameterEncodingFailed(let reason):
            return reason.underlyingError
        case .multipartEncodingFailed(let reason):
            return reason.underlyingError
        case .responseSerializationFailed(let reason):
            return reason.underlyingError
        default:
            return nil
        }
    }

    /// The acceptable `Content-Type`s of a `.responseValidationFailed` error.
    public var acceptableContentTypes: [String]? {
        switch self {
        case .responseValidationFailed(let reason):
            return reason.acceptableContentTypes
        default:
            return nil
        }
    }

    /// The response `Content-Type` of a `.responseValidationFailed` error.
    public var responseContentType: String? {
        switch self {
        case .responseValidationFailed(let reason):
            return reason.responseContentType
        default:
            return nil
        }
    }

    /// The response code of a `.responseValidationFailed` error.
    public var responseCode: Int? {
        switch self {
        case .responseValidationFailed(let reason):
            return reason.responseCode
        default:
            return nil
        }
    }

    /// The `String.Encoding` associated with a failed `.stringResponse()` call.
    public var failedStringEncoding: String.Encoding? {
        switch self {
        case .responseSerializationFailed(let reason):
            return reason.failedStringEncoding
        default:
            return nil
        }
    }
}

extension AFError.ParameterEncodingFailureReason {
    var underlyingError: Error? {
        switch self {
        case .jsonEncodingFailed(let error):
            return error
        default:
            return nil
        }
    }
}

extension AFError.MultipartEncodingFailureReason {
    var url: URL? {
        switch self {
        case .bodyPartURLInvalid(let url), .bodyPartFilenameInvalid(let url), .bodyPartFileNotReachable(let url),
             .bodyPartFileIsDirectory(let url), .bodyPartFileSizeNotAvailable(let url),
             .bodyPartInputStreamCreationFailed(let url), .outputStreamCreationFailed(let url),
             .outputStreamFileAlreadyExists(let url), .outputStreamURLInvalid(let url),
             .bodyPartFileNotReachableWithError(let url, _), .bodyPartFileSizeQueryFailedWithError(let url, _):
            return url
        default:
            return nil
        }
    }

    var underlyingError: Error? {
        switch self {
        case .bodyPartFileNotReachableWithError(_, let error), .bodyPartFileSizeQueryFailedWithError(_, let error),
             .outputStreamWriteFailed(let error), .inputStreamReadFailed(let error):
            return error
        default:
            return nil
        }
    }
}

extension AFError.ResponseValidationFailureReason {
    var acceptableContentTypes: [String]? {
        switch self {
        case .missingContentType(let types), .unacceptableContentType(let types, _):
            return types
        default:
            return nil
        }
    }

    var responseContentType: String? {
        switch self {
        case .unacceptableContentType(_, let responseType):
            return responseType
        default:
            return nil
        }
    }

    var responseCode: Int? {
        switch self {
        case .unacceptableStatusCode(let code):
            return code
        default:
            return nil
        }
    }
}

extension AFError.ResponseSerializationFailureReason {
    var failedStringEncoding: String.Encoding? {
        switch self {
        case .stringSerializationFailed(let encoding):
            return encoding
        default:
            return nil
        }
    }

    var underlyingError: Error? {
        switch self {
        case .jsonSerializationFailed(let error):
            return error
        default:
            return nil
        }
    }
}

extension AFError.ServerTrustFailureReason {
    var output: AFError.ServerTrustFailureReason.Output? {
        switch self {
        case let .defaultEvaluationFailed(output),
             let .hostValidationFailed(output),
             let .revocationCheckFailed(output, _):
            return output
        default: return nil
        }
    }
}

// MARK: - Error Descriptions

extension AFError: LocalizedError {
    public var errorDescription: String? {
        switch self {
        case .explicitlyCancelled:
            return "Request explicitly cancelled."
        case .invalidURL(let url):
            return "URL is not valid: \(url)"
        case .parameterEncodingFailed(let reason):
            return reason.localizedDescription
        case .multipartEncodingFailed(let reason):
            return reason.localizedDescription
        case .responseValidationFailed(let reason):
            return reason.localizedDescription
        case .responseSerializationFailed(let reason):
            return reason.localizedDescription
        case .serverTrustEvaluationFailed:
            return "Server trust evaluation failed."
        }
    }
}

extension AFError.ParameterEncodingFailureReason {
    var localizedDescription: String {
        switch self {
        case .missingURL:
            return "URL request to encode was missing a URL"
        case .jsonEncodingFailed(let error):
            return "JSON could not be encoded because of error:\n\(error.localizedDescription)"
        }
    }
}

extension AFError.MultipartEncodingFailureReason {
    var localizedDescription: String {
        switch self {
        case .bodyPartURLInvalid(let url):
            return "The URL provided is not a file URL: \(url)"
        case .bodyPartFilenameInvalid(let url):
            return "The URL provided does not have a valid filename: \(url)"
        case .bodyPartFileNotReachable(let url):
            return "The URL provided is not reachable: \(url)"
        case .bodyPartFileNotReachableWithError(let url, let error):
            return (
                "The system returned an error while checking the provided URL for " +
                "reachability.\nURL: \(url)\nError: \(error)"
            )
        case .bodyPartFileIsDirectory(let url):
            return "The URL provided is a directory: \(url)"
        case .bodyPartFileSizeNotAvailable(let url):
            return "Could not fetch the file size from the provided URL: \(url)"
        case .bodyPartFileSizeQueryFailedWithError(let url, let error):
            return (
                "The system returned an error while attempting to fetch the file size from the " +
                "provided URL.\nURL: \(url)\nError: \(error)"
            )
        case .bodyPartInputStreamCreationFailed(let url):
            return "Failed to create an InputStream for the provided URL: \(url)"
        case .outputStreamCreationFailed(let url):
            return "Failed to create an OutputStream for URL: \(url)"
        case .outputStreamFileAlreadyExists(let url):
            return "A file already exists at the provided URL: \(url)"
        case .outputStreamURLInvalid(let url):
            return "The provided OutputStream URL is invalid: \(url)"
        case .outputStreamWriteFailed(let error):
            return "OutputStream write failed with error: \(error)"
        case .inputStreamReadFailed(let error):
            return "InputStream read failed with error: \(error)"
        }
    }
}

extension AFError.ResponseSerializationFailureReason {
    var localizedDescription: String {
        switch self {
        case .inputDataNil:
            return "Response could not be serialized, input data was nil."
        case .inputDataNilOrZeroLength:
            return "Response could not be serialized, input data was nil or zero length."
        case .inputFileNil:
            return "Response could not be serialized, input file was nil."
        case .inputFileReadFailed(let url):
            return "Response could not be serialized, input file could not be read: \(url)."
        case .stringSerializationFailed(let encoding):
            return "String could not be serialized with encoding: \(encoding)."
        case .jsonSerializationFailed(let error):
            return "JSON could not be serialized because of error:\n\(error.localizedDescription)"
        case .invalidEmptyResponse(let type):
            return "Empty response could not be serialized to type: \(type). Use Empty as the expected type for such responses."
        }
    }
}

extension AFError.ResponseValidationFailureReason {
    var localizedDescription: String {
        switch self {
        case .dataFileNil:
            return "Response could not be validated, data file was nil."
        case .dataFileReadFailed(let url):
            return "Response could not be validated, data file could not be read: \(url)."
        case .missingContentType(let types):
            return (
                "Response Content-Type was missing and acceptable content types " +
                "(\(types.joined(separator: ","))) do not match \"*/*\"."
            )
        case .unacceptableContentType(let acceptableTypes, let responseType):
            return (
                "Response Content-Type \"\(responseType)\" does not match any acceptable types: " +
                "\(acceptableTypes.joined(separator: ","))."
            )
        case .unacceptableStatusCode(let code):
            return "Response status code was unacceptable: \(code)."
        }
    }
}

extension AFError.ServerTrustFailureReason {
    var localizedDescription: String {
        switch self {
<<<<<<< HEAD
        case .unknown:
            return "Server trust evaluation failed but no specific error was thrown."
=======
>>>>>>> ccfb96ac
        case let .noRequiredEvaluator(host):
            return "A ServerTrustEvaluating value is required for host \(host) but none was found."
        case .noCertificatesFound:
            return "No certificates were found or provided for evaluation."
        case .noPublicKeysFound:
            return "No public keys were found or provided for evaluation."
        case .policyApplicationFailed:
            return "Attempting to set a SecPolicy failed."
        case .settingAnchorCertificatesFailed:
            return "Attempting to set the provided certificates as anchor certificates failed."
        case .revocationPolicyCreationFailed:
            return "Attempting to create a revocation policy failed."
        case let .defaultEvaluationFailed(output):
            return "Default evaluation failed for host \(output.host)."
        case let .hostValidationFailed(output):
            return "Host validation failed for host \(output.host)."
        case let .revocationCheckFailed(output, _):
            return "Revocation check failed for host \(output.host)."
        case let .certificatePinningFailed(host, _, _, _):
            return "Certificate pinning failed for host \(host)."
        case let .publicKeyPinningFailed(host, _, _, _):
            return "Public key pinning failed for host \(host)."
        }
    }
}<|MERGE_RESOLUTION|>--- conflicted
+++ resolved
@@ -138,10 +138,6 @@
                 self.result = result
             }
         }
-<<<<<<< HEAD
-        case unknown(host: String)
-=======
->>>>>>> ccfb96ac
         case noRequiredEvaluator(host: String)
         case noCertificatesFound
         case noPublicKeysFound
@@ -165,10 +161,7 @@
 }
 
 public extension Error {
-<<<<<<< HEAD
-=======
     /// Returns the instance cast as an `AFError`.
->>>>>>> ccfb96ac
     public var asAFError: AFError? {
         return self as? AFError
     }
@@ -520,11 +513,6 @@
 extension AFError.ServerTrustFailureReason {
     var localizedDescription: String {
         switch self {
-<<<<<<< HEAD
-        case .unknown:
-            return "Server trust evaluation failed but no specific error was thrown."
-=======
->>>>>>> ccfb96ac
         case let .noRequiredEvaluator(host):
             return "A ServerTrustEvaluating value is required for host \(host) but none was found."
         case .noCertificatesFound:
