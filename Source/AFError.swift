--- conflicted
+++ resolved
@@ -35,11 +35,7 @@
         case jsonEncodingFailed(error: Error)
     }
 
-<<<<<<< HEAD
-    /// Underlying reason the parameter encoder error occurred.
-=======
-    /// The underlying reason the `.parameterEncoderFailed` error occured.
->>>>>>> dfd0ac25
+    /// The underlying reason the `.parameterEncoderFailed` error occurred.
     public enum ParameterEncoderFailureReason {
         /// Possible missing components.
         public enum RequiredComponent {
