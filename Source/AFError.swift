--- conflicted
+++ resolved
@@ -160,13 +160,6 @@
                 self.result = result
             }
         }
-<<<<<<< HEAD
-        /// Trust evaluation was failed for an unknown reason. Usually this means the evaluator failed but didn't throw
-        /// an error.
-        case unknown(host: String)
-        /// `allHostsMustBeEvaluated` was `true` but no evaluator was found for the associated host.
-=======
->>>>>>> ea487496
         case noRequiredEvaluator(host: String)
         /// No certificates were found with which to perform the trust evaluation.
         case noCertificatesFound
@@ -200,12 +193,8 @@
     case serverTrustEvaluationFailed(reason: ServerTrustFailureReason)
 }
 
-<<<<<<< HEAD
 extension Error {
-=======
-public extension Error {
     /// Returns the instance cast as an `AFError`.
->>>>>>> ea487496
     public var asAFError: AFError? {
         return self as? AFError
     }
