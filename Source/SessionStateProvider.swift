//
//  SessionStateProvider.swift
//
//  Copyright (c) 2014-2018 Alamofire Software Foundation (http://alamofire.org/)
//
//  Permission is hereby granted, free of charge, to any person obtaining a copy
//  of this software and associated documentation files (the "Software"), to deal
//  in the Software without restriction, including without limitation the rights
//  to use, copy, modify, merge, publish, distribute, sublicense, and/or sell
//  copies of the Software, and to permit persons to whom the Software is
//  furnished to do so, subject to the following conditions:
//
//  The above copyright notice and this permission notice shall be included in
//  all copies or substantial portions of the Software.
//
//  THE SOFTWARE IS PROVIDED "AS IS", WITHOUT WARRANTY OF ANY KIND, EXPRESS OR
//  IMPLIED, INCLUDING BUT NOT LIMITED TO THE WARRANTIES OF MERCHANTABILITY,
//  FITNESS FOR A PARTICULAR PURPOSE AND NONINFRINGEMENT. IN NO EVENT SHALL THE
//  AUTHORS OR COPYRIGHT HOLDERS BE LIABLE FOR ANY CLAIM, DAMAGES OR OTHER
//  LIABILITY, WHETHER IN AN ACTION OF CONTRACT, TORT OR OTHERWISE, ARISING FROM,
//  OUT OF OR IN CONNECTION WITH THE SOFTWARE OR THE USE OR OTHER DEALINGS IN
//  THE SOFTWARE.
//

import Foundation

public protocol SessionStateProvider: AnyObject {
    func request(for task: URLSessionTask) -> Request?
    func didCompleteTask(_ task: URLSessionTask)
    var serverTrustManager: ServerTrustManager? { get }
    func credential(for task: URLSessionTask, protectionSpace: URLProtectionSpace) -> URLCredential?
}

open class SessionDelegate: NSObject {
    private let fileManager: FileManager

    weak var stateProvider: SessionStateProvider?
    var eventMonitor: EventMonitor?

    public init(fileManager: FileManager = .default) {
        self.fileManager = fileManager
    }
}

extension SessionDelegate: URLSessionDelegate {
    open func urlSession(_ session: URLSession, didBecomeInvalidWithError error: Error?) {
        eventMonitor?.urlSession(session, didBecomeInvalidWithError: error)
    }
}

extension SessionDelegate: URLSessionTaskDelegate {
    /// Result of a `URLAuthenticationChallenge` evaluation.
    typealias ChallengeEvaluation = (disposition: URLSession.AuthChallengeDisposition, credential: URLCredential?, error: Error?)

    open func urlSession(_ session: URLSession,
                         task: URLSessionTask,
                         didReceive challenge: URLAuthenticationChallenge,
                         completionHandler: @escaping (URLSession.AuthChallengeDisposition, URLCredential?) -> Void) {
        eventMonitor?.urlSession(session, task: task, didReceive: challenge)

        let evaluation: ChallengeEvaluation
        switch challenge.protectionSpace.authenticationMethod {
        case NSURLAuthenticationMethodServerTrust:
            evaluation = attemptServerTrustAuthentication(with: challenge)
        case NSURLAuthenticationMethodHTTPBasic, NSURLAuthenticationMethodHTTPDigest:
            evaluation = attemptHTTPAuthentication(for: challenge, belongingTo: task)
        // case NSURLAuthenticationMethodClientCertificate:
        default:
            evaluation = (.performDefaultHandling, nil, nil)
        }

        if let error = evaluation.error {
            stateProvider?.request(for: task)?.didFailTask(task, earlyWithError: error)
        }

        completionHandler(evaluation.disposition, evaluation.credential)
    }

    func attemptServerTrustAuthentication(with challenge: URLAuthenticationChallenge) -> ChallengeEvaluation {
        let host = challenge.protectionSpace.host

        guard challenge.protectionSpace.authenticationMethod == NSURLAuthenticationMethodServerTrust,
            let trust = challenge.protectionSpace.serverTrust
            else {
                return (.performDefaultHandling, nil, nil)
        }

        do {
            guard let evaluator = try stateProvider?.serverTrustManager?.serverTrustEvaluator(forHost: host) else {
                return (.performDefaultHandling, nil, nil)
            }
<<<<<<< HEAD

            guard try evaluator.evaluate(trust, forHost: host) else {
                let error = AFError.serverTrustEvaluationFailed(reason: .unknown(host: host))

                return (.cancelAuthenticationChallenge, nil, error)
            }
=======

            try evaluator.evaluate(trust, forHost: host)
>>>>>>> ccfb96ac

            return (.useCredential, URLCredential(trust: trust), nil)
        } catch {
            return (.cancelAuthenticationChallenge, nil, error)
        }
    }

    func attemptHTTPAuthentication(for challenge: URLAuthenticationChallenge,
                                   belongingTo task: URLSessionTask) -> ChallengeEvaluation {
        guard challenge.previousFailureCount == 0 else {
            return (.rejectProtectionSpace, nil, nil)
        }

        guard let credential = stateProvider?.credential(for: task, protectionSpace: challenge.protectionSpace) else {
            return (.performDefaultHandling, nil, nil)
        }

        return (.useCredential, credential, nil)
    }

    open func urlSession(_ session: URLSession,
                         task: URLSessionTask,
                         didSendBodyData bytesSent: Int64,
                         totalBytesSent: Int64,
                         totalBytesExpectedToSend: Int64) {
        eventMonitor?.urlSession(session,
                                 task: task,
                                 didSendBodyData: bytesSent,
                                 totalBytesSent: totalBytesSent,
                                 totalBytesExpectedToSend: totalBytesExpectedToSend)

        stateProvider?.request(for: task)?.updateUploadProgress(totalBytesSent: totalBytesSent,
                                                   totalBytesExpectedToSend: totalBytesExpectedToSend)
    }

    open func urlSession(_ session: URLSession,
                         task: URLSessionTask,
                         needNewBodyStream completionHandler: @escaping (InputStream?) -> Void) {
        eventMonitor?.urlSession(session, taskNeedsNewBodyStream: task)

        guard let request = stateProvider?.request(for: task) as? UploadRequest else {
            fatalError("needNewBodyStream for request that isn't UploadRequest.")
        }

        completionHandler(request.inputStream())
    }

    open func urlSession(_ session: URLSession,
                         task: URLSessionTask,
                         willPerformHTTPRedirection response: HTTPURLResponse,
                         newRequest request: URLRequest,
                         completionHandler: @escaping (URLRequest?) -> Void) {
        eventMonitor?.urlSession(session, task: task, willPerformHTTPRedirection: response, newRequest: request)

        completionHandler(request)
    }

    open func urlSession(_ session: URLSession, task: URLSessionTask, didFinishCollecting metrics: URLSessionTaskMetrics) {
        eventMonitor?.urlSession(session, task: task, didFinishCollecting: metrics)

        stateProvider?.request(for: task)?.didGatherMetrics(metrics)
    }

    open func urlSession(_ session: URLSession, task: URLSessionTask, didCompleteWithError error: Error?) {
        eventMonitor?.urlSession(session, task: task, didCompleteWithError: error)

        stateProvider?.request(for: task)?.didCompleteTask(task, with: error)

        stateProvider?.didCompleteTask(task)
    }

    @available(macOS 10.13, iOS 11.0, tvOS 11.0, watchOS 4.0, *)
    open func urlSession(_ session: URLSession, taskIsWaitingForConnectivity task: URLSessionTask) {
        eventMonitor?.urlSession(session, taskIsWaitingForConnectivity: task)
    }
}

extension SessionDelegate: URLSessionDataDelegate {
    open func urlSession(_ session: URLSession, dataTask: URLSessionDataTask, didReceive data: Data) {
        eventMonitor?.urlSession(session, dataTask: dataTask, didReceive: data)

        guard let request = stateProvider?.request(for: dataTask) as? DataRequest else {
            fatalError("dataTask received data for incorrect Request subclass: \(String(describing: stateProvider?.request(for: dataTask)))")
        }

        request.didReceive(data: data)
    }

    open func urlSession(_ session: URLSession,
                         dataTask: URLSessionDataTask,
                         willCacheResponse proposedResponse: CachedURLResponse,
                         completionHandler: @escaping (CachedURLResponse?) -> Void) {
        eventMonitor?.urlSession(session, dataTask: dataTask, willCacheResponse: proposedResponse)

        completionHandler(proposedResponse)
    }
}

extension SessionDelegate: URLSessionDownloadDelegate {
    open func urlSession(_ session: URLSession,
                         downloadTask: URLSessionDownloadTask,
                         didResumeAtOffset fileOffset: Int64,
                         expectedTotalBytes: Int64) {
        eventMonitor?.urlSession(session,
                                 downloadTask: downloadTask,
                                 didResumeAtOffset: fileOffset,
                                 expectedTotalBytes: expectedTotalBytes)

        guard let downloadRequest = stateProvider?.request(for: downloadTask) as? DownloadRequest else {
            fatalError("No DownloadRequest found for downloadTask: \(downloadTask)")
        }

        downloadRequest.updateDownloadProgress(bytesWritten: fileOffset,
                                               totalBytesExpectedToWrite: expectedTotalBytes)
    }

    open func urlSession(_ session: URLSession,
                         downloadTask: URLSessionDownloadTask,
                         didWriteData bytesWritten: Int64,
                         totalBytesWritten: Int64,
                         totalBytesExpectedToWrite: Int64) {
        eventMonitor?.urlSession(session,
                                 downloadTask: downloadTask,
                                 didWriteData: bytesWritten,
                                 totalBytesWritten: totalBytesWritten,
                                 totalBytesExpectedToWrite: totalBytesExpectedToWrite)

        guard let downloadRequest = stateProvider?.request(for: downloadTask) as? DownloadRequest else {
            fatalError("No DownloadRequest found for downloadTask: \(downloadTask)")
        }

        downloadRequest.updateDownloadProgress(bytesWritten: bytesWritten,
                                               totalBytesExpectedToWrite: totalBytesExpectedToWrite)
    }

    open func urlSession(_ session: URLSession, downloadTask: URLSessionDownloadTask, didFinishDownloadingTo location: URL) {
        eventMonitor?.urlSession(session, downloadTask: downloadTask, didFinishDownloadingTo: location)

        guard let request = stateProvider?.request(for: downloadTask) as? DownloadRequest else {
            fatalError("Download finished but either no request found or request wasn't DownloadRequest")
        }

        guard let response = request.response else {
            fatalError("URLSessionDownloadTask finished downloading with no response.")
        }

        let (destination, options) = (request.destination ?? DownloadRequest.defaultDestination)(location, response)

        eventMonitor?.request(request, didCreateDestinationURL: destination)

        do {
            if options.contains(.removePreviousFile), fileManager.fileExists(atPath: destination.path) {
                try fileManager.removeItem(at: destination)
            }

            if options.contains(.createIntermediateDirectories) {
                let directory = destination.deletingLastPathComponent()
                try fileManager.createDirectory(at: directory, withIntermediateDirectories: true)
            }

            try fileManager.moveItem(at: location, to: destination)

            request.didFinishDownloading(using: downloadTask, with: .success(destination))
        } catch {
            request.didFinishDownloading(using: downloadTask, with: .failure(error))
        }
    }
}<|MERGE_RESOLUTION|>--- conflicted
+++ resolved
@@ -89,17 +89,8 @@
             guard let evaluator = try stateProvider?.serverTrustManager?.serverTrustEvaluator(forHost: host) else {
                 return (.performDefaultHandling, nil, nil)
             }
-<<<<<<< HEAD
-
-            guard try evaluator.evaluate(trust, forHost: host) else {
-                let error = AFError.serverTrustEvaluationFailed(reason: .unknown(host: host))
-
-                return (.cancelAuthenticationChallenge, nil, error)
-            }
-=======
 
             try evaluator.evaluate(trust, forHost: host)
->>>>>>> ccfb96ac
 
             return (.useCredential, URLCredential(trust: trust), nil)
         } catch {
